# This file was automatically generated, do not edit.
# Edit file manifest/main.ml instead.
opam-version: "2.0"
maintainer: "contact@tezos.com"
authors: ["Tezos devteam"]
homepage: "https://www.tezos.com/"
bug-reports: "https://gitlab.com/tezos/tezos/issues"
dev-repo: "git+https://gitlab.com/tezos/tezos.git"
license: "MIT"
depends: [
  "dune" { >= "3.0" }
  "ocaml" { >= "4.12" }
  "tezos-stdlib"
  "tezos-crypto"
  "tezos-lwt-result-stdlib"
  "tezos-scoru-wasm"
  "data-encoding" { >= "0.6" & < "0.7" }
  "bls12-381" { >= "5.0.0" & < "5.1.0" }
  "tezos-plonk" { >= "0.1.2" }
  "zarith" { >= "1.12" & < "1.13" }
  "zarith_stubs_js"
<<<<<<< HEAD
  "class_group_vdf" { >= "0.0.4" }
  "ringo" { >= "0.9" & < "1.0.0" }
=======
  "tezos-crypto-dal"
  "class_group_vdf" { >= "0.0.4" }
  "ringo" { >= "0.9" }
>>>>>>> bc3bdb5d
  "ringo-lwt" { >= "0.9" }
  "tezos-base"
  "tezos-sapling"
  "tezos-micheline"
  "tezos-context"
  "tezos-event-logging"
  "alcotest-lwt" { with-test & >= "1.5.0" }
  "tezos-test-helpers" {with-test}
  "qcheck-alcotest" { with-test & >= "0.18" }
  "lwt" { with-test & >= "5.6.0" }
]
build: [
  ["rm" "-r" "vendors"]
  ["dune" "build" "-p" name "-j" jobs]
  ["dune" "runtest" "-p" name "-j" jobs] {with-test}
]
synopsis: "Interface layer between the protocols and the shell"
description: "The protocol-environment is a two-sided component sitting between the shell and
the protocols.

On one side, it provides a restricted typing environment to compile the
protocols against. This is a series of modules which replace the standard
library of OCaml. These modules purposefully omit many functionalities, thus
preventing the protocols from, say, directly writing to disk.

On the other side, it provides the shell with specific call-sites in the
protocols. These are the only entry-points into the otherwise black-box
protocols."<|MERGE_RESOLUTION|>--- conflicted
+++ resolved
@@ -19,14 +19,9 @@
   "tezos-plonk" { >= "0.1.2" }
   "zarith" { >= "1.12" & < "1.13" }
   "zarith_stubs_js"
-<<<<<<< HEAD
-  "class_group_vdf" { >= "0.0.4" }
-  "ringo" { >= "0.9" & < "1.0.0" }
-=======
   "tezos-crypto-dal"
   "class_group_vdf" { >= "0.0.4" }
   "ringo" { >= "0.9" }
->>>>>>> bc3bdb5d
   "ringo-lwt" { >= "0.9" }
   "tezos-base"
   "tezos-sapling"
