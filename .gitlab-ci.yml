--- conflicted
+++ resolved
@@ -1,6 +1,6 @@
 variables:
   ## Please update `scripts/version.sh` accordingly
-  build_deps_image_version: 38f6c00abd47f506de29089b41436454e1a12c09
+  build_deps_image_version: b98d1114e1bafbe50f017e619cbfcede77df0149
   build_deps_image_name: registry.gitlab.com/tezos/opam-repository
   public_docker_image_name: docker.io/${CI_PROJECT_PATH}
   GIT_STRATEGY: fetch
@@ -464,455 +464,297 @@
   variables:
     package: tezos-micheline
 
-opam:16:index:
-  <<: *opam_definition
-  variables:
-    package: index
-
-opam:17:irmin:
-  <<: *opam_definition
-  variables:
-    package: irmin
-
-opam:18:tezos-base:
+opam:16:lmdb:
+  <<: *opam_definition
+  variables:
+    package: lmdb
+
+opam:17:tezos-base:
   <<: *opam_definition
   variables:
     package: tezos-base
 
-opam:19:ocplib-resto-cohttp:
+opam:18:ocplib-resto-cohttp:
   <<: *opam_definition
   variables:
     package: ocplib-resto-cohttp
 
-opam:20:pbkdf:
+opam:19:pbkdf:
   <<: *opam_definition
   variables:
     package: pbkdf
 
-opam:21:irmin-pack:
-  <<: *opam_definition
-  variables:
-    package: irmin-pack
-
-opam:22:lmdb:
-  <<: *opam_definition
-  variables:
-    package: lmdb
-
-opam:23:tezos-shell-services:
+opam:20:irmin-lmdb:
+  <<: *opam_definition
+  variables:
+    package: irmin-lmdb
+
+opam:21:tezos-shell-services:
   <<: *opam_definition
   variables:
     package: tezos-shell-services
 
-opam:24:tezos-stdlib-unix:
+opam:22:tezos-stdlib-unix:
   <<: *opam_definition
   variables:
     package: tezos-stdlib-unix
 
-opam:25:ocplib-resto-cohttp-client:
+opam:23:ocplib-resto-cohttp-client:
   <<: *opam_definition
   variables:
     package: ocplib-resto-cohttp-client
 
-opam:26:tezos-rpc-http:
+opam:24:tezos-rpc-http:
   <<: *opam_definition
   variables:
     package: tezos-rpc-http
 
-opam:27:bip39:
+opam:25:bip39:
   <<: *opam_definition
   variables:
     package: bip39
 
-opam:28:tezos-storage:
+opam:26:tezos-storage:
   <<: *opam_definition
   variables:
     package: tezos-storage
 
-opam:29:ledgerwallet:
+opam:27:ledgerwallet:
   <<: *opam_definition
   variables:
     package: ledgerwallet
 
-opam:30:tezos-rpc-http-client:
+opam:28:tezos-rpc-http-client:
   <<: *opam_definition
   variables:
     package: tezos-rpc-http-client
 
-opam:31:tezos-client-base:
+opam:29:tezos-client-base:
   <<: *opam_definition
   variables:
     package: tezos-client-base
 
-opam:32:ledgerwallet-tezos:
+opam:30:ledgerwallet-tezos:
   <<: *opam_definition
   variables:
     package: ledgerwallet-tezos
 
-opam:33:tezos-rpc-http-client-unix:
+opam:31:tezos-rpc-http-client-unix:
   <<: *opam_definition
   variables:
     package: tezos-rpc-http-client-unix
 
-opam:34:tezos-signer-services:
+opam:32:tezos-signer-services:
   <<: *opam_definition
   variables:
     package: tezos-signer-services
 
-opam:35:tezos-protocol-environment-sigs:
+opam:33:tezos-protocol-environment-sigs:
   <<: *opam_definition
   variables:
     package: tezos-protocol-environment-sigs
 
-opam:36:tezos-p2p:
+opam:34:tezos-p2p:
   <<: *opam_definition
   variables:
     package: tezos-p2p
 
-opam:37:tezos-signer-backends:
+opam:35:tezos-signer-backends:
   <<: *opam_definition
   variables:
     package: tezos-signer-backends
 
-opam:38:tezos-protocol-environment:
+opam:36:tezos-protocol-environment:
   <<: *opam_definition
   variables:
     package: tezos-protocol-environment
 
-opam:39:tezos-client-commands:
+opam:37:tezos-client-commands:
   <<: *opam_definition
   variables:
     package: tezos-client-commands
 
-opam:40:tezos-protocol-compiler:
+opam:38:tezos-protocol-compiler:
   <<: *opam_definition
   variables:
     package: tezos-protocol-compiler
 
-opam:41:tezos-client-base-unix:
+opam:39:tezos-client-base-unix:
   <<: *opam_definition
   variables:
     package: tezos-client-base-unix
 
-<<<<<<< HEAD
-opam:42:tezos-protocol-alpha:
-=======
 opam:40:tezos-protocol-005-PsBABY5H:
->>>>>>> 02d34a2e
   <<: *opam_definition
   variables:
     package: tezos-protocol-005-PsBABY5H
 
-opam:43:tezos-shell-context:
+opam:41:tezos-shell-context:
   <<: *opam_definition
   variables:
     package: tezos-shell-context
 
-<<<<<<< HEAD
-opam:44:tezos-client-alpha:
-=======
 opam:42:tezos-client-005-PsBABY5H:
->>>>>>> 02d34a2e
   <<: *opam_definition
   variables:
     package: tezos-client-005-PsBABY5H
 
-opam:45:tezos-protocol-updater:
+opam:43:tezos-protocol-updater:
   <<: *opam_definition
   variables:
     package: tezos-protocol-updater
 
-<<<<<<< HEAD
-opam:46:tezos-baking-alpha:
-=======
 opam:44:tezos-baking-005-PsBABY5H:
->>>>>>> 02d34a2e
   <<: *opam_definition
   variables:
     package: tezos-baking-005-PsBABY5H
 
-<<<<<<< HEAD
-opam:47:tezos-protocol-demo-noops:
+opam:45:tezos-protocol-demo-noops:
   <<: *opam_definition
   variables:
     package: tezos-protocol-demo-noops
 
-opam:48:tezos-protocol-genesis:
-=======
-opam:45:tezos-protocol-demo-noops:
->>>>>>> 02d34a2e
-  <<: *opam_definition
-  variables:
-    package: tezos-protocol-demo-noops
-
-<<<<<<< HEAD
-opam:49:ocplib-resto-cohttp-server:
+opam:46:tezos-protocol-genesis:
+  <<: *opam_definition
+  variables:
+    package: tezos-protocol-genesis
+
+opam:47:ocplib-resto-cohttp-server:
   <<: *opam_definition
   variables:
     package: ocplib-resto-cohttp-server
 
-opam:50:tezos-validation:
-=======
-opam:46:tezos-protocol-genesis:
-  <<: *opam_definition
-  variables:
-    package: tezos-protocol-genesis
-
-opam:47:ocplib-resto-cohttp-server:
->>>>>>> 02d34a2e
-  <<: *opam_definition
-  variables:
-    package: ocplib-resto-cohttp-server
-
-<<<<<<< HEAD
-opam:51:ocplib-resto-json:
+opam:48:tezos-validation:
+  <<: *opam_definition
+  variables:
+    package: tezos-validation
+
+opam:49:ocplib-resto-json:
   <<: *opam_definition
   variables:
     package: ocplib-resto-json
 
-opam:52:tezos-protocol-alpha-parameters:
-  <<: *opam_definition
-  variables:
-    package: tezos-protocol-alpha-parameters
-
-opam:53:tezos-baking-alpha-commands:
-=======
-opam:48:tezos-validation:
-  <<: *opam_definition
-  variables:
-    package: tezos-validation
-
-opam:49:ocplib-resto-json:
-  <<: *opam_definition
-  variables:
-    package: ocplib-resto-json
-
 opam:50:tezos-baking-005-PsBABY5H-commands:
->>>>>>> 02d34a2e
   <<: *opam_definition
   variables:
     package: tezos-baking-005-PsBABY5H-commands
 
-<<<<<<< HEAD
-opam:54:tezos-embedded-protocol-alpha:
-  <<: *opam_definition
-  variables:
-    package: tezos-embedded-protocol-alpha
-
-opam:55:tezos-embedded-protocol-demo-noops:
-=======
 opam:51:tezos-embedded-protocol-005-PsBABY5H:
   <<: *opam_definition
   variables:
     package: tezos-embedded-protocol-005-PsBABY5H
 
 opam:52:tezos-embedded-protocol-demo-noops:
->>>>>>> 02d34a2e
   <<: *opam_definition
   variables:
     package: tezos-embedded-protocol-demo-noops
 
-<<<<<<< HEAD
-opam:56:tezos-embedded-protocol-genesis:
-=======
 opam:53:tezos-embedded-protocol-genesis:
->>>>>>> 02d34a2e
   <<: *opam_definition
   variables:
     package: tezos-embedded-protocol-genesis
 
-<<<<<<< HEAD
-opam:57:tezos-rpc-http-server:
-=======
 opam:54:tezos-rpc-http-server:
->>>>>>> 02d34a2e
   <<: *opam_definition
   variables:
     package: tezos-rpc-http-server
 
-opam:58:tezos-shell:
+opam:55:tezos-shell:
   <<: *opam_definition
   variables:
     package: tezos-shell
 
-<<<<<<< HEAD
-opam:59:tezos-client-alpha-commands:
-  <<: *opam_definition
-  variables:
-    package: tezos-client-alpha-commands
-
-opam:60:tezos-client-genesis:
-=======
 opam:56:tezos-client-005-PsBABY5H-commands:
   <<: *opam_definition
   variables:
     package: tezos-client-005-PsBABY5H-commands
 
 opam:57:tezos-client-genesis:
->>>>>>> 02d34a2e
   <<: *opam_definition
   variables:
     package: tezos-client-genesis
 
-<<<<<<< HEAD
-opam:61:ocplib-ezresto:
+opam:58:tezos-protocol-005-PsBABY5H-parameters:
+  <<: *opam_definition
+  variables:
+    package: tezos-protocol-005-PsBABY5H-parameters
+
+opam:59:ocplib-ezresto:
   <<: *opam_definition
   variables:
     package: ocplib-ezresto
 
-opam:62:tezos-alpha-test-helpers:
-  <<: *opam_definition
-  variables:
-    package: tezos-alpha-test-helpers
-
-opam:63:tezos-accuser-alpha:
-  <<: *opam_definition
-  variables:
-    package: tezos-accuser-alpha
-
-opam:64:tezos-baker-alpha:
-  <<: *opam_definition
-  variables:
-    package: tezos-baker-alpha
-
-opam:65:ocplib-json-typed-browser:
+opam:60:tezos-endorser-005-PsBABY5H:
+  <<: *opam_definition
+  variables:
+    package: tezos-endorser-005-PsBABY5H
+
+opam:61:ocplib-json-typed-browser:
   <<: *opam_definition
   variables:
     package: ocplib-json-typed-browser
 
-opam:66:tezos-node:
+opam:62:tezos-node:
   <<: *opam_definition
   variables:
     package: tezos-node
 
-opam:67:tezos-signer:
+opam:63:tezos-signer:
   <<: *opam_definition
   variables:
     package: tezos-signer
 
-opam:68:tezos-tooling:
-=======
-opam:58:tezos-protocol-005-PsBABY5H-parameters:
-  <<: *opam_definition
-  variables:
-    package: tezos-protocol-005-PsBABY5H-parameters
-
-opam:59:ocplib-ezresto:
-  <<: *opam_definition
-  variables:
-    package: ocplib-ezresto
-
-opam:60:tezos-endorser-005-PsBABY5H:
-  <<: *opam_definition
-  variables:
-    package: tezos-endorser-005-PsBABY5H
-
-opam:61:ocplib-json-typed-browser:
-  <<: *opam_definition
-  variables:
-    package: ocplib-json-typed-browser
-
-opam:62:tezos-node:
-  <<: *opam_definition
-  variables:
-    package: tezos-node
-
-opam:63:tezos-signer:
-  <<: *opam_definition
-  variables:
-    package: tezos-signer
-
 opam:64:tezos-tooling:
   <<: *opam_definition
   variables:
     package: tezos-tooling
 
 opam:65:tezos-endorser-005-PsBABY5H-commands:
->>>>>>> 02d34a2e
   <<: *opam_definition
   variables:
     package: tezos-endorser-005-PsBABY5H-commands
 
-<<<<<<< HEAD
-opam:69:tezos-endorser-alpha-commands:
-  <<: *opam_definition
-  variables:
-    package: tezos-endorser-alpha-commands
-
-opam:70:tezos-client:
+opam:66:tezos-client:
   <<: *opam_definition
   variables:
     package: tezos-client
 
-opam:71:tezos-mempool-alpha:
-  <<: *opam_definition
-  variables:
-    package: tezos-mempool-alpha
-
-opam:72:tezos-endorser-alpha:
-  <<: *opam_definition
-  variables:
-    package: tezos-endorser-alpha
-
-opam:73:tezos-accuser-alpha-commands:
-  <<: *opam_definition
-  variables:
-    package: tezos-accuser-alpha-commands
-
-opam:74:tezos-protocol-alpha-tests:
-  <<: *opam_definition
-  variables:
-    package: tezos-protocol-alpha-tests
-
-opam:75:ocplib-ezresto-directory:
+opam:67:tezos-protocol-005-PsBABY5H-tests:
+  <<: *opam_definition
+  variables:
+    package: tezos-protocol-005-PsBABY5H-tests
+
+opam:68:tezos-accuser-005-PsBABY5H-commands:
+  <<: *opam_definition
+  variables:
+    package: tezos-accuser-005-PsBABY5H-commands
+
+opam:69:tezos-005-PsBABY5H-test-helpers:
+  <<: *opam_definition
+  variables:
+    package: tezos-005-PsBABY5H-test-helpers
+
+opam:70:tezos-mempool-005-PsBABY5H:
+  <<: *opam_definition
+  variables:
+    package: tezos-mempool-005-PsBABY5H
+
+opam:71:tezos-accuser-005-PsBABY5H:
+  <<: *opam_definition
+  variables:
+    package: tezos-accuser-005-PsBABY5H
+
+opam:72:ocplib-ezresto-directory:
   <<: *opam_definition
   variables:
     package: ocplib-ezresto-directory
 
-opam:76:tezos-network-sandbox:
-=======
-opam:66:tezos-client:
-  <<: *opam_definition
-  variables:
-    package: tezos-client
-
-opam:67:tezos-protocol-005-PsBABY5H-tests:
-  <<: *opam_definition
-  variables:
-    package: tezos-protocol-005-PsBABY5H-tests
-
-opam:68:tezos-accuser-005-PsBABY5H-commands:
-  <<: *opam_definition
-  variables:
-    package: tezos-accuser-005-PsBABY5H-commands
-
-opam:69:tezos-005-PsBABY5H-test-helpers:
-  <<: *opam_definition
-  variables:
-    package: tezos-005-PsBABY5H-test-helpers
-
-opam:70:tezos-mempool-005-PsBABY5H:
-  <<: *opam_definition
-  variables:
-    package: tezos-mempool-005-PsBABY5H
-
-opam:71:tezos-accuser-005-PsBABY5H:
-  <<: *opam_definition
-  variables:
-    package: tezos-accuser-005-PsBABY5H
-
-opam:72:ocplib-ezresto-directory:
-  <<: *opam_definition
-  variables:
-    package: ocplib-ezresto-directory
-
 opam:73:tezos-baker-005-PsBABY5H:
   <<: *opam_definition
   variables:
     package: tezos-baker-005-PsBABY5H
 
 opam:74:tezos-network-sandbox:
->>>>>>> 02d34a2e
   <<: *opam_definition
   variables:
     package: tezos-network-sandbox
