variables:
  ## Please update `scripts/version.sh` accordingly
  build_deps_image_version: 4200cbebcae75562d79898a8e11e9f4dc237cc08
  build_deps_image_name: registry.gitlab.com/tezos/opam-repository
  public_docker_image_name: docker.io/${CI_PROJECT_PATH}

stages:
  - build
  - test
  - packaging
  - publish


############################################################
## Stage: build (only MR)                                 ##
############################################################

.build_template: &build_definition
  image: ${build_deps_image_name}:${build_deps_image_version}
  stage: build
  except:
    - master
    - alphanet
    - zeronet
    - mainnet
    - alphanet-staging
    - zeronet-staging
    - mainnet-staging
  before_script:
    - opam list
    - . ./scripts/version.sh
  tags:
    - gitlab-org

check_opam_deps:
  <<: *build_definition
  script:
    - if [ "${build_deps_image_version}" != "${opam_repository_tag}" ] ; then
        echo "Inconsistent dependencies hash between 'scripts/version.sh' and '.gitlab-ci.yml'." ;
        exit 1 ;
      fi
    - ./scripts/opam-check.sh
    - ./scripts/check_opam_test.sh

check_indentation:
  <<: *build_definition
  script:
    - dune build @runtest_indent

build:
  <<: *build_definition
  script:
    - make all
  artifacts:
    paths:
    - _build
    expire_in: 1 day



############################################################
## Stage: test (only MR)                                  ##
############################################################

.test_template: &test_definition
  <<: *build_definition
  stage: test
  dependencies:
    - build

test:stdlib:
  <<: *test_definition
  script:
    - dune build @src/lib_stdlib/runtest

test:stdlib_unix:
  <<: *test_definition
  script:
    - dune build @src/lib_stdlib_unix/runtest

test:data_encoding:
  <<: *test_definition
  script:
    - dune build @src/lib_data_encoding/runtest

test:storage:
  <<: *test_definition
  script:
    - dune build @src/lib_storage/runtest

test:crypto:
  <<: *test_definition
  script:
    - dune build @src/lib_crypto/runtest

test:shell:
  <<: *test_definition
  script:
    - dune build @src/lib_shell/runtest

test:p2p:io-scheduler:
  <<: *test_definition
  script:
    - dune build @src/lib_p2p/runtest_p2p_io_scheduler_ipv4

test:p2p:socket:
  <<: *test_definition
  script:
    - dune build @src/lib_p2p/runtest_p2p_socket_ipv4

test:p2p:pool:
  <<: *test_definition
  script:
    - dune build @src/lib_p2p/runtest_p2p_pool_ipv4

test:proto_alpha:
  <<: *test_definition
  script:
    - dune build @src/proto_002_PsYLVpVv/lib_protocol/runtest

test:p2p:peerset:
  <<: *test_definition
  script:
    - dune build @src/lib_p2p/runtest_p2p_peerset

test:p2p:ipv6set:
  <<: *test_definition
  script:
    - dune build @src/lib_p2p/runtest_p2p_ipv6set

test:p2p:banned_peers:
  <<: *test_definition
  script:
    - dune build @src/lib_p2p/runtest_p2p_banned_peers

test:client_alpha:vote:
  <<: *test_definition
  script:
    - dune build @src/proto_002_PsYLVpVv/lib_delegate/runtest_vote

test:basic.sh:
  <<: *test_definition
  script:
    - dune build @src/bin_client/runtest_basic.sh

test:contracts.sh:
  <<: *test_definition
  script:
    - dune build @src/bin_client/runtest_contracts.sh

test:multinode.sh:
  <<: *test_definition
  script:
    - dune build @src/bin_client/runtest_multinode.sh

test:inject.sh:
  <<: *test_definition
  script:
    - dune build @src/bin_client/runtest_injection.sh

test:proto:sandbox:
  <<: *test_definition
  script:
    - dune build @runtest_sandbox

test:documentation:
  <<: *test_definition
  script:
    - sudo apk add --no-cache py3-sphinx py3-sphinx_rtd_theme
    - sudo pip3 uninstall 'idna' --yes ## Fix up dependencies in alpine:3.8
    - sudo pip3 install 'idna<2.7'
    - sudo ln -s /usr/bin/sphinx-build-3 /usr/bin/sphinx-build
    - make doc-html

test:linkcheck:
  <<: *test_definition
  script:
    - sudo apk add --no-cache py3-sphinx py3-sphinx_rtd_theme
    - sudo pip3 uninstall 'idna' --yes ## Fix up dependencies in alpine:3.8
    - sudo pip3 install 'idna<2.7'
    - sudo ln -s /usr/bin/sphinx-build-3 /usr/bin/sphinx-build
    - make doc-linkcheck
  allow_failure: true


############################################################
## Stage: building opam packages (only master and *opam*) ##
############################################################

.opam_template: &opam_definition
  image: ${build_deps_image_name}:opam--${build_deps_image_version}
  stage: packaging
  dependencies: []
  only:
    - master
    - /^.*opam.*$/
  script:
    - ./scripts/opam-pin.sh
    - opam depext --yes ${package}
    - opam install --yes ${package}
    - opam reinstall --yes --with-test ${package}
  tags:
    - gitlab-org

##BEGIN_OPAM##
opam:00:ocplib-json-typed:
  <<: *opam_definition
  variables:
    package: ocplib-json-typed

opam:01:ocplib-json-typed-bson:
  <<: *opam_definition
  variables:
    package: ocplib-json-typed-bson

opam:02:tezos-stdlib:
  <<: *opam_definition
  variables:
    package: tezos-stdlib

opam:03:tezos-data-encoding:
  <<: *opam_definition
  variables:
    package: tezos-data-encoding

opam:04:ocplib-resto:
  <<: *opam_definition
  variables:
    package: ocplib-resto

opam:05:tezos-error-monad:
  <<: *opam_definition
  variables:
    package: tezos-error-monad

opam:06:ocplib-resto-directory:
  <<: *opam_definition
  variables:
    package: ocplib-resto-directory

opam:07:blake2:
  <<: *opam_definition
  variables:
    package: blake2

opam:08:hacl:
  <<: *opam_definition
  variables:
    package: hacl

opam:09:secp256k1:
  <<: *opam_definition
  variables:
    package: secp256k1

opam:10:tezos-clic:
  <<: *opam_definition
  variables:
    package: tezos-clic

opam:11:tezos-rpc:
  <<: *opam_definition
  variables:
    package: tezos-rpc

opam:12:uecc:
  <<: *opam_definition
  variables:
    package: uecc

opam:13:tezos-crypto:
  <<: *opam_definition
  variables:
    package: tezos-crypto

opam:14:tezos-micheline:
  <<: *opam_definition
  variables:
    package: tezos-micheline

opam:15:lmdb:
  <<: *opam_definition
  variables:
    package: lmdb

opam:16:pbkdf:
  <<: *opam_definition
  variables:
    package: pbkdf

opam:17:ocplib-resto-cohttp:
  <<: *opam_definition
  variables:
    package: ocplib-resto-cohttp

opam:18:tezos-base:
  <<: *opam_definition
  variables:
    package: tezos-base

opam:19:irmin-lmdb:
  <<: *opam_definition
  variables:
    package: irmin-lmdb

opam:20:bip39:
  <<: *opam_definition
  variables:
    package: bip39

opam:21:tezos-rpc-http:
  <<: *opam_definition
  variables:
    package: tezos-rpc-http

opam:22:tezos-shell-services:
  <<: *opam_definition
  variables:
    package: tezos-shell-services

opam:23:tezos-stdlib-unix:
  <<: *opam_definition
  variables:
    package: tezos-stdlib-unix

opam:24:tezos-storage:
  <<: *opam_definition
  variables:
    package: tezos-storage

opam:25:tezos-protocol-environment-sigs:
  <<: *opam_definition
  variables:
    package: tezos-protocol-environment-sigs

opam:26:ledgerwallet:
  <<: *opam_definition
  variables:
    package: ledgerwallet

opam:27:tezos-client-base:
  <<: *opam_definition
  variables:
    package: tezos-client-base

opam:28:tezos-protocol-compiler:
  <<: *opam_definition
  variables:
    package: tezos-protocol-compiler

opam:29:ledgerwallet-tezos:
  <<: *opam_definition
  variables:
    package: ledgerwallet-tezos

opam:30:tezos-signer-services:
  <<: *opam_definition
  variables:
    package: tezos-signer-services

opam:31:tezos-protocol-002-PsYLVpVv:
  <<: *opam_definition
  variables:
    package: tezos-protocol-002-PsYLVpVv

opam:32:tezos-protocol-environment:
  <<: *opam_definition
  variables:
    package: tezos-protocol-environment

opam:33:tezos-signer-backends:
  <<: *opam_definition
  variables:
    package: tezos-signer-backends

<<<<<<< HEAD
opam:34:tezos-client-002-PsYLVpVv:
  <<: *opam_definition
  variables:
    package: tezos-client-002-PsYLVpVv

opam:35:tezos-client-commands:
=======
opam:34:tezos-protocol-001-PtCJ7pwo:
  <<: *opam_definition
  variables:
    package: tezos-protocol-001-PtCJ7pwo

opam:35:tezos-protocol-003-PsddFKi3:
  <<: *opam_definition
  variables:
    package: tezos-protocol-003-PsddFKi3

opam:36:tezos-client-002-PsYLVpVv:
  <<: *opam_definition
  variables:
    package: tezos-client-002-PsYLVpVv

opam:37:tezos-client-commands:
>>>>>>> b4a91fec
  <<: *opam_definition
  variables:
    package: tezos-client-commands

<<<<<<< HEAD
opam:36:tezos-protocol-environment-shell:
=======
opam:38:tezos-client-001-PtCJ7pwo:
  <<: *opam_definition
  variables:
    package: tezos-client-001-PtCJ7pwo

opam:39:tezos-protocol-environment-shell:
>>>>>>> b4a91fec
  <<: *opam_definition
  variables:
    package: tezos-protocol-environment-shell

<<<<<<< HEAD
opam:37:tezos-baking-002-PsYLVpVv:
=======
opam:40:tezos-client-003-PsddFKi3:
  <<: *opam_definition
  variables:
    package: tezos-client-003-PsddFKi3

opam:41:tezos-baking-002-PsYLVpVv:
>>>>>>> b4a91fec
  <<: *opam_definition
  variables:
    package: tezos-baking-002-PsYLVpVv

<<<<<<< HEAD
opam:38:tezos-protocol-000-Ps9mPmXa:
=======
opam:42:tezos-protocol-000-Ps9mPmXa:
>>>>>>> b4a91fec
  <<: *opam_definition
  variables:
    package: tezos-protocol-000-Ps9mPmXa

<<<<<<< HEAD
opam:39:ocplib-resto-json:
=======
opam:43:ocplib-resto-json:
>>>>>>> b4a91fec
  <<: *opam_definition
  variables:
    package: ocplib-resto-json

<<<<<<< HEAD
opam:40:tezos-protocol-updater:
=======
opam:44:tezos-protocol-updater:
>>>>>>> b4a91fec
  <<: *opam_definition
  variables:
    package: tezos-protocol-updater

<<<<<<< HEAD
opam:41:tezos-p2p:
=======
opam:45:tezos-p2p:
>>>>>>> b4a91fec
  <<: *opam_definition
  variables:
    package: tezos-p2p

<<<<<<< HEAD
opam:42:tezos-baking-002-PsYLVpVv-commands:
=======
opam:46:tezos-baking-003-PsddFKi3:
  <<: *opam_definition
  variables:
    package: tezos-baking-003-PsddFKi3

opam:47:tezos-baking-002-PsYLVpVv-commands:
>>>>>>> b4a91fec
  <<: *opam_definition
  variables:
    package: tezos-baking-002-PsYLVpVv-commands

<<<<<<< HEAD
opam:43:tezos-client-000-Ps9mPmXa:
=======
opam:48:tezos-client-000-Ps9mPmXa:
>>>>>>> b4a91fec
  <<: *opam_definition
  variables:
    package: tezos-client-000-Ps9mPmXa

<<<<<<< HEAD
opam:44:tezos-client-002-PsYLVpVv-commands:
=======
opam:49:tezos-client-001-PtCJ7pwo-commands:
  <<: *opam_definition
  variables:
    package: tezos-client-001-PtCJ7pwo-commands

opam:50:tezos-client-002-PsYLVpVv-commands:
>>>>>>> b4a91fec
  <<: *opam_definition
  variables:
    package: tezos-client-002-PsYLVpVv-commands

<<<<<<< HEAD
opam:45:tezos-client-base-unix:
=======
opam:51:tezos-client-base-unix:
>>>>>>> b4a91fec
  <<: *opam_definition
  variables:
    package: tezos-client-base-unix

<<<<<<< HEAD
opam:46:ocplib-ezresto:
=======
opam:52:ocplib-ezresto:
>>>>>>> b4a91fec
  <<: *opam_definition
  variables:
    package: ocplib-ezresto

<<<<<<< HEAD
opam:47:tezos-embedded-protocol-000-Ps9mPmXa:
=======
opam:53:tezos-embedded-protocol-002-PsYLVpVv:
>>>>>>> b4a91fec
  <<: *opam_definition
  variables:
    package: tezos-embedded-protocol-002-PsYLVpVv

<<<<<<< HEAD
opam:48:tezos-embedded-protocol-002-PsYLVpVv:
=======
opam:54:tezos-shell:
  <<: *opam_definition
  variables:
    package: tezos-shell

opam:55:tezos-baking-003-PsddFKi3-commands:
>>>>>>> b4a91fec
  <<: *opam_definition
  variables:
    package: tezos-baking-003-PsddFKi3-commands

opam:56:tezos-embedded-protocol-003-PsddFKi3:
  <<: *opam_definition
  variables:
    package: tezos-embedded-protocol-003-PsddFKi3

opam:57:tezos-embedded-protocol-000-Ps9mPmXa:
  <<: *opam_definition
  variables:
    package: tezos-embedded-protocol-000-Ps9mPmXa

<<<<<<< HEAD
opam:49:tezos-shell:
=======
opam:58:tezos-embedded-protocol-001-PtCJ7pwo:
  <<: *opam_definition
  variables:
    package: tezos-embedded-protocol-001-PtCJ7pwo

opam:59:tezos-embedded-protocol-demo:
  <<: *opam_definition
  variables:
    package: tezos-embedded-protocol-demo

opam:60:tezos-endorser-003-PsddFKi3-commands:
>>>>>>> b4a91fec
  <<: *opam_definition
  variables:
    package: tezos-endorser-003-PsddFKi3-commands

<<<<<<< HEAD
opam:50:tezos-client:
=======
opam:61:tezos-client:
>>>>>>> b4a91fec
  <<: *opam_definition
  variables:
    package: tezos-client

<<<<<<< HEAD
opam:51:tezos-baker-002-PsYLVpVv:
=======
opam:62:tezos-baker-002-PsYLVpVv:
>>>>>>> b4a91fec
  <<: *opam_definition
  variables:
    package: tezos-baker-002-PsYLVpVv

<<<<<<< HEAD
opam:52:ocplib-ezresto-directory:
=======
opam:63:ocplib-ezresto-directory:
>>>>>>> b4a91fec
  <<: *opam_definition
  variables:
    package: ocplib-ezresto-directory

<<<<<<< HEAD
opam:53:tezos-accuser-002-PsYLVpVv-commands:
=======
opam:64:tezos-accuser-002-PsYLVpVv-commands:
>>>>>>> b4a91fec
  <<: *opam_definition
  variables:
    package: tezos-accuser-002-PsYLVpVv-commands

<<<<<<< HEAD
opam:54:tezos-endorser-002-PsYLVpVv-commands:
=======
opam:65:tezos-mempool-002-PsYLVpVv:
  <<: *opam_definition
  variables:
    package: tezos-mempool-002-PsYLVpVv

opam:66:tezos-endorser-002-PsYLVpVv-commands:
>>>>>>> b4a91fec
  <<: *opam_definition
  variables:
    package: tezos-endorser-002-PsYLVpVv-commands

<<<<<<< HEAD
opam:55:tezos-endorser-002-PsYLVpVv:
=======
opam:67:tezos-baker-003-PsddFKi3-commands:
  <<: *opam_definition
  variables:
    package: tezos-baker-003-PsddFKi3-commands

opam:68:tezos-accuser-003-PsddFKi3-commands:
  <<: *opam_definition
  variables:
    package: tezos-accuser-003-PsddFKi3-commands

opam:69:tezos-endorser-002-PsYLVpVv:
>>>>>>> b4a91fec
  <<: *opam_definition
  variables:
    package: tezos-endorser-002-PsYLVpVv

<<<<<<< HEAD
opam:56:tezos-protocol-demo:
=======
opam:70:tezos-client-003-PsddFKi3-commands:
  <<: *opam_definition
  variables:
    package: tezos-client-003-PsddFKi3-commands

opam:71:tezos-accuser-003-PsddFKi3:
  <<: *opam_definition
  variables:
    package: tezos-accuser-003-PsddFKi3

opam:72:tezos-protocol-demo:
>>>>>>> b4a91fec
  <<: *opam_definition
  variables:
    package: tezos-protocol-demo

<<<<<<< HEAD
opam:57:tezos-signer:
=======
opam:73:tezos-signer:
>>>>>>> b4a91fec
  <<: *opam_definition
  variables:
    package: tezos-signer

<<<<<<< HEAD
opam:58:tezos-baker-002-PsYLVpVv-commands:
=======
opam:74:tezos-baker-003-PsddFKi3:
  <<: *opam_definition
  variables:
    package: tezos-baker-003-PsddFKi3

opam:75:tezos-baker-002-PsYLVpVv-commands:
>>>>>>> b4a91fec
  <<: *opam_definition
  variables:
    package: tezos-baker-002-PsYLVpVv-commands

<<<<<<< HEAD
opam:59:tezos-node:
=======
opam:76:tezos-mempool-003-PsddFKi3:
  <<: *opam_definition
  variables:
    package: tezos-mempool-003-PsddFKi3

opam:77:tezos-node:
>>>>>>> b4a91fec
  <<: *opam_definition
  variables:
    package: tezos-node

<<<<<<< HEAD
opam:60:ocplib-json-typed-browser:
=======
opam:78:ocplib-json-typed-browser:
>>>>>>> b4a91fec
  <<: *opam_definition
  variables:
    package: ocplib-json-typed-browser

<<<<<<< HEAD
opam:61:tezos-accuser-002-PsYLVpVv:
=======
opam:79:tezos-accuser-002-PsYLVpVv:
>>>>>>> b4a91fec
  <<: *opam_definition
  variables:
    package: tezos-accuser-002-PsYLVpVv

<<<<<<< HEAD
opam:62:tezos-embedded-protocol-demo:
  <<: *opam_definition
  variables:
    package: tezos-embedded-protocol-demo
=======
opam:80:tezos-endorser-003-PsddFKi3:
  <<: *opam_definition
  variables:
    package: tezos-endorser-003-PsddFKi3
>>>>>>> b4a91fec


##END_OPAM##



############################################################
## Stage: publish                                         ##
############################################################

publish:docker:
  image: docker:latest
  services:
    - docker:dind
  variables:
    DOCKER_DRIVER: overlay2
  stage: publish
  only:
    - master
    - alphanet
    - zeronet
    - mainnet
    - alphanet-staging
    - zeronet-staging
    - mainnet-staging
  before_script:
    - mkdir ~/.docker || true
    - echo "${CI_DOCKER_AUTH}" > ~/.docker/config.json
  script:
    - ./scripts/create_docker_image.sh
        "${public_docker_image_name}" "${CI_COMMIT_REF_NAME}"
    - docker push "${public_docker_image_name}:${CI_COMMIT_REF_NAME}"
  tags:
    - safe_docker

publish:doc:
  image: ${build_deps_image_name}:${build_deps_image_version}
  stage: publish
  only:
    - master
    - alphanet
    - zeronet
    - mainnet
  before_script:
    - sudo apk add --no-cache py3-sphinx py3-sphinx_rtd_theme openssh-client rsync
    - sudo pip3 uninstall 'idna' --yes ## Fix up dependencies in alpine:3.8
    - sudo pip3 install 'idna<2.7'
    - sudo ln -s /usr/bin/sphinx-build-3 /usr/bin/sphinx-build
    - echo "${CI_PK_GITLAB_DOC}" > ~/.ssh/id_ed25519
    - echo "${CI_KH}" > ~/.ssh/known_hosts
    - chmod 400 ~/.ssh/id_ed25519
  script:
    - make doc-html
    - git clone git@gitlab.com:${CI_PROJECT_NAMESPACE}/${CI_PROJECT_NAMESPACE}.gitlab.io gitlab.io
    - rsync --recursive --links --perms --delete --verbose
        --exclude=.doctrees
        docs/_build/ gitlab.io/public/"${CI_COMMIT_REF_NAME}"
    - cd gitlab.io
    - if [ -z "$(git status -s)" ] ; then
        echo "Nothing to commit!" ;
      else
        git add public/"${CI_COMMIT_REF_NAME}" ;
        git commit -m "Import doc for ${CI_COMMIT_REF_NAME} (${CI_COMMIT_SHA})" ;
        git push origin master ;
      fi
  tags:
    - gitlab-org<|MERGE_RESOLUTION|>--- conflicted
+++ resolved
@@ -373,361 +373,220 @@
   variables:
     package: tezos-signer-backends
 
-<<<<<<< HEAD
-opam:34:tezos-client-002-PsYLVpVv:
+opam:34:tezos-protocol-003-PsddFKi3:
+  <<: *opam_definition
+  variables:
+    package: tezos-protocol-003-PsddFKi3
+
+opam:35:tezos-client-002-PsYLVpVv:
   <<: *opam_definition
   variables:
     package: tezos-client-002-PsYLVpVv
 
-opam:35:tezos-client-commands:
-=======
-opam:34:tezos-protocol-001-PtCJ7pwo:
-  <<: *opam_definition
-  variables:
-    package: tezos-protocol-001-PtCJ7pwo
-
-opam:35:tezos-protocol-003-PsddFKi3:
-  <<: *opam_definition
-  variables:
-    package: tezos-protocol-003-PsddFKi3
-
-opam:36:tezos-client-002-PsYLVpVv:
-  <<: *opam_definition
-  variables:
-    package: tezos-client-002-PsYLVpVv
-
-opam:37:tezos-client-commands:
->>>>>>> b4a91fec
+opam:36:tezos-client-commands:
   <<: *opam_definition
   variables:
     package: tezos-client-commands
 
-<<<<<<< HEAD
-opam:36:tezos-protocol-environment-shell:
-=======
-opam:38:tezos-client-001-PtCJ7pwo:
-  <<: *opam_definition
-  variables:
-    package: tezos-client-001-PtCJ7pwo
-
-opam:39:tezos-protocol-environment-shell:
->>>>>>> b4a91fec
+opam:37:tezos-protocol-environment-shell:
   <<: *opam_definition
   variables:
     package: tezos-protocol-environment-shell
 
-<<<<<<< HEAD
-opam:37:tezos-baking-002-PsYLVpVv:
-=======
-opam:40:tezos-client-003-PsddFKi3:
+opam:38:tezos-client-003-PsddFKi3:
   <<: *opam_definition
   variables:
     package: tezos-client-003-PsddFKi3
 
-opam:41:tezos-baking-002-PsYLVpVv:
->>>>>>> b4a91fec
+opam:39:tezos-baking-002-PsYLVpVv:
   <<: *opam_definition
   variables:
     package: tezos-baking-002-PsYLVpVv
 
-<<<<<<< HEAD
-opam:38:tezos-protocol-000-Ps9mPmXa:
-=======
-opam:42:tezos-protocol-000-Ps9mPmXa:
->>>>>>> b4a91fec
+opam:40:tezos-protocol-000-Ps9mPmXa:
   <<: *opam_definition
   variables:
     package: tezos-protocol-000-Ps9mPmXa
 
-<<<<<<< HEAD
-opam:39:ocplib-resto-json:
-=======
-opam:43:ocplib-resto-json:
->>>>>>> b4a91fec
+opam:41:ocplib-resto-json:
   <<: *opam_definition
   variables:
     package: ocplib-resto-json
 
-<<<<<<< HEAD
-opam:40:tezos-protocol-updater:
-=======
-opam:44:tezos-protocol-updater:
->>>>>>> b4a91fec
+opam:42:tezos-protocol-updater:
   <<: *opam_definition
   variables:
     package: tezos-protocol-updater
 
-<<<<<<< HEAD
-opam:41:tezos-p2p:
-=======
-opam:45:tezos-p2p:
->>>>>>> b4a91fec
+opam:43:tezos-p2p:
   <<: *opam_definition
   variables:
     package: tezos-p2p
 
-<<<<<<< HEAD
-opam:42:tezos-baking-002-PsYLVpVv-commands:
-=======
-opam:46:tezos-baking-003-PsddFKi3:
+opam:44:tezos-baking-003-PsddFKi3:
   <<: *opam_definition
   variables:
     package: tezos-baking-003-PsddFKi3
 
-opam:47:tezos-baking-002-PsYLVpVv-commands:
->>>>>>> b4a91fec
+opam:45:tezos-baking-002-PsYLVpVv-commands:
   <<: *opam_definition
   variables:
     package: tezos-baking-002-PsYLVpVv-commands
 
-<<<<<<< HEAD
-opam:43:tezos-client-000-Ps9mPmXa:
-=======
-opam:48:tezos-client-000-Ps9mPmXa:
->>>>>>> b4a91fec
+opam:46:tezos-client-000-Ps9mPmXa:
   <<: *opam_definition
   variables:
     package: tezos-client-000-Ps9mPmXa
 
-<<<<<<< HEAD
-opam:44:tezos-client-002-PsYLVpVv-commands:
-=======
-opam:49:tezos-client-001-PtCJ7pwo-commands:
-  <<: *opam_definition
-  variables:
-    package: tezos-client-001-PtCJ7pwo-commands
-
-opam:50:tezos-client-002-PsYLVpVv-commands:
->>>>>>> b4a91fec
+opam:47:tezos-client-002-PsYLVpVv-commands:
   <<: *opam_definition
   variables:
     package: tezos-client-002-PsYLVpVv-commands
 
-<<<<<<< HEAD
-opam:45:tezos-client-base-unix:
-=======
-opam:51:tezos-client-base-unix:
->>>>>>> b4a91fec
+opam:48:tezos-client-base-unix:
   <<: *opam_definition
   variables:
     package: tezos-client-base-unix
 
-<<<<<<< HEAD
-opam:46:ocplib-ezresto:
-=======
-opam:52:ocplib-ezresto:
->>>>>>> b4a91fec
+opam:49:ocplib-ezresto:
   <<: *opam_definition
   variables:
     package: ocplib-ezresto
 
-<<<<<<< HEAD
-opam:47:tezos-embedded-protocol-000-Ps9mPmXa:
-=======
-opam:53:tezos-embedded-protocol-002-PsYLVpVv:
->>>>>>> b4a91fec
+opam:50:tezos-embedded-protocol-002-PsYLVpVv:
   <<: *opam_definition
   variables:
     package: tezos-embedded-protocol-002-PsYLVpVv
 
-<<<<<<< HEAD
-opam:48:tezos-embedded-protocol-002-PsYLVpVv:
-=======
-opam:54:tezos-shell:
+opam:51:tezos-shell:
   <<: *opam_definition
   variables:
     package: tezos-shell
 
-opam:55:tezos-baking-003-PsddFKi3-commands:
->>>>>>> b4a91fec
+opam:52:tezos-baking-003-PsddFKi3-commands:
   <<: *opam_definition
   variables:
     package: tezos-baking-003-PsddFKi3-commands
 
-opam:56:tezos-embedded-protocol-003-PsddFKi3:
+opam:53:tezos-embedded-protocol-003-PsddFKi3:
   <<: *opam_definition
   variables:
     package: tezos-embedded-protocol-003-PsddFKi3
 
-opam:57:tezos-embedded-protocol-000-Ps9mPmXa:
+opam:54:tezos-embedded-protocol-000-Ps9mPmXa:
   <<: *opam_definition
   variables:
     package: tezos-embedded-protocol-000-Ps9mPmXa
 
-<<<<<<< HEAD
-opam:49:tezos-shell:
-=======
-opam:58:tezos-embedded-protocol-001-PtCJ7pwo:
-  <<: *opam_definition
-  variables:
-    package: tezos-embedded-protocol-001-PtCJ7pwo
-
-opam:59:tezos-embedded-protocol-demo:
+opam:55:tezos-embedded-protocol-demo:
   <<: *opam_definition
   variables:
     package: tezos-embedded-protocol-demo
 
-opam:60:tezos-endorser-003-PsddFKi3-commands:
->>>>>>> b4a91fec
+opam:56:tezos-endorser-003-PsddFKi3-commands:
   <<: *opam_definition
   variables:
     package: tezos-endorser-003-PsddFKi3-commands
 
-<<<<<<< HEAD
-opam:50:tezos-client:
-=======
-opam:61:tezos-client:
->>>>>>> b4a91fec
+opam:57:tezos-client:
   <<: *opam_definition
   variables:
     package: tezos-client
 
-<<<<<<< HEAD
-opam:51:tezos-baker-002-PsYLVpVv:
-=======
-opam:62:tezos-baker-002-PsYLVpVv:
->>>>>>> b4a91fec
+opam:58:tezos-baker-002-PsYLVpVv:
   <<: *opam_definition
   variables:
     package: tezos-baker-002-PsYLVpVv
 
-<<<<<<< HEAD
-opam:52:ocplib-ezresto-directory:
-=======
-opam:63:ocplib-ezresto-directory:
->>>>>>> b4a91fec
+opam:59:ocplib-ezresto-directory:
   <<: *opam_definition
   variables:
     package: ocplib-ezresto-directory
 
-<<<<<<< HEAD
-opam:53:tezos-accuser-002-PsYLVpVv-commands:
-=======
-opam:64:tezos-accuser-002-PsYLVpVv-commands:
->>>>>>> b4a91fec
+opam:60:tezos-accuser-002-PsYLVpVv-commands:
   <<: *opam_definition
   variables:
     package: tezos-accuser-002-PsYLVpVv-commands
 
-<<<<<<< HEAD
-opam:54:tezos-endorser-002-PsYLVpVv-commands:
-=======
-opam:65:tezos-mempool-002-PsYLVpVv:
+opam:61:tezos-mempool-002-PsYLVpVv:
   <<: *opam_definition
   variables:
     package: tezos-mempool-002-PsYLVpVv
 
-opam:66:tezos-endorser-002-PsYLVpVv-commands:
->>>>>>> b4a91fec
+opam:62:tezos-endorser-002-PsYLVpVv-commands:
   <<: *opam_definition
   variables:
     package: tezos-endorser-002-PsYLVpVv-commands
 
-<<<<<<< HEAD
-opam:55:tezos-endorser-002-PsYLVpVv:
-=======
-opam:67:tezos-baker-003-PsddFKi3-commands:
+opam:63:tezos-baker-003-PsddFKi3-commands:
   <<: *opam_definition
   variables:
     package: tezos-baker-003-PsddFKi3-commands
 
-opam:68:tezos-accuser-003-PsddFKi3-commands:
+opam:64:tezos-accuser-003-PsddFKi3-commands:
   <<: *opam_definition
   variables:
     package: tezos-accuser-003-PsddFKi3-commands
 
-opam:69:tezos-endorser-002-PsYLVpVv:
->>>>>>> b4a91fec
+opam:65:tezos-endorser-002-PsYLVpVv:
   <<: *opam_definition
   variables:
     package: tezos-endorser-002-PsYLVpVv
 
-<<<<<<< HEAD
-opam:56:tezos-protocol-demo:
-=======
-opam:70:tezos-client-003-PsddFKi3-commands:
+opam:66:tezos-client-003-PsddFKi3-commands:
   <<: *opam_definition
   variables:
     package: tezos-client-003-PsddFKi3-commands
 
-opam:71:tezos-accuser-003-PsddFKi3:
+opam:67:tezos-accuser-003-PsddFKi3:
   <<: *opam_definition
   variables:
     package: tezos-accuser-003-PsddFKi3
 
-opam:72:tezos-protocol-demo:
->>>>>>> b4a91fec
+opam:68:tezos-protocol-demo:
   <<: *opam_definition
   variables:
     package: tezos-protocol-demo
 
-<<<<<<< HEAD
-opam:57:tezos-signer:
-=======
-opam:73:tezos-signer:
->>>>>>> b4a91fec
+opam:69:tezos-signer:
   <<: *opam_definition
   variables:
     package: tezos-signer
 
-<<<<<<< HEAD
-opam:58:tezos-baker-002-PsYLVpVv-commands:
-=======
-opam:74:tezos-baker-003-PsddFKi3:
+opam:70:tezos-baker-003-PsddFKi3:
   <<: *opam_definition
   variables:
     package: tezos-baker-003-PsddFKi3
 
-opam:75:tezos-baker-002-PsYLVpVv-commands:
->>>>>>> b4a91fec
+opam:71:tezos-baker-002-PsYLVpVv-commands:
   <<: *opam_definition
   variables:
     package: tezos-baker-002-PsYLVpVv-commands
 
-<<<<<<< HEAD
-opam:59:tezos-node:
-=======
-opam:76:tezos-mempool-003-PsddFKi3:
+opam:72:tezos-mempool-003-PsddFKi3:
   <<: *opam_definition
   variables:
     package: tezos-mempool-003-PsddFKi3
 
-opam:77:tezos-node:
->>>>>>> b4a91fec
+opam:73:tezos-node:
   <<: *opam_definition
   variables:
     package: tezos-node
 
-<<<<<<< HEAD
-opam:60:ocplib-json-typed-browser:
-=======
-opam:78:ocplib-json-typed-browser:
->>>>>>> b4a91fec
+opam:74:ocplib-json-typed-browser:
   <<: *opam_definition
   variables:
     package: ocplib-json-typed-browser
 
-<<<<<<< HEAD
-opam:61:tezos-accuser-002-PsYLVpVv:
-=======
-opam:79:tezos-accuser-002-PsYLVpVv:
->>>>>>> b4a91fec
+opam:75:tezos-accuser-002-PsYLVpVv:
   <<: *opam_definition
   variables:
     package: tezos-accuser-002-PsYLVpVv
 
-<<<<<<< HEAD
-opam:62:tezos-embedded-protocol-demo:
-  <<: *opam_definition
-  variables:
-    package: tezos-embedded-protocol-demo
-=======
-opam:80:tezos-endorser-003-PsddFKi3:
+opam:76:tezos-endorser-003-PsddFKi3:
   <<: *opam_definition
   variables:
     package: tezos-endorser-003-PsddFKi3
->>>>>>> b4a91fec
-
 
 ##END_OPAM##
 
