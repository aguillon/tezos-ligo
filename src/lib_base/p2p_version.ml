(*****************************************************************************)
(*                                                                           *)
(* Open Source License                                                       *)
(* Copyright (c) 2018 Dynamic Ledger Solutions, Inc. <contact@tezos.com>     *)
(* Copyright (c) 2019 Nomadic Labs, <contact@nomadic-labs.com>               *)
(*                                                                           *)
(* Permission is hereby granted, free of charge, to any person obtaining a   *)
(* copy of this software and associated documentation files (the "Software"),*)
(* to deal in the Software without restriction, including without limitation *)
(* the rights to use, copy, modify, merge, publish, distribute, sublicense,  *)
(* and/or sell copies of the Software, and to permit persons to whom the     *)
(* Software is furnished to do so, subject to the following conditions:      *)
(*                                                                           *)
(* The above copyright notice and this permission notice shall be included   *)
(* in all copies or substantial portions of the Software.                    *)
(*                                                                           *)
(* THE SOFTWARE IS PROVIDED "AS IS", WITHOUT WARRANTY OF ANY KIND, EXPRESS OR*)
(* IMPLIED, INCLUDING BUT NOT LIMITED TO THE WARRANTIES OF MERCHANTABILITY,  *)
(* FITNESS FOR A PARTICULAR PURPOSE AND NONINFRINGEMENT. IN NO EVENT SHALL   *)
(* THE AUTHORS OR COPYRIGHT HOLDERS BE LIABLE FOR ANY CLAIM, DAMAGES OR OTHER*)
(* LIABILITY, WHETHER IN AN ACTION OF CONTRACT, TORT OR OTHERWISE, ARISING   *)
(* FROM, OUT OF OR IN CONNECTION WITH THE SOFTWARE OR THE USE OR OTHER       *)
(* DEALINGS IN THE SOFTWARE.                                                 *)
(*                                                                           *)
(*****************************************************************************)

type t = int

let pp = Format.pp_print_int

<<<<<<< HEAD
let encoding = Data_encoding.uint16

let zero = 0

let supported = [zero]
=======
let encoding =
  let open Data_encoding in
  def "p2p_version" ~description:"A version number for the p2p layer." uint16

let zero = 0

let supported = [zero]

let () = Data_encoding.Registration.register ~pp encoding
>>>>>>> fc8990b1
<|MERGE_RESOLUTION|>--- conflicted
+++ resolved
@@ -28,13 +28,6 @@
 
 let pp = Format.pp_print_int
 
-<<<<<<< HEAD
-let encoding = Data_encoding.uint16
-
-let zero = 0
-
-let supported = [zero]
-=======
 let encoding =
   let open Data_encoding in
   def "p2p_version" ~description:"A version number for the p2p layer." uint16
@@ -43,5 +36,4 @@
 
 let supported = [zero]
 
-let () = Data_encoding.Registration.register ~pp encoding
->>>>>>> fc8990b1
+let () = Data_encoding.Registration.register ~pp encoding