--- conflicted
+++ resolved
@@ -70,16 +70,12 @@
 
   let encoding =
     let open Data_encoding in
-<<<<<<< HEAD
-    obj2 (req "addr" P2p_addr.encoding) (opt "port" uint16)
-=======
     def
       "p2p_connection.id"
       ~description:
         "The identifier for a p2p connection. It includes an address and a \
          port number."
     @@ obj2 (req "addr" P2p_addr.encoding) (opt "port" uint16)
->>>>>>> fc8990b1
 end
 
 module Map = Map.Make (Id)
@@ -276,193 +272,6 @@
         (fun ((), x) -> x)
         (merge_objs (obj1 (req "event" (constant name))) obj)
     in
-<<<<<<< HEAD
-    union
-      ~tag_size:`Uint8
-      [ case
-          (Tag 0)
-          ~title:"Too_few_connections"
-          (branch_encoding "too_few_connections" empty)
-          (function Too_few_connections -> Some () | _ -> None)
-          (fun () -> Too_few_connections);
-        case
-          (Tag 1)
-          ~title:"Too_many_connections"
-          (branch_encoding "too_many_connections" empty)
-          (function Too_many_connections -> Some () | _ -> None)
-          (fun () -> Too_many_connections);
-        case
-          (Tag 2)
-          ~title:"New_point"
-          (branch_encoding
-             "new_point"
-             (obj1 (req "point" P2p_point.Id.encoding)))
-          (function New_point p -> Some p | _ -> None)
-          (fun p -> New_point p);
-        case
-          (Tag 3)
-          ~title:"New_peer"
-          (branch_encoding
-             "new_peer"
-             (obj1 (req "peer_id" P2p_peer_id.encoding)))
-          (function New_peer p -> Some p | _ -> None)
-          (fun p -> New_peer p);
-        case
-          (Tag 4)
-          ~title:"Incoming_connection"
-          (branch_encoding
-             "incoming_connection"
-             (obj1 (req "point" P2p_point.Id.encoding)))
-          (function Incoming_connection p -> Some p | _ -> None)
-          (fun p -> Incoming_connection p);
-        case
-          (Tag 5)
-          ~title:"Outgoing_connection"
-          (branch_encoding
-             "outgoing_connection"
-             (obj1 (req "point" P2p_point.Id.encoding)))
-          (function Outgoing_connection p -> Some p | _ -> None)
-          (fun p -> Outgoing_connection p);
-        case
-          (Tag 6)
-          ~title:"Authentication_failed"
-          (branch_encoding
-             "authentication_failed"
-             (obj1 (req "point" P2p_point.Id.encoding)))
-          (function Authentication_failed p -> Some p | _ -> None)
-          (fun p -> Authentication_failed p);
-        case
-          (Tag 7)
-          ~title:"Accepting_request"
-          (branch_encoding
-             "accepting_request"
-             (obj3
-                (req "point" P2p_point.Id.encoding)
-                (req "id_point" Id.encoding)
-                (req "peer_id" P2p_peer_id.encoding)))
-          (function
-            | Accepting_request (p, id_p, g) -> Some (p, id_p, g) | _ -> None)
-          (fun (p, id_p, g) -> Accepting_request (p, id_p, g));
-        case
-          (Tag 8)
-          ~title:"Rejecting_request"
-          (branch_encoding
-             "rejecting_request"
-             (obj3
-                (req "point" P2p_point.Id.encoding)
-                (req "id_point" Id.encoding)
-                (req "peer_id" P2p_peer_id.encoding)))
-          (function
-            | Rejecting_request (p, id_p, g) -> Some (p, id_p, g) | _ -> None)
-          (fun (p, id_p, g) -> Rejecting_request (p, id_p, g));
-        case
-          (Tag 9)
-          ~title:"Request_rejected"
-          (branch_encoding
-             "request_rejected"
-             (obj2
-                (req "point" P2p_point.Id.encoding)
-                (opt "identity" (tup2 Id.encoding P2p_peer_id.encoding))))
-          (function Request_rejected (p, id) -> Some (p, id) | _ -> None)
-          (fun (p, id) -> Request_rejected (p, id));
-        case
-          (Tag 10)
-          ~title:"Connection_established"
-          (branch_encoding
-             "connection_established"
-             (obj2
-                (req "id_point" Id.encoding)
-                (req "peer_id" P2p_peer_id.encoding)))
-          (function
-            | Connection_established (id_p, g) -> Some (id_p, g) | _ -> None)
-          (fun (id_p, g) -> Connection_established (id_p, g));
-        case
-          (Tag 11)
-          ~title:"Disconnection"
-          (branch_encoding
-             "disconnection"
-             (obj1 (req "peer_id" P2p_peer_id.encoding)))
-          (function Disconnection g -> Some g | _ -> None)
-          (fun g -> Disconnection g);
-        case
-          (Tag 12)
-          ~title:"External_disconnection"
-          (branch_encoding
-             "external_disconnection"
-             (obj1 (req "peer_id" P2p_peer_id.encoding)))
-          (function External_disconnection g -> Some g | _ -> None)
-          (fun g -> External_disconnection g);
-        case
-          (Tag 13)
-          ~title:"Gc_points"
-          (branch_encoding "gc_points" empty)
-          (function Gc_points -> Some () | _ -> None)
-          (fun () -> Gc_points);
-        case
-          (Tag 14)
-          ~title:"Gc_peer_ids"
-          (branch_encoding "gc_peer_ids" empty)
-          (function Gc_peer_ids -> Some () | _ -> None)
-          (fun () -> Gc_peer_ids);
-        case
-          (Tag 15)
-          ~title:"Swap_request_received"
-          (branch_encoding
-             "swap_request_received"
-             (obj1 (req "source" P2p_peer_id.encoding)))
-          (function
-            | Swap_request_received {source} -> Some source | _ -> None)
-          (fun source -> Swap_request_received {source});
-        case
-          (Tag 16)
-          ~title:"Swap_ack_received"
-          (branch_encoding
-             "swap_ack_received"
-             (obj1 (req "source" P2p_peer_id.encoding)))
-          (function Swap_ack_received {source} -> Some source | _ -> None)
-          (fun source -> Swap_ack_received {source});
-        case
-          (Tag 17)
-          ~title:"Swap_request_sent"
-          (branch_encoding
-             "swap_request_sent"
-             (obj1 (req "source" P2p_peer_id.encoding)))
-          (function Swap_request_sent {source} -> Some source | _ -> None)
-          (fun source -> Swap_request_sent {source});
-        case
-          (Tag 18)
-          ~title:"Swap_ack_sent"
-          (branch_encoding
-             "swap_ack_sent"
-             (obj1 (req "source" P2p_peer_id.encoding)))
-          (function Swap_ack_sent {source} -> Some source | _ -> None)
-          (fun source -> Swap_ack_sent {source});
-        case
-          (Tag 19)
-          ~title:"Swap_request_ignored"
-          (branch_encoding
-             "swap_request_ignored"
-             (obj1 (req "source" P2p_peer_id.encoding)))
-          (function Swap_request_ignored {source} -> Some source | _ -> None)
-          (fun source -> Swap_request_ignored {source});
-        case
-          (Tag 20)
-          ~title:"Swap_success"
-          (branch_encoding
-             "swap_success"
-             (obj1 (req "source" P2p_peer_id.encoding)))
-          (function Swap_success {source} -> Some source | _ -> None)
-          (fun source -> Swap_success {source});
-        case
-          (Tag 21)
-          ~title:"Swap_failure"
-          (branch_encoding
-             "swap_failure"
-             (obj1 (req "source" P2p_peer_id.encoding)))
-          (function Swap_failure {source} -> Some source | _ -> None)
-          (fun source -> Swap_failure {source}) ]
-end
-=======
     def
       "p2p_connection.pool_event"
       ~description:
@@ -664,5 +473,4 @@
 
 let () =
   Data_encoding.Registration.register ~pp:Id.pp Id.encoding ;
-  Data_encoding.Registration.register ~pp:Pool_event.pp Pool_event.encoding
->>>>>>> fc8990b1
+  Data_encoding.Registration.register ~pp:Pool_event.pp Pool_event.encoding