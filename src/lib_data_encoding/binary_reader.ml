(*****************************************************************************)
(*                                                                           *)
(* Open Source License                                                       *)
(* Copyright (c) 2018 Dynamic Ledger Solutions, Inc. <contact@tezos.com>     *)
(*                                                                           *)
(* Permission is hereby granted, free of charge, to any person obtaining a   *)
(* copy of this software and associated documentation files (the "Software"),*)
(* to deal in the Software without restriction, including without limitation *)
(* the rights to use, copy, modify, merge, publish, distribute, sublicense,  *)
(* and/or sell copies of the Software, and to permit persons to whom the     *)
(* Software is furnished to do so, subject to the following conditions:      *)
(*                                                                           *)
(* The above copyright notice and this permission notice shall be included   *)
(* in all copies or substantial portions of the Software.                    *)
(*                                                                           *)
(* THE SOFTWARE IS PROVIDED "AS IS", WITHOUT WARRANTY OF ANY KIND, EXPRESS OR*)
(* IMPLIED, INCLUDING BUT NOT LIMITED TO THE WARRANTIES OF MERCHANTABILITY,  *)
(* FITNESS FOR A PARTICULAR PURPOSE AND NONINFRINGEMENT. IN NO EVENT SHALL   *)
(* THE AUTHORS OR COPYRIGHT HOLDERS BE LIABLE FOR ANY CLAIM, DAMAGES OR OTHER*)
(* LIABILITY, WHETHER IN AN ACTION OF CONTRACT, TORT OR OTHERWISE, ARISING   *)
(* FROM, OUT OF OR IN CONNECTION WITH THE SOFTWARE OR THE USE OR OTHER       *)
(* DEALINGS IN THE SOFTWARE.                                                 *)
(*                                                                           *)
(*****************************************************************************)

open Binary_error

let raise e = raise (Read_error e)

type state = {
<<<<<<< HEAD
  buffer : MBytes.t;
=======
  buffer : Bytes.t;
>>>>>>> fc8990b1
  mutable offset : int;
  mutable remaining_bytes : int;
  mutable allowed_bytes : int option;
}

let check_allowed_bytes state size =
  match state.allowed_bytes with
  | Some len when len < size ->
      raise Size_limit_exceeded
  | Some len ->
      Some (len - size)
  | None ->
      None

let check_remaining_bytes state size =
  if state.remaining_bytes < size then raise Not_enough_data ;
  state.remaining_bytes - size

let read_atom size conv state =
  let offset = state.offset in
  state.remaining_bytes <- check_remaining_bytes state size ;
  state.allowed_bytes <- check_allowed_bytes state size ;
  state.offset <- state.offset + size ;
  conv state.buffer offset

(** Reader for all the atomic types. *)
module Atom = struct
<<<<<<< HEAD
  let uint8 = read_atom Binary_size.uint8 MBytes.get_uint8

  let uint16 = read_atom Binary_size.int16 MBytes.get_uint16

  let int8 = read_atom Binary_size.int8 MBytes.get_int8

  let int16 = read_atom Binary_size.int16 MBytes.get_int16

  let int32 = read_atom Binary_size.int32 MBytes.get_int32

  let int64 = read_atom Binary_size.int64 MBytes.get_int64
=======
  let uint8 = read_atom Binary_size.uint8 TzEndian.get_uint8

  let uint16 = read_atom Binary_size.int16 TzEndian.get_uint16

  let int8 = read_atom Binary_size.int8 TzEndian.get_int8
>>>>>>> fc8990b1

  let int16 = read_atom Binary_size.int16 TzEndian.get_int16

  let int32 = read_atom Binary_size.int32 TzEndian.get_int32

  let int64 = read_atom Binary_size.int64 TzEndian.get_int64

  let float = read_atom Binary_size.float TzEndian.get_double

  let bool state = int8 state <> 0

  let uint30 =
    read_atom Binary_size.uint30
    @@ fun buffer ofs ->
<<<<<<< HEAD
    let v = Int32.to_int (MBytes.get_int32 buffer ofs) in
=======
    let v = Int32.to_int (TzEndian.get_int32 buffer ofs) in
>>>>>>> fc8990b1
    if v < 0 then raise (Invalid_int {min = 0; v; max = (1 lsl 30) - 1}) ;
    v

  let int31 =
    read_atom Binary_size.int31
<<<<<<< HEAD
    @@ fun buffer ofs -> Int32.to_int (MBytes.get_int32 buffer ofs)
=======
    @@ fun buffer ofs -> Int32.to_int (TzEndian.get_int32 buffer ofs)
>>>>>>> fc8990b1

  let int = function
    | `Int31 ->
        int31
    | `Int16 ->
        int16
    | `Int8 ->
        int8
    | `Uint30 ->
        uint30
    | `Uint16 ->
        uint16
    | `Uint8 ->
        uint8

  let ranged_int ~minimum ~maximum state =
    let read_int =
      match Binary_size.range_to_size ~minimum ~maximum with
      | `Int8 ->
          int8
      | `Int16 ->
          int16
      | `Int31 ->
          int31
      | `Uint8 ->
          uint8
      | `Uint16 ->
          uint16
      | `Uint30 ->
          uint30
    in
    let ranged = read_int state in
    let ranged = if minimum > 0 then ranged + minimum else ranged in
    if not (minimum <= ranged && ranged <= maximum) then
      raise (Invalid_int {min = minimum; v = ranged; max = maximum}) ;
    ranged

  let ranged_float ~minimum ~maximum state =
    let ranged = float state in
    if not (minimum <= ranged && ranged <= maximum) then
      raise (Invalid_float {min = minimum; v = ranged; max = maximum}) ;
    ranged

  let rec read_z res value bit_in_value state =
    let byte = uint8 state in
    let value = value lor ((byte land 0x7F) lsl bit_in_value) in
    let bit_in_value = bit_in_value + 7 in
    let (bit_in_value, value) =
      if bit_in_value < 8 then (bit_in_value, value)
      else (
        Buffer.add_char res (Char.unsafe_chr (value land 0xFF)) ;
        (bit_in_value - 8, value lsr 8) )
    in
    if byte land 0x80 = 0x80 then read_z res value bit_in_value state
    else (
      if bit_in_value > 0 then Buffer.add_char res (Char.unsafe_chr value) ;
      if byte = 0x00 then raise Trailing_zero ;
      Z.of_bits (Buffer.contents res) )

  let n state =
    let first = uint8 state in
    let first_value = first land 0x7F in
    if first land 0x80 = 0x80 then
      read_z (Buffer.create 100) first_value 7 state
    else Z.of_int first_value

  let z state =
    let first = uint8 state in
    let first_value = first land 0x3F in
    let sign = first land 0x40 <> 0 in
    if first land 0x80 = 0x80 then
      let n = read_z (Buffer.create 100) first_value 6 state in
      if sign then Z.neg n else n
    else
      let n = Z.of_int first_value in
      if sign then Z.neg n else n

  let string_enum arr state =
    let read_index =
      match Binary_size.enum_size arr with
      | `Uint8 ->
          uint8
      | `Uint16 ->
          uint16
      | `Uint30 ->
          uint30
    in
    let index = read_index state in
    if index >= Array.length arr then raise No_case_matched ;
    arr.(index)

  let fixed_length_bytes length =
<<<<<<< HEAD
    read_atom length @@ fun buf ofs -> MBytes.sub buf ofs length

  let fixed_length_string length =
    read_atom length @@ fun buf ofs -> MBytes.sub_string buf ofs length
=======
    read_atom length @@ fun buf ofs -> Bytes.sub buf ofs length

  let fixed_length_string length =
    read_atom length @@ fun buf ofs -> Bytes.sub_string buf ofs length
>>>>>>> fc8990b1

  let tag = function `Uint8 -> uint8 | `Uint16 -> uint16
end

(** Main recursive reading function, in continuation passing style. *)
let rec read_rec : type ret. ret Encoding.t -> state -> ret =
 fun e state ->
  let open Encoding in
  match e.encoding with
  | Null ->
      ()
  | Empty ->
      ()
  | Constant _ ->
      ()
  | Ignore ->
      ()
  | Bool ->
      Atom.bool state
  | Int8 ->
      Atom.int8 state
  | Uint8 ->
      Atom.uint8 state
  | Int16 ->
      Atom.int16 state
  | Uint16 ->
      Atom.uint16 state
  | Int31 ->
      Atom.int31 state
  | Int32 ->
      Atom.int32 state
  | Int64 ->
      Atom.int64 state
  | N ->
      Atom.n state
  | Z ->
      Atom.z state
  | Float ->
      Atom.float state
  | Bytes (`Fixed n) ->
      Atom.fixed_length_bytes n state
  | Bytes `Variable ->
      Atom.fixed_length_bytes state.remaining_bytes state
  | String (`Fixed n) ->
      Atom.fixed_length_string n state
  | String `Variable ->
      Atom.fixed_length_string state.remaining_bytes state
  | Padded (e, n) ->
      let v = read_rec e state in
      ignore (Atom.fixed_length_string n state : string) ;
      v
  | RangedInt {minimum; maximum} ->
      Atom.ranged_int ~minimum ~maximum state
  | RangedFloat {minimum; maximum} ->
      Atom.ranged_float ~minimum ~maximum state
  | String_enum (_, arr) ->
      Atom.string_enum arr state
  | Array (max_length, e) ->
<<<<<<< HEAD
      let max_length = Option.unopt ~default:max_int max_length in
      let l = read_list List_too_long max_length e state in
      Array.of_list l
  | List (max_length, e) ->
      let max_length = Option.unopt ~default:max_int max_length in
=======
      let max_length = match max_length with Some l -> l | None -> max_int in
      let l = read_list List_too_long max_length e state in
      Array.of_list l
  | List (max_length, e) ->
      let max_length = match max_length with Some l -> l | None -> max_int in
>>>>>>> fc8990b1
      read_list Array_too_long max_length e state
  | Obj (Req {encoding = e; _}) ->
      read_rec e state
  | Obj (Dft {encoding = e; _}) ->
      read_rec e state
  | Obj (Opt {kind = `Dynamic; encoding = e; _}) ->
      let present = Atom.bool state in
      if not present then None else Some (read_rec e state)
  | Obj (Opt {kind = `Variable; encoding = e; _}) ->
      if state.remaining_bytes = 0 then None else Some (read_rec e state)
  | Objs {kind = `Fixed sz; left; right} ->
      ignore (check_remaining_bytes state sz : int) ;
      ignore (check_allowed_bytes state sz : int option) ;
      let left = read_rec left state in
      let right = read_rec right state in
      (left, right)
  | Objs {kind = `Dynamic; left; right} ->
      let left = read_rec left state in
      let right = read_rec right state in
      (left, right)
  | Objs {kind = `Variable; left; right} ->
      read_variable_pair left right state
  | Tup e ->
      read_rec e state
  | Tups {kind = `Fixed sz; left; right} ->
      ignore (check_remaining_bytes state sz : int) ;
      ignore (check_allowed_bytes state sz : int option) ;
      let left = read_rec left state in
      let right = read_rec right state in
      (left, right)
  | Tups {kind = `Dynamic; left; right} ->
      let left = read_rec left state in
      let right = read_rec right state in
      (left, right)
  | Tups {kind = `Variable; left; right} ->
      read_variable_pair left right state
  | Conv {inj; encoding; _} ->
      inj (read_rec encoding state)
  | Union {tag_size; cases; _} ->
      let ctag = Atom.tag tag_size state in
      let (Case {encoding; inj; _}) =
        try
          List.find
            (function
              | Case {tag = Tag tag; _} ->
                  tag = ctag
              | Case {tag = Json_only; _} ->
                  false)
            cases
        with Not_found -> raise (Unexpected_tag ctag)
      in
      inj (read_rec encoding state)
  | Dynamic_size {kind; encoding = e} ->
      let sz = Atom.int kind state in
      let remaining = check_remaining_bytes state sz in
      state.remaining_bytes <- sz ;
      ignore (check_allowed_bytes state sz : int option) ;
      let v = read_rec e state in
      if state.remaining_bytes <> 0 then raise Extra_bytes ;
      state.remaining_bytes <- remaining ;
      v
  | Check_size {limit; encoding = e} ->
      let old_allowed_bytes = state.allowed_bytes in
      let limit =
        match state.allowed_bytes with
        | None ->
            limit
        | Some current_limit ->
            min current_limit limit
      in
      state.allowed_bytes <- Some limit ;
      let v = read_rec e state in
      let allowed_bytes =
        match old_allowed_bytes with
        | None ->
            None
        | Some old_limit ->
            let remaining =
              match state.allowed_bytes with
              | None ->
                  assert false
              | Some remaining ->
                  remaining
            in
            let read = limit - remaining in
            Some (old_limit - read)
      in
      state.allowed_bytes <- allowed_bytes ;
      v
  | Describe {encoding = e; _} ->
      read_rec e state
  | Splitted {encoding = e; _} ->
      read_rec e state
  | Mu {fix; _} ->
      read_rec (fix e) state
  | Delayed f ->
      read_rec (f ()) state

and read_variable_pair :
    type left right.
    left Encoding.t -> right Encoding.t -> state -> left * right =
 fun e1 e2 state ->
  match (Encoding.classify e1, Encoding.classify e2) with
  | ((`Dynamic | `Fixed _), `Variable) ->
      let left = read_rec e1 state in
      let right = read_rec e2 state in
      (left, right)
  | (`Variable, `Fixed n) ->
      if n > state.remaining_bytes then raise Not_enough_data ;
      state.remaining_bytes <- state.remaining_bytes - n ;
      let left = read_rec e1 state in
      assert (state.remaining_bytes = 0) ;
      state.remaining_bytes <- n ;
      let right = read_rec e2 state in
      assert (state.remaining_bytes = 0) ;
      (left, right)
  | _ ->
      assert false

(* Should be rejected by [Encoding.Kind.combine] *)
and read_list : type a. read_error -> int -> a Encoding.t -> state -> a list =
 fun error max_length e state ->
  let rec loop max_length acc =
    if state.remaining_bytes = 0 then List.rev acc
    else if max_length = 0 then raise error
    else
      let v = read_rec e state in
      loop (max_length - 1) (v :: acc)
  in
  loop max_length []

(** ******************** *)

(** Various entry points *)

let read encoding buffer ofs len =
  let state =
    {buffer; offset = ofs; remaining_bytes = len; allowed_bytes = None}
  in
  match read_rec encoding state with
  | exception Read_error _ ->
      None
  | v ->
      Some (state.offset, v)

let of_bytes_exn encoding buffer =
  let len = Bytes.length buffer in
  let state =
    {buffer; offset = 0; remaining_bytes = len; allowed_bytes = None}
  in
  let v = read_rec encoding state in
  if state.offset <> len then raise Extra_bytes ;
  v

let of_bytes encoding buffer =
  try Some (of_bytes_exn encoding buffer) with Read_error _ -> None<|MERGE_RESOLUTION|>--- conflicted
+++ resolved
@@ -28,11 +28,7 @@
 let raise e = raise (Read_error e)
 
 type state = {
-<<<<<<< HEAD
-  buffer : MBytes.t;
-=======
   buffer : Bytes.t;
->>>>>>> fc8990b1
   mutable offset : int;
   mutable remaining_bytes : int;
   mutable allowed_bytes : int option;
@@ -60,25 +56,11 @@
 
 (** Reader for all the atomic types. *)
 module Atom = struct
-<<<<<<< HEAD
-  let uint8 = read_atom Binary_size.uint8 MBytes.get_uint8
-
-  let uint16 = read_atom Binary_size.int16 MBytes.get_uint16
-
-  let int8 = read_atom Binary_size.int8 MBytes.get_int8
-
-  let int16 = read_atom Binary_size.int16 MBytes.get_int16
-
-  let int32 = read_atom Binary_size.int32 MBytes.get_int32
-
-  let int64 = read_atom Binary_size.int64 MBytes.get_int64
-=======
   let uint8 = read_atom Binary_size.uint8 TzEndian.get_uint8
 
   let uint16 = read_atom Binary_size.int16 TzEndian.get_uint16
 
   let int8 = read_atom Binary_size.int8 TzEndian.get_int8
->>>>>>> fc8990b1
 
   let int16 = read_atom Binary_size.int16 TzEndian.get_int16
 
@@ -93,21 +75,13 @@
   let uint30 =
     read_atom Binary_size.uint30
     @@ fun buffer ofs ->
-<<<<<<< HEAD
-    let v = Int32.to_int (MBytes.get_int32 buffer ofs) in
-=======
     let v = Int32.to_int (TzEndian.get_int32 buffer ofs) in
->>>>>>> fc8990b1
     if v < 0 then raise (Invalid_int {min = 0; v; max = (1 lsl 30) - 1}) ;
     v
 
   let int31 =
     read_atom Binary_size.int31
-<<<<<<< HEAD
-    @@ fun buffer ofs -> Int32.to_int (MBytes.get_int32 buffer ofs)
-=======
     @@ fun buffer ofs -> Int32.to_int (TzEndian.get_int32 buffer ofs)
->>>>>>> fc8990b1
 
   let int = function
     | `Int31 ->
@@ -200,17 +174,10 @@
     arr.(index)
 
   let fixed_length_bytes length =
-<<<<<<< HEAD
-    read_atom length @@ fun buf ofs -> MBytes.sub buf ofs length
-
-  let fixed_length_string length =
-    read_atom length @@ fun buf ofs -> MBytes.sub_string buf ofs length
-=======
     read_atom length @@ fun buf ofs -> Bytes.sub buf ofs length
 
   let fixed_length_string length =
     read_atom length @@ fun buf ofs -> Bytes.sub_string buf ofs length
->>>>>>> fc8990b1
 
   let tag = function `Uint8 -> uint8 | `Uint16 -> uint16
 end
@@ -269,19 +236,11 @@
   | String_enum (_, arr) ->
       Atom.string_enum arr state
   | Array (max_length, e) ->
-<<<<<<< HEAD
-      let max_length = Option.unopt ~default:max_int max_length in
-      let l = read_list List_too_long max_length e state in
-      Array.of_list l
-  | List (max_length, e) ->
-      let max_length = Option.unopt ~default:max_int max_length in
-=======
       let max_length = match max_length with Some l -> l | None -> max_int in
       let l = read_list List_too_long max_length e state in
       Array.of_list l
   | List (max_length, e) ->
       let max_length = match max_length with Some l -> l | None -> max_int in
->>>>>>> fc8990b1
       read_list Array_too_long max_length e state
   | Obj (Req {encoding = e; _}) ->
       read_rec e state
