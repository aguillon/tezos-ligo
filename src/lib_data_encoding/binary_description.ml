(*****************************************************************************)
(*                                                                           *)
(* Open Source License                                                       *)
(* Copyright (c) 2018 Dynamic Ledger Solutions, Inc. <contact@tezos.com>     *)
(*                                                                           *)
(* Permission is hereby granted, free of charge, to any person obtaining a   *)
(* copy of this software and associated documentation files (the "Software"),*)
(* to deal in the Software without restriction, including without limitation *)
(* the rights to use, copy, modify, merge, publish, distribute, sublicense,  *)
(* and/or sell copies of the Software, and to permit persons to whom the     *)
(* Software is furnished to do so, subject to the following conditions:      *)
(*                                                                           *)
(* The above copyright notice and this permission notice shall be included   *)
(* in all copies or substantial portions of the Software.                    *)
(*                                                                           *)
(* THE SOFTWARE IS PROVIDED "AS IS", WITHOUT WARRANTY OF ANY KIND, EXPRESS OR*)
(* IMPLIED, INCLUDING BUT NOT LIMITED TO THE WARRANTIES OF MERCHANTABILITY,  *)
(* FITNESS FOR A PARTICULAR PURPOSE AND NONINFRINGEMENT. IN NO EVENT SHALL   *)
(* THE AUTHORS OR COPYRIGHT HOLDERS BE LIABLE FOR ANY CLAIM, DAMAGES OR OTHER*)
(* LIABILITY, WHETHER IN AN ACTION OF CONTRACT, TORT OR OTHERWISE, ARISING   *)
(* FROM, OUT OF OR IN CONNECTION WITH THE SOFTWARE OR THE USE OR OTHER       *)
(* DEALINGS IN THE SOFTWARE.                                                 *)
(*                                                                           *)
(*****************************************************************************)

type recursives = string list

type references = {
  descriptions : (string * Binary_schema.toplevel_encoding) list;
}
[@@unwrapped]

(* Simple Union find implementation, there are several optimizations
   that give UF it's usual time complexity that could be added.
   If this is a bottleneck, they're easy to add. *)
module UF : sig
  type t

  val add : t -> Binary_schema.description -> unit

  val find : t -> string -> Binary_schema.description

  val union :
    t -> new_cannonical:Binary_schema.description -> existing:string -> unit

  val empty : unit -> t
end = struct
  open Binary_schema

  type ele = Ref of string | Root of description

  type t = (string, ele) Hashtbl.t

  let add t x = Hashtbl.replace t x.title (Root x)

  let rec find tbl key =
    match Hashtbl.find tbl key with Ref s -> find tbl s | Root desc -> desc

  let union tbl ~new_cannonical ~existing =
    add tbl new_cannonical ;
    let root = find tbl existing in
    if root.title = new_cannonical.title then ()
    else Hashtbl.replace tbl root.title (Ref new_cannonical.title)

  let empty () = Hashtbl.create 128
end

let fixup_references uf =
  let open Binary_schema in
  let rec fixup_layout = function
    | Ref s ->
        Ref (UF.find uf s).title
    | Enum (i, name) ->
        Enum (i, (UF.find uf name).title)
    | Seq (layout, len) ->
        Seq (fixup_layout layout, len)
    | ( Zero_width
      | Int _
      | Bool
      | RangedInt (_, _)
      | RangedFloat (_, _)
      | Float
      | Bytes
      | String
      | Padding ) as enc ->
        enc
  in
  let field = function
    | Named_field (name, kind, layout) ->
        Named_field (name, kind, fixup_layout layout)
    | Anonymous_field (kind, layout) ->
        Anonymous_field (kind, fixup_layout layout)
    | (Dynamic_size_field _ | Optional_field _) as field ->
        field
  in
  function
  | Obj {fields} ->
      Obj {fields = List.map field fields}
  | Cases ({cases; _} as x) ->
      Cases
        {
          x with
          cases =
            List.map
              (fun (i, name, fields) -> (i, name, List.map field fields))
              cases;
        }
  | Int_enum _ as ie ->
      ie

let z_reference_name = "Z.t"

let z_reference_description =
  "A variable length sequence of bytes, encoding a Zarith number. Each byte \
   has a running unary size bit: the most significant bit of each byte tells \
   is this is the last byte in the sequence (0) or if there is more to read \
   (1). The second most significant bit of the first byte is reserved for the \
   sign (positive if zero). Size and sign bits ignored, data is then the \
   binary representation of the absolute value of the number in little endian \
   order."

let z_encoding =
  Binary_schema.Obj {fields = [Named_field ("Z.t", `Dynamic, Bytes)]}

let add_z_reference uf {descriptions} =
  UF.add
    uf
    {title = z_reference_name; description = Some z_reference_description} ;
  {descriptions = (z_reference_name, z_encoding) :: descriptions}

let n_reference_name = "N.t"

let n_reference_description =
  "A variable length sequence of bytes, encoding a Zarith number. Each byte \
   has a running unary size bit: the most significant bit of each byte tells \
   is this is the last byte in the sequence (0) or if there is more to read \
   (1). Size bits ignored, data is then the binary representation of the \
   absolute value of the number in little endian order."

let n_encoding =
  Binary_schema.Obj {fields = [Named_field ("N.t", `Dynamic, Bytes)]}

let add_n_reference uf {descriptions} =
  UF.add
    uf
    {title = n_reference_name; description = Some n_reference_description} ;
  {descriptions = (n_reference_name, n_encoding) :: descriptions}

let dedup_canonicalize uf =
  let tbl :
      (Binary_schema.toplevel_encoding, Binary_schema.description) Hashtbl.t =
    Hashtbl.create 100
  in
  let rec help prev_len acc = function
    | [] ->
        let fixedup =
          List.map
            (fun (desc, layout) -> (desc, fixup_references uf layout))
            acc
        in
        if List.length fixedup = prev_len then
          List.map (fun (name, layout) -> (UF.find uf name, layout)) fixedup
        else (
          Hashtbl.clear tbl ;
          help (List.length fixedup) [] fixedup )
    | (name, layout) :: tl -> (
      match Hashtbl.find_opt tbl layout with
      | None ->
          let desc = UF.find uf name in
          Hashtbl.add tbl layout desc ;
          help prev_len ((desc.title, layout) :: acc) tl
      | Some original_desc ->
          UF.union uf ~new_cannonical:original_desc ~existing:name ;
          help prev_len acc tl )
  in
  help 0 []

type pdesc = P : 'x Encoding.desc -> pdesc

let describe (type x) (encoding : x Encoding.t) =
  let open Encoding in
  let uf = UF.empty () in
  let uf_add_name title = UF.add uf {title; description = None} in
  let add_reference name description {descriptions} =
    {descriptions = (name, description) :: descriptions}
  in
  let new_reference =
    let x = ref ~-1 in
    fun () ->
      x := !x + 1 ;
      let name = "X_" ^ string_of_int !x in
      uf_add_name name ; name
  in
  let may_new_reference = function
    | None ->
        new_reference ()
    | Some name ->
        uf_add_name name ; name
  in
  let rec extract_dynamic :
      type x.
      string option ->
      x Encoding.desc ->
      Binary_size.unsigned_integer option * string option * pdesc =
   fun ref_name -> function
    | Conv {encoding; _} ->
        extract_dynamic ref_name encoding.encoding
    | Describe {id = ref_name; encoding; _} ->
        extract_dynamic (Some ref_name) encoding.encoding
    | Splitted {encoding; _} ->
        extract_dynamic ref_name encoding.encoding
    | Delayed f ->
        extract_dynamic ref_name (f ()).encoding
    | Dynamic_size {kind; encoding} ->
        (Some kind, ref_name, P encoding.encoding)
    | enc ->
        (None, ref_name, P enc)
  in
  let rec field_descr :
      type a.
      recursives ->
      references ->
      a Encoding.field ->
      Binary_schema.field_descr list * references =
   fun recursives references -> function
    | Req {name; encoding = {encoding; _}; _}
    | Dft {name; encoding = {encoding; _}; _} -> (
        let (dynamics, ref_name, P field) = extract_dynamic None encoding in
        let (layout, references) =
          layout ref_name recursives references field
        in
        if layout = Zero_width then ([], references)
        else
          let field_descr =
            Binary_schema.Named_field (name, classify_desc field, layout)
          in
          match dynamics with
          | Some kind ->
              ( [Dynamic_size_field (ref_name, 1, kind); field_descr],
                references )
          | None ->
              ([field_descr], references) )
    | Opt {kind = `Variable; name; encoding = {encoding; _}; _} ->
        let (layout, references) =
          layout None recursives references encoding
        in
        ([Named_field (name, `Variable, layout)], references)
    | Opt {kind = `Dynamic; name; encoding = {encoding; _}; _} ->
        let (layout, references) =
          layout None recursives references encoding
        in
        ( [ Binary_schema.Optional_field name;
            Named_field (name, classify_desc encoding, layout) ],
          references )
  and obj fields = Binary_schema.Obj {fields}
  and union :
      type a.
      string option ->
      recursives ->
      references ->
      Kind.t ->
      Binary_size.tag_size ->
      a case list ->
      string * references =
   fun ref_name recursives references kind size cases ->
    let cases =
<<<<<<< HEAD
      List.sort (fun (t1, _) (t2, _) -> Compare.Int.compare t1 t2)
      @@ TzList.filter_map
           (function
             | Case {tag = Json_only; _} ->
                 None
             | Case {tag = Tag tag; _} as case ->
                 Some (tag, case))
=======
      List.sort (fun (t1, _) (t2, _) -> (compare : int -> int -> int) t1 t2)
      @@ List.fold_left
           (fun acc case ->
             match case with
             | Case {tag = Json_only; _} ->
                 acc
             | Case {tag = Tag tag; _} ->
                 (tag, case) :: acc)
           []
>>>>>>> fc8990b1
           cases
    in
    let tag_field =
      Binary_schema.Named_field
        ( "Tag",
          `Fixed (Binary_size.tag_size size),
          Int (size :> Binary_schema.integer_extended) )
    in
    let (cases, references) =
      List.fold_right
        (fun (tag, Case case) (cases, references) ->
          let (fields, references) =
            fields None recursives references case.encoding.encoding
          in
          ((tag, Some case.title, tag_field :: fields) :: cases, references))
        cases
        ([], references)
    in
    let name = may_new_reference ref_name in
    let references =
      add_reference name (Cases {kind; tag_size = size; cases}) references
    in
    (name, references)
  and describe :
      type b.
      ?description:string ->
      title:string ->
      string ->
      recursives ->
      references ->
      b desc ->
      string * references =
   fun ?description ~title name recursives references encoding ->
    let new_cannonical = {Binary_schema.title; description} in
    UF.add uf new_cannonical ;
    let (layout, references) = layout None recursives references encoding in
    match layout with
    | Ref ref_name ->
        UF.union uf ~existing:ref_name ~new_cannonical ;
        (ref_name, references)
    | layout ->
        UF.add uf new_cannonical ;
        ( name,
          add_reference
            name
            (obj [Anonymous_field (classify_desc encoding, layout)])
            references )
  and enum : type a. (a, _) Hashtbl.t -> a array -> _ =
   fun tbl encoding_array ->
    ( Binary_size.range_to_size
        ~minimum:0
        ~maximum:(Array.length encoding_array),
      List.map
        (fun i -> (i, fst @@ Hashtbl.find tbl encoding_array.(i)))
<<<<<<< HEAD
        Utils.Infix.(0 -- (Array.length encoding_array - 1)) )
=======
        (List.init (Array.length encoding_array) (fun i -> i)) )
>>>>>>> fc8990b1
  and fields :
      type b.
      string option ->
      recursives ->
      references ->
      b Encoding.desc ->
      Binary_schema.fields * references =
   fun ref_name recursives references -> function
    | Obj field ->
        field_descr recursives references field
    | Objs {left; right; _} ->
        let (left_fields, references) =
          fields None recursives references left.encoding
        in
        let (right_fields, references) =
          fields None recursives references right.encoding
        in
        (left_fields @ right_fields, references)
    | Null ->
        ([Anonymous_field (`Fixed 0, Zero_width)], references)
    | Empty ->
        ([Anonymous_field (`Fixed 0, Zero_width)], references)
    | Ignore ->
        ([Anonymous_field (`Fixed 0, Zero_width)], references)
    | Constant _ ->
        ([Anonymous_field (`Fixed 0, Zero_width)], references)
    | Dynamic_size {kind; encoding} ->
        let (fields, refs) =
          fields None recursives references encoding.encoding
        in
        (Dynamic_size_field (None, List.length fields, kind) :: fields, refs)
    | Check_size {encoding; _} ->
        fields ref_name recursives references encoding.encoding
    | Conv {encoding; _} ->
        fields ref_name recursives references encoding.encoding
    | Describe {id = name; encoding; _} ->
        fields (Some name) recursives references encoding.encoding
    | Splitted {encoding; _} ->
        fields ref_name recursives references encoding.encoding
    | Delayed func ->
        fields ref_name recursives references (func ()).encoding
    | List (len, {encoding; _}) ->
        let (layout, references) =
          layout None recursives references encoding
        in
        ([Anonymous_field (`Variable, Seq (layout, len))], references)
    | Array (len, {encoding; _}) ->
        let (layout, references) =
          layout None recursives references encoding
        in
        ([Anonymous_field (`Variable, Seq (layout, len))], references)
    | Bytes kind ->
        ([Anonymous_field ((kind :> Kind.t), Bytes)], references)
    | String kind ->
        ([Anonymous_field ((kind :> Kind.t), String)], references)
    | Padded ({encoding = e; _}, n) ->
        let (fields, references) = fields ref_name recursives references e in
        (fields @ [Named_field ("padding", `Fixed n, Padding)], references)
    | String_enum (tbl, encoding_array) as encoding ->
        let (size, cases) = enum tbl encoding_array in
        let name = may_new_reference ref_name in
        ( [Anonymous_field (classify_desc encoding, Ref name)],
          add_reference name (Int_enum {size; cases}) references )
    | Tup {encoding; _} ->
        let (layout, references) =
          layout ref_name recursives references encoding
        in
        if layout = Zero_width then ([], references)
        else ([Anonymous_field (classify_desc encoding, layout)], references)
    | Tups {left; right; _} ->
        let (fields1, references) =
          fields None recursives references left.encoding
        in
        let (fields2, references) =
          fields None recursives references right.encoding
        in
        (fields1 @ fields2, references)
    | Union {kind; tag_size; cases} ->
        let (name, references) =
          union None recursives references kind tag_size cases
        in
        ([Anonymous_field (kind, Ref name)], references)
    | Mu {kind; name; title; description; fix} as encoding ->
        let kind = (kind :> Kind.t) in
<<<<<<< HEAD
        let title = Option.unopt ~default:name title in
=======
        let title = match title with Some title -> title | None -> name in
>>>>>>> fc8990b1
        if List.mem name recursives then
          ([Anonymous_field (kind, Ref name)], references)
        else
          let {encoding; _} = fix {encoding; json_encoding = None} in
          let (name, references) =
            describe
              ~title
              ?description
              name
              (name :: recursives)
              references
              encoding
          in
          ([Anonymous_field (kind, Ref name)], references)
    | Bool as encoding ->
        let (layout, references) =
          layout None recursives references encoding
        in
        ([Anonymous_field (classify_desc encoding, layout)], references)
    | Int8 as encoding ->
        let (layout, references) =
          layout None recursives references encoding
        in
        ([Anonymous_field (classify_desc encoding, layout)], references)
    | Uint8 as encoding ->
        let (layout, references) =
          layout None recursives references encoding
        in
        ([Anonymous_field (classify_desc encoding, layout)], references)
    | Int16 as encoding ->
        let (layout, references) =
          layout None recursives references encoding
        in
        ([Anonymous_field (classify_desc encoding, layout)], references)
    | Uint16 as encoding ->
        let (layout, references) =
          layout None recursives references encoding
        in
        ([Anonymous_field (classify_desc encoding, layout)], references)
    | Int31 as encoding ->
        let (layout, references) =
          layout None recursives references encoding
        in
        ([Anonymous_field (classify_desc encoding, layout)], references)
    | Int32 as encoding ->
        let (layout, references) =
          layout None recursives references encoding
        in
        ([Anonymous_field (classify_desc encoding, layout)], references)
    | Int64 as encoding ->
        let (layout, references) =
          layout None recursives references encoding
        in
        ([Anonymous_field (classify_desc encoding, layout)], references)
    | N as encoding ->
        let (layout, references) =
          layout None recursives references encoding
        in
        ([Anonymous_field (classify_desc encoding, layout)], references)
    | Z as encoding ->
        let (layout, references) =
          layout None recursives references encoding
        in
        ([Anonymous_field (classify_desc encoding, layout)], references)
    | RangedInt _ as encoding ->
        let (layout, references) =
          layout None recursives references encoding
        in
        ([Anonymous_field (classify_desc encoding, layout)], references)
    | RangedFloat _ as encoding ->
        let (layout, references) =
          layout None recursives references encoding
        in
        ([Anonymous_field (classify_desc encoding, layout)], references)
    | Float as encoding ->
        let (layout, references) =
          layout None recursives references encoding
        in
        ([Anonymous_field (classify_desc encoding, layout)], references)
  and layout :
      type c.
      string option ->
      recursives ->
      references ->
      c Encoding.desc ->
      Binary_schema.layout * references =
   fun ref_name recursives references -> function
    | Null ->
        (Zero_width, references)
    | Empty ->
        (Zero_width, references)
    | Ignore ->
        (Zero_width, references)
    | Constant _ ->
        (Zero_width, references)
    | Bool ->
        (Bool, references)
    | Int8 ->
        (Int `Int8, references)
    | Uint8 ->
        (Int `Uint8, references)
    | Int16 ->
        (Int `Int16, references)
    | Uint16 ->
        (Int `Uint16, references)
    | Int31 ->
        (RangedInt (~-1073741824, 1073741823), references)
    | Int32 ->
        (Int `Int32, references)
    | Int64 ->
        (Int `Int64, references)
    | N ->
        (Ref n_reference_name, add_n_reference uf references)
    | Z ->
        (Ref z_reference_name, add_z_reference uf references)
    | RangedInt {minimum; maximum} ->
        (RangedInt (minimum, maximum), references)
    | RangedFloat {minimum; maximum} ->
        (RangedFloat (minimum, maximum), references)
    | Float ->
        (Float, references)
    | Bytes _kind ->
        (Bytes, references)
    | String _kind ->
        (String, references)
    | Padded _ as enc ->
        let name = may_new_reference ref_name in
        let (fields, references) = fields None recursives references enc in
        let references = add_reference name (obj fields) references in
        (Ref name, references)
    | String_enum (tbl, encoding_array) ->
        let name = may_new_reference ref_name in
        let (size, cases) = enum tbl encoding_array in
        let references =
          add_reference name (Int_enum {size; cases}) references
        in
        (Enum (size, name), references)
    | Array (len, data) ->
        let (descr, references) =
          layout None recursives references data.encoding
        in
        (Seq (descr, len), references)
    | List (len, data) ->
        let (layout, references) =
          layout None recursives references data.encoding
        in
        (Seq (layout, len), references)
    | Obj (Req {encoding = {encoding; _}; _})
    | Obj (Dft {encoding = {encoding; _}; _}) ->
        layout ref_name recursives references encoding
    | Obj (Opt _) as enc ->
        let name = may_new_reference ref_name in
        let (fields, references) = fields None recursives references enc in
        let references = add_reference name (obj fields) references in
        (Ref name, references)
    | Objs {left; right; _} ->
        let name = may_new_reference ref_name in
        let (fields1, references) =
          fields None recursives references left.encoding
        in
        let (fields2, references) =
          fields None recursives references right.encoding
        in
        let references =
          add_reference name (obj (fields1 @ fields2)) references
        in
        (Ref name, references)
    | Tup {encoding; _} ->
        layout ref_name recursives references encoding
    | Tups _ as descr ->
        let name = may_new_reference ref_name in
        let (fields, references) = fields None recursives references descr in
        let references = add_reference name (obj fields) references in
        (Ref name, references)
    | Union {kind; tag_size; cases} ->
        let (name, references) =
          union ref_name recursives references kind tag_size cases
        in
        (Ref name, references)
    | Mu {name; title; description; fix; _} as encoding ->
<<<<<<< HEAD
        let title = Option.unopt ~default:name title in
=======
        let title = match title with Some title -> title | None -> name in
>>>>>>> fc8990b1
        if List.mem name recursives then (Ref name, references)
        else
          let {encoding; _} = fix {encoding; json_encoding = None} in
          let (name, references) =
            describe
              name
              ~title
              ?description
              (name :: recursives)
              references
              encoding
          in
          (Ref name, references)
    | Conv {encoding; _} ->
        layout ref_name recursives references encoding.encoding
    | Describe {id = name; encoding; _} ->
        layout (Some name) recursives references encoding.encoding
    | Splitted {encoding; _} ->
        layout ref_name recursives references encoding.encoding
    | Dynamic_size _ as encoding ->
        let name = may_new_reference ref_name in
        let (fields, references) =
          fields None recursives references encoding
        in
        UF.add uf {title = name; description = None} ;
        (Ref name, add_reference name (obj fields) references)
    | Check_size {encoding; _} ->
        layout ref_name recursives references encoding.encoding
    | Delayed func ->
        layout ref_name recursives references (func ()).encoding
  in
  let (fields, references) =
    fields None [] {descriptions = []} encoding.encoding
  in
  uf_add_name "" ;
  let (_, toplevel) = List.hd (dedup_canonicalize uf [("", obj fields)]) in
  let filtered =
    List.filter
      (fun (name, encoding) ->
        match encoding with
        | Binary_schema.Obj {fields = [Anonymous_field (_, Ref reference)]} ->
            UF.union uf ~new_cannonical:(UF.find uf name) ~existing:reference ;
            false
        | _ ->
            true)
      references.descriptions
  in
  let fields = List.rev (dedup_canonicalize uf filtered) in
  {Binary_schema.toplevel; fields}<|MERGE_RESOLUTION|>--- conflicted
+++ resolved
@@ -264,15 +264,6 @@
       string * references =
    fun ref_name recursives references kind size cases ->
     let cases =
-<<<<<<< HEAD
-      List.sort (fun (t1, _) (t2, _) -> Compare.Int.compare t1 t2)
-      @@ TzList.filter_map
-           (function
-             | Case {tag = Json_only; _} ->
-                 None
-             | Case {tag = Tag tag; _} as case ->
-                 Some (tag, case))
-=======
       List.sort (fun (t1, _) (t2, _) -> (compare : int -> int -> int) t1 t2)
       @@ List.fold_left
            (fun acc case ->
@@ -282,7 +273,6 @@
              | Case {tag = Tag tag; _} ->
                  (tag, case) :: acc)
            []
->>>>>>> fc8990b1
            cases
     in
     let tag_field =
@@ -337,11 +327,7 @@
         ~maximum:(Array.length encoding_array),
       List.map
         (fun i -> (i, fst @@ Hashtbl.find tbl encoding_array.(i)))
-<<<<<<< HEAD
-        Utils.Infix.(0 -- (Array.length encoding_array - 1)) )
-=======
         (List.init (Array.length encoding_array) (fun i -> i)) )
->>>>>>> fc8990b1
   and fields :
       type b.
       string option ->
@@ -426,11 +412,7 @@
         ([Anonymous_field (kind, Ref name)], references)
     | Mu {kind; name; title; description; fix} as encoding ->
         let kind = (kind :> Kind.t) in
-<<<<<<< HEAD
-        let title = Option.unopt ~default:name title in
-=======
         let title = match title with Some title -> title | None -> name in
->>>>>>> fc8990b1
         if List.mem name recursives then
           ([Anonymous_field (kind, Ref name)], references)
         else
@@ -611,11 +593,7 @@
         in
         (Ref name, references)
     | Mu {name; title; description; fix; _} as encoding ->
-<<<<<<< HEAD
-        let title = Option.unopt ~default:name title in
-=======
         let title = match title with Some title -> title | None -> name in
->>>>>>> fc8990b1
         if List.mem name recursives then (Ref name, references)
         else
           let {encoding; _} = fix {encoding; json_encoding = None} in
