opam-version: "2.0"
maintainer: "contact@tezos.com"
authors: ["Tezos devteam"]
homepage: "https://www.tezos.com/"
bug-reports: "https://gitlab.com/tezos/tezos/issues"
dev-repo: "git+https://gitlab.com/tezos/tezos.git"
license: "MIT"
depends: [
  "dune" { >= "2.9" }
  "ppx_inline_test"
  "hex"
  "zarith" { >= "1.12" & < "1.13" }
<<<<<<< HEAD
=======
  "zarith_stubs_js"
>>>>>>> e445371a
  "lwt" { >= "5.4.0" }
  "alcotest" { with-test & >= "1.5.0" }
  "bigstring" {with-test}
  "tezos-test-helpers" {with-test}
  "qcheck-alcotest" {with-test}
  "alcotest-lwt" { with-test & >= "1.5.0" }
  "lwt_log" {with-test}
]
build: [
  ["dune" "build" "-p" name "-j" jobs]
  ["dune" "runtest" "-p" name "-j" jobs] {with-test}
]
synopsis: "Tezos: yet-another local-extension of the OCaml standard library"<|MERGE_RESOLUTION|>--- conflicted
+++ resolved
@@ -10,10 +10,7 @@
   "ppx_inline_test"
   "hex"
   "zarith" { >= "1.12" & < "1.13" }
-<<<<<<< HEAD
-=======
   "zarith_stubs_js"
->>>>>>> e445371a
   "lwt" { >= "5.4.0" }
   "alcotest" { with-test & >= "1.5.0" }
   "bigstring" {with-test}
