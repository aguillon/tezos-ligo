--- conflicted
+++ resolved
@@ -194,11 +194,7 @@
         "Watermark: `%a` (0x%s)"
         Signature.pp_watermark
         watermark
-<<<<<<< HEAD
-        (MBytes.to_hex (Signature.bytes_of_watermark watermark) |> Hex.show)) ;
-=======
         (Hex.of_bytes (Signature.bytes_of_watermark watermark) |> Hex.show)) ;
->>>>>>> fc8990b1
   item (fun ppf () ->
       pp_print_text ppf "Operation bytes: " ;
       TzString.fold_left (* We split the bytes into lines for display: *)
@@ -210,11 +206,7 @@
           then n + 1
           else (pp_print_space ppf () ; 0))
         0
-<<<<<<< HEAD
-        (MBytes.to_hex bytes |> Hex.show)
-=======
         (Hex.of_bytes bytes |> Hex.show)
->>>>>>> fc8990b1
       |> ignore) ;
   item (fun ppf () ->
       pp_print_text ppf "Blake 2B Hash (raw): " ;
@@ -268,11 +260,7 @@
     {shell = {branch}; protocol_data = {contents; signature}}
   in
   let oph = Operation.hash op in
-<<<<<<< HEAD
-  let size = MBytes.length bytes + Signature.size in
-=======
   let size = Bytes.length bytes + Signature.size in
->>>>>>> fc8990b1
   ( match fee_parameter with
   | Some fee_parameter ->
       check_fees cctxt fee_parameter contents size
@@ -724,13 +712,8 @@
     let oph = Operation_hash.hash_bytes [bytes] in
     cctxt#message
       "@[<v 0>Operation: 0x%a@,Operation hash is '%a'@]"
-<<<<<<< HEAD
-      MBytes.pp_hex
-      bytes
-=======
       Hex.pp
       (Hex.of_bytes bytes)
->>>>>>> fc8990b1
       Operation_hash.pp
       oph
     >>= fun () ->
