(*****************************************************************************)
(*                                                                           *)
(* Open Source License                                                       *)
(* Copyright (c) 2018 Dynamic Ledger Solutions, Inc. <contact@tezos.com>     *)
(*                                                                           *)
(* Permission is hereby granted, free of charge, to any person obtaining a   *)
(* copy of this software and associated documentation files (the "Software"),*)
(* to deal in the Software without restriction, including without limitation *)
(* the rights to use, copy, modify, merge, publish, distribute, sublicense,  *)
(* and/or sell copies of the Software, and to permit persons to whom the     *)
(* Software is furnished to do so, subject to the following conditions:      *)
(*                                                                           *)
(* The above copyright notice and this permission notice shall be included   *)
(* in all copies or substantial portions of the Software.                    *)
(*                                                                           *)
(* THE SOFTWARE IS PROVIDED "AS IS", WITHOUT WARRANTY OF ANY KIND, EXPRESS OR*)
(* IMPLIED, INCLUDING BUT NOT LIMITED TO THE WARRANTIES OF MERCHANTABILITY,  *)
(* FITNESS FOR A PARTICULAR PURPOSE AND NONINFRINGEMENT. IN NO EVENT SHALL   *)
(* THE AUTHORS OR COPYRIGHT HOLDERS BE LIABLE FOR ANY CLAIM, DAMAGES OR OTHER*)
(* LIABILITY, WHETHER IN AN ACTION OF CONTRACT, TORT OR OTHERWISE, ARISING   *)
(* FROM, OUT OF OR IN CONNECTION WITH THE SOFTWARE OR THE USE OR OTHER       *)
(* DEALINGS IN THE SOFTWARE.                                                 *)
(*                                                                           *)
(*****************************************************************************)

open Protocol

let default_constant = "\x00\x00\x00\x05"

let is_updated_constant =
  let commit_hash =
    if TzString.is_hex Tezos_version.Current_git_info.commit_hash then
      Hex.to_string (`Hex Tezos_version.Current_git_info.commit_hash)
    else Tezos_version.Current_git_info.commit_hash
  in
  if String.length commit_hash >= 4 then String.sub commit_hash 0 4
  else default_constant

let is_updated_constant_len = String.length is_updated_constant

(* add a version to the pow *)
<<<<<<< HEAD
let generate_proof_of_work_nonce () =
  MBytes.concat
    ""
    [ is_updated_cstruct;
      Rand.generate
        ( Alpha_context.Constants.proof_of_work_nonce_size
        - is_updated_constant_len ) ]
=======
let init_proof_of_work_nonce () =
  let buf =
    Bytes.make Alpha_context.Constants.proof_of_work_nonce_size '\000'
  in
  Bytes.blit_string is_updated_constant 0 buf 0 is_updated_constant_len ;
  let max_z_len =
    Alpha_context.Constants.proof_of_work_nonce_size - is_updated_constant_len
  in
  let rec aux z =
    let z_len = (Z.numbits z + 7) / 8 in
    if z_len > max_z_len then Seq.Nil
    else (
      Bytes.blit_string (Z.to_bits z) 0 buf is_updated_constant_len z_len ;
      Seq.Cons (buf, fun () -> aux (Z.succ z)) )
  in
  aux Z.zero
>>>>>>> fc8990b1

(* This was used before November 2018 *)
(* (\* Random proof of work *\)
 * let generate_proof_of_work_nonce () =
 *   Rand.generate Alpha_context.Constants.proof_of_work_nonce_size *)

let empty_proof_of_work_nonce =
<<<<<<< HEAD
  MBytes.of_string (String.make Constants_repr.proof_of_work_nonce_size '\000')
=======
  Bytes.make Constants_repr.proof_of_work_nonce_size '\000'
>>>>>>> fc8990b1

let mine cctxt chain block shell builder =
  Alpha_services.Constants.all cctxt (chain, block)
  >>=? fun constants ->
  let threshold = constants.parametric.proof_of_work_threshold in
<<<<<<< HEAD
  let rec loop () =
    let block = builder (generate_proof_of_work_nonce ()) in
    if Baking.check_header_proof_of_work_stamp shell block threshold then
      return block
    else loop ()
=======
  let rec loop nonce_seq =
    match nonce_seq with
    | Seq.Nil ->
        failwith
          "Client_baking_pow.mine: couldn't find nonce for required proof of \
           work"
    | Seq.Cons (nonce, seq) ->
        let block = builder nonce in
        if Baking.check_header_proof_of_work_stamp shell block threshold then
          return block
        else loop (seq ())
>>>>>>> fc8990b1
  in
  loop (init_proof_of_work_nonce ())<|MERGE_RESOLUTION|>--- conflicted
+++ resolved
@@ -39,15 +39,6 @@
 let is_updated_constant_len = String.length is_updated_constant
 
 (* add a version to the pow *)
-<<<<<<< HEAD
-let generate_proof_of_work_nonce () =
-  MBytes.concat
-    ""
-    [ is_updated_cstruct;
-      Rand.generate
-        ( Alpha_context.Constants.proof_of_work_nonce_size
-        - is_updated_constant_len ) ]
-=======
 let init_proof_of_work_nonce () =
   let buf =
     Bytes.make Alpha_context.Constants.proof_of_work_nonce_size '\000'
@@ -64,7 +55,6 @@
       Seq.Cons (buf, fun () -> aux (Z.succ z)) )
   in
   aux Z.zero
->>>>>>> fc8990b1
 
 (* This was used before November 2018 *)
 (* (\* Random proof of work *\)
@@ -72,23 +62,12 @@
  *   Rand.generate Alpha_context.Constants.proof_of_work_nonce_size *)
 
 let empty_proof_of_work_nonce =
-<<<<<<< HEAD
-  MBytes.of_string (String.make Constants_repr.proof_of_work_nonce_size '\000')
-=======
   Bytes.make Constants_repr.proof_of_work_nonce_size '\000'
->>>>>>> fc8990b1
 
 let mine cctxt chain block shell builder =
   Alpha_services.Constants.all cctxt (chain, block)
   >>=? fun constants ->
   let threshold = constants.parametric.proof_of_work_threshold in
-<<<<<<< HEAD
-  let rec loop () =
-    let block = builder (generate_proof_of_work_nonce ()) in
-    if Baking.check_header_proof_of_work_stamp shell block threshold then
-      return block
-    else loop ()
-=======
   let rec loop nonce_seq =
     match nonce_seq with
     | Seq.Nil ->
@@ -100,6 +79,5 @@
         if Baking.check_header_proof_of_work_stamp shell block threshold then
           return block
         else loop (seq ())
->>>>>>> fc8990b1
   in
   loop (init_proof_of_work_nonce ())