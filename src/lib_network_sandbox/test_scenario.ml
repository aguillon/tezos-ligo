open Internal_pervasives

module Inconsistency_error = struct
  type t = [`Empty_protocol_list | `Too_many_protocols of Tezos_protocol.t list]

  let should_be_one_protocol = function
    | [one] -> return one
    | [] -> fail `Empty_protocol_list
    | more -> fail (`Too_many_protocols more)

  let pp fmt err =
    Format.fprintf fmt "Wrong number of protocols in network: %d"
      ( match err with
        | `Empty_protocol_list -> 0
        | `Too_many_protocols p -> List.length p )
end

module Topology = struct
  type node = Tezos_node.t

  type _ t =
    | Mesh : {size: int} -> node list t
    | Bottleneck :
        { name: string
        ; left: 'a network
        ; right: 'b network }
      -> ('a * node * 'b) t
    | Net_in_the_middle :
        { middle: 'm network
        ; left: 'a network
        ; right: 'b network }
      -> ('a * 'm * 'b) t

  and 'a network = {topology: 'a t; name: string}

  let make name topology = {name; topology}
  let mesh name size = Mesh {size} |> make name
  let sub = make
  let bottleneck name left right = Bottleneck {name; left; right} |> make name

  let net_in_the_middle name middle left right =
    Net_in_the_middle {middle; left; right} |> make name

  let rec node_count : type a. a t -> int = function
    | Mesh {size} -> size
    | Bottleneck {left; right; _} ->
        1 + node_count left.topology + node_count right.topology
    | Net_in_the_middle {left; right; middle} ->
        node_count middle.topology + node_count left.topology
        + node_count right.topology

  let rec node_ids : type a. a t -> a -> string list =
    fun topo res ->
      match (topo, res) with
      | Mesh _, l -> List.map l ~f:(fun nod -> nod.Tezos_node.id)
      | Bottleneck {left; right; _}, (l, i, r) ->
          (i.Tezos_node.id :: node_ids left.topology l)
          @ node_ids right.topology r
      | Net_in_the_middle {left; right; middle}, (l, i, r) ->
          node_ids middle.topology i @ node_ids left.topology l
          @ node_ids right.topology r

  let rec node_names : type a. ?prefix:string -> a network -> string list =
    fun ?(prefix = "") {name; topology} ->
      let make_ith i = sprintf "%s%03d" prefix i in
      let continue a = node_names ~prefix:(prefix ^ name) a in
      match topology with
      | Mesh {size} -> List.init size ~f:make_ith
      | Bottleneck {name; left; right} ->
          (sprintf "%s%s" prefix name :: continue left) @ continue right
      | Net_in_the_middle {left; right; middle} ->
          continue middle @ continue left @ continue right

  let build ?(external_peer_ports = []) ?protocol ?(base_port = 15_001) ~exec
      network =
    let all_ports = ref [] in
    let next_port = ref (base_port + (base_port mod 2)) in
    let rpc name =
      match List.find !all_ports ~f:(fun (n, _) -> n = name) with
      | Some (_, p) -> p
      | None ->
          let p = !next_port in
          all_ports := (name, p) :: !all_ports ;
          next_port := !next_port + 2 ;
          p
    in
    let p2p n = rpc n + 1 in
    let node peers id =
      let rpc_port = rpc id in
      let p2p_port = p2p id in
      let expected_connections =
        List.length peers + List.length external_peer_ports
      in
      let peers =
        List.filter_map peers ~f:(fun p ->
            if p <> id then Some (p2p p) else None )
      in
      Tezos_node.make ?protocol ~exec id ~expected_connections ~rpc_port
        ~p2p_port
        (external_peer_ports @ peers)
    in
    let dbgp prefx names =
      Printf.eprintf "%s:\n  %s\n%!" prefx
        (String.concat ~sep:"\n  "
           (List.map names ~f:(fun n -> sprintf "%s:%d" n (p2p n))))
    in
    let rec make : type a.
      ?extra_peers:string list -> prefix:string -> a network -> a =
      fun ?(extra_peers = []) ~prefix network ->
        let prefix = prefix ^ network.name in
        let make ?extra_peers n = make ?extra_peers ~prefix n in
        match network.topology with
        | Bottleneck {name; left; right} ->
            let intermediate = name in
            let extra_peers = [intermediate] in
            let left_nodes = make ~extra_peers left in
            let right_nodes = make ~extra_peers right in
            let intermediate_node =
              let peers =
                node_ids left.topology left_nodes
                @ node_ids right.topology right_nodes
              in
              node peers intermediate
            in
            (left_nodes, intermediate_node, right_nodes)
        | Net_in_the_middle {middle; left; right} ->
            let middle_names =
              node_names ~prefix:(prefix ^ middle.name) middle
            in
            dbgp "Mid-name" middle_names ;
            let left_nodes =
              make ~extra_peers:(extra_peers @ middle_names) left
            in
            let right_nodes =
              make ~extra_peers:(extra_peers @ middle_names) right
            in
            let intermediate_nodes =
              let peers =
                node_ids left.topology left_nodes
                @ node_ids right.topology right_nodes
              in
              dbgp "peers" peers ;
              dbgp "extr-peers" extra_peers ;
              dbgp "left-names" (node_names ~prefix:(prefix ^ left.name) left) ;
              dbgp "right-names" (node_names ~prefix:(prefix ^ right.name) right) ;
              make ~extra_peers:(peers @ extra_peers) middle
            in
            (left_nodes, intermediate_nodes, right_nodes)
        | Mesh _ ->
            let all = node_names ~prefix network in
            dbgp "mesh-names" all ;
            let nodes = List.map all ~f:(fun n -> node (all @ extra_peers) n) in
            nodes
    in
    make ~prefix:"" network
end

module Network = struct
  type t = {nodes: Tezos_node.t list}

  let make nodes = {nodes}

  let netstat state =
    Running_processes.run_cmdf state "netstat -nut"
    >>= fun res ->
    Process_result.Error.fail_if_non_zero res "netstat -nut command"
    >>= fun () ->
    let rows =
      List.filter_mapi res#out ~f:(fun idx line ->
          match
            String.split line ~on:' '
            |> List.filter_map ~f:(fun s ->
                match String.strip s with "" -> None | s -> Some s )
          with
          | ("tcp" | "tcp6") :: _ as row -> Some (`Tcp (idx, row))
          | _ -> Some (`Wrong (idx, line)) )
    in
    return rows

  let all_listening_ports rows =
    List.filter_map rows ~f:(function
        | `Tcp (_, _ :: _ :: _ :: addr :: _) as row -> (
            match String.split addr ~on:':' with
            | [_; port] -> ( try Some (Int.of_string port, row) with _ -> None )
            | _ -> None )
        | _ -> None )

  let netstat_listening_ports state =
    netstat state
    >>= fun rows ->
    let all_used = all_listening_ports rows in
    return all_used

  let start_up ?(check_ports = true) state ~client_exec {nodes} =
    ( if check_ports then
        netstat_listening_ports state
        >>= fun all_used ->
        let taken port =
          List.find all_used ~f:(fun (p, _) -> Int.equal p port)
        in
        List_sequential.iter nodes
          ~f:(fun {Tezos_node.id; rpc_port; p2p_port; _} ->
              let fail s (p, `Tcp (_, row)) =
                System_error.fail "Node: %S's %s port %d already in use {%s}" id s
                  p
                  (String.concat ~sep:"|" row)
              in
              let time_wait (_, `Tcp (_, row)) =
                List.last row = Some "TIME_WAIT"
              in
              match (taken rpc_port, taken p2p_port) with
              | None, None -> return ()
              | Some p, _ -> if time_wait p then return () else fail "RPC" p
              | _, Some p -> if time_wait p then return () else fail "P2P" p )
      else return () )
    >>= fun () ->
    let protocols =
      List.map ~f:Tezos_node.protocol nodes
      |> List.dedup_and_sort ~compare:Tezos_protocol.compare
    in
    Inconsistency_error.should_be_one_protocol protocols
    >>= fun protocol ->
    Tezos_protocol.ensure protocol ~config:state
    >>= fun () ->
    List.fold nodes ~init:(return ()) ~f:(fun prev_m node ->
        prev_m
        >>= fun () ->
        Running_processes.start state (Tezos_node.process state node)
        >>= fun _ -> return () )
    >>= fun () ->
    let node_0 = List.hd_exn nodes in
    let client = Tezos_client.of_node node_0 ~exec:client_exec in
    Dbg.e EF.(af "Trying to bootstrap client") ;
    Tezos_client.bootstrapped client ~state
    >>= fun () ->
    Tezos_client.activate_protocol client ~state protocol
    >>= fun () ->
    Dbg.e EF.(af "Waiting for all nodes to be bootstrapped") ;
    List_sequential.iter nodes ~f:(fun node ->
        let client = Tezos_client.of_node node ~exec:client_exec in
        Tezos_client.bootstrapped client ~state )
end

let network_with_protocol ?external_peer_ports ?base_port ?(size = 5) ?protocol
    state ~node_exec ~client_exec =
  let nodes =
    Topology.build ?base_port ?protocol ~exec:node_exec ?external_peer_ports
      (Topology.mesh "N" size)
  in
  let protocols =
    List.map ~f:Tezos_node.protocol nodes
    |> List.dedup_and_sort ~compare:Tezos_protocol.compare
  in
  Inconsistency_error.should_be_one_protocol protocols
  >>= fun protocol ->
  Network.start_up state ~client_exec (Network.make nodes)
  >>= fun () -> return (nodes, protocol)

module Queries = struct
  let all_levels ?(chain = "main") state ~nodes =
    List.fold nodes ~init:(return [])
      ~f:(fun prevm {Tezos_node.id; rpc_port; _} ->
<<<<<<< HEAD
          prevm
          >>= fun prev ->
          Running_processes.run_cmdf state
            "curl http://localhost:%d/chains/main/blocks/head/metadata | jq \
             .level.level"
            rpc_port
          >>= fun lvl ->
          Console.display_errors_of_command state lvl ~should_output:true
          >>= function
          | true ->
              let res = String.concat ~sep:"\n" lvl#out in
              let parsed =
                match Int.of_string res with
                | i -> `Level i
                | exception _ -> (
                    match res with "null" -> `Null | unknown -> `Unknown unknown )
              in
              return ((id, parsed) :: prev)
          | false -> return ((id, `Failed) :: prev) )
=======
        prevm
        >>= fun prev ->
        Running_processes.run_cmdf state
          "curl http://localhost:%d/chains/%s/blocks/head/metadata | jq \
           .level.level"
          rpc_port chain
        >>= fun lvl ->
        Console.display_errors_of_command state lvl ~should_output:true
        >>= function
        | true ->
            let res = String.concat ~sep:"\n" lvl#out in
            let parsed =
              match Int.of_string res with
              | i -> `Level i
              | exception _ -> (
                match res with "null" -> `Null | unknown -> `Unknown unknown )
            in
            return ((id, parsed) :: prev)
        | false -> return ((id, `Failed) :: prev) )
>>>>>>> ec3576fd
    >>= fun results ->
    let sorted =
      List.sort results ~compare:(fun (a, _) (b, _) -> String.compare a b)
    in
    return sorted

  let wait_for_all_levels_to_be ?chain state ~attempts ~seconds nodes level =
    let check_level =
      match level with
      | `Equal_to l -> ( = ) l
      | `At_least l -> fun x -> x >= l
    in
    let level_string =
      match level with
      | `Equal_to l -> sprintf "= %d" l
      | `At_least l -> sprintf "≥ %d" l
    in
    let msg ids =
      let show_node (id, res) =
        sprintf "%s (%s)" id
          ( match res with
            | `Failed -> "failed"
            | `Level l -> sprintf "%d" l
            | `Null -> "null"
            | `Unknown s -> sprintf "¿¿ %S ??" s )
      in
      sprintf "Waiting for %s to reach level %s"
        (String.concat (List.map ~f:show_node ids) ~sep:", ")
        level_string
    in
    Console.say state
      EF.(
        wf "Checking for all levels to be %s (nodes: %s%s)" level_string
          (String.concat ~sep:", "
             (List.map nodes ~f:(fun n -> n.Tezos_node.id)))
          (Option.value_map chain ~default:"" ~f:(sprintf ", chain: %s")))
    >>= fun () ->
    Helpers.wait_for state ~attempts ~seconds (fun _nth ->
        all_levels state ~nodes ?chain
        >>= fun results ->
        let not_readys =
          List.filter_map results ~f:(function
              | _, `Level n when check_level n -> None
              | id, res -> Some (id, res) )
        in
        match not_readys with
        | [] -> return (`Done ())
        | ids -> return (`Not_done (msg ids)) )
end<|MERGE_RESOLUTION|>--- conflicted
+++ resolved
@@ -11,8 +11,8 @@
   let pp fmt err =
     Format.fprintf fmt "Wrong number of protocols in network: %d"
       ( match err with
-        | `Empty_protocol_list -> 0
-        | `Too_many_protocols p -> List.length p )
+      | `Empty_protocol_list -> 0
+      | `Too_many_protocols p -> List.length p )
 end
 
 module Topology = struct
@@ -24,12 +24,12 @@
         { name: string
         ; left: 'a network
         ; right: 'b network }
-      -> ('a * node * 'b) t
+        -> ('a * node * 'b) t
     | Net_in_the_middle :
         { middle: 'm network
         ; left: 'a network
         ; right: 'b network }
-      -> ('a * 'm * 'b) t
+        -> ('a * 'm * 'b) t
 
   and 'a network = {topology: 'a t; name: string}
 
@@ -50,26 +50,26 @@
         + node_count right.topology
 
   let rec node_ids : type a. a t -> a -> string list =
-    fun topo res ->
-      match (topo, res) with
-      | Mesh _, l -> List.map l ~f:(fun nod -> nod.Tezos_node.id)
-      | Bottleneck {left; right; _}, (l, i, r) ->
-          (i.Tezos_node.id :: node_ids left.topology l)
-          @ node_ids right.topology r
-      | Net_in_the_middle {left; right; middle}, (l, i, r) ->
-          node_ids middle.topology i @ node_ids left.topology l
-          @ node_ids right.topology r
+   fun topo res ->
+    match (topo, res) with
+    | Mesh _, l -> List.map l ~f:(fun nod -> nod.Tezos_node.id)
+    | Bottleneck {left; right; _}, (l, i, r) ->
+        (i.Tezos_node.id :: node_ids left.topology l)
+        @ node_ids right.topology r
+    | Net_in_the_middle {left; right; middle}, (l, i, r) ->
+        node_ids middle.topology i @ node_ids left.topology l
+        @ node_ids right.topology r
 
   let rec node_names : type a. ?prefix:string -> a network -> string list =
-    fun ?(prefix = "") {name; topology} ->
-      let make_ith i = sprintf "%s%03d" prefix i in
-      let continue a = node_names ~prefix:(prefix ^ name) a in
-      match topology with
-      | Mesh {size} -> List.init size ~f:make_ith
-      | Bottleneck {name; left; right} ->
-          (sprintf "%s%s" prefix name :: continue left) @ continue right
-      | Net_in_the_middle {left; right; middle} ->
-          continue middle @ continue left @ continue right
+   fun ?(prefix = "") {name; topology} ->
+    let make_ith i = sprintf "%s%03d" prefix i in
+    let continue a = node_names ~prefix:(prefix ^ name) a in
+    match topology with
+    | Mesh {size} -> List.init size ~f:make_ith
+    | Bottleneck {name; left; right} ->
+        (sprintf "%s%s" prefix name :: continue left) @ continue right
+    | Net_in_the_middle {left; right; middle} ->
+        continue middle @ continue left @ continue right
 
   let build ?(external_peer_ports = []) ?protocol ?(base_port = 15_001) ~exec
       network =
@@ -105,52 +105,52 @@
            (List.map names ~f:(fun n -> sprintf "%s:%d" n (p2p n))))
     in
     let rec make : type a.
-      ?extra_peers:string list -> prefix:string -> a network -> a =
-      fun ?(extra_peers = []) ~prefix network ->
-        let prefix = prefix ^ network.name in
-        let make ?extra_peers n = make ?extra_peers ~prefix n in
-        match network.topology with
-        | Bottleneck {name; left; right} ->
-            let intermediate = name in
-            let extra_peers = [intermediate] in
-            let left_nodes = make ~extra_peers left in
-            let right_nodes = make ~extra_peers right in
-            let intermediate_node =
-              let peers =
-                node_ids left.topology left_nodes
-                @ node_ids right.topology right_nodes
-              in
-              node peers intermediate
+        ?extra_peers:string list -> prefix:string -> a network -> a =
+     fun ?(extra_peers = []) ~prefix network ->
+      let prefix = prefix ^ network.name in
+      let make ?extra_peers n = make ?extra_peers ~prefix n in
+      match network.topology with
+      | Bottleneck {name; left; right} ->
+          let intermediate = name in
+          let extra_peers = [intermediate] in
+          let left_nodes = make ~extra_peers left in
+          let right_nodes = make ~extra_peers right in
+          let intermediate_node =
+            let peers =
+              node_ids left.topology left_nodes
+              @ node_ids right.topology right_nodes
             in
-            (left_nodes, intermediate_node, right_nodes)
-        | Net_in_the_middle {middle; left; right} ->
-            let middle_names =
-              node_names ~prefix:(prefix ^ middle.name) middle
+            node peers intermediate
+          in
+          (left_nodes, intermediate_node, right_nodes)
+      | Net_in_the_middle {middle; left; right} ->
+          let middle_names =
+            node_names ~prefix:(prefix ^ middle.name) middle
+          in
+          dbgp "Mid-name" middle_names ;
+          let left_nodes =
+            make ~extra_peers:(extra_peers @ middle_names) left
+          in
+          let right_nodes =
+            make ~extra_peers:(extra_peers @ middle_names) right
+          in
+          let intermediate_nodes =
+            let peers =
+              node_ids left.topology left_nodes
+              @ node_ids right.topology right_nodes
             in
-            dbgp "Mid-name" middle_names ;
-            let left_nodes =
-              make ~extra_peers:(extra_peers @ middle_names) left
-            in
-            let right_nodes =
-              make ~extra_peers:(extra_peers @ middle_names) right
-            in
-            let intermediate_nodes =
-              let peers =
-                node_ids left.topology left_nodes
-                @ node_ids right.topology right_nodes
-              in
-              dbgp "peers" peers ;
-              dbgp "extr-peers" extra_peers ;
-              dbgp "left-names" (node_names ~prefix:(prefix ^ left.name) left) ;
-              dbgp "right-names" (node_names ~prefix:(prefix ^ right.name) right) ;
-              make ~extra_peers:(peers @ extra_peers) middle
-            in
-            (left_nodes, intermediate_nodes, right_nodes)
-        | Mesh _ ->
-            let all = node_names ~prefix network in
-            dbgp "mesh-names" all ;
-            let nodes = List.map all ~f:(fun n -> node (all @ extra_peers) n) in
-            nodes
+            dbgp "peers" peers ;
+            dbgp "extr-peers" extra_peers ;
+            dbgp "left-names" (node_names ~prefix:(prefix ^ left.name) left) ;
+            dbgp "right-names" (node_names ~prefix:(prefix ^ right.name) right) ;
+            make ~extra_peers:(peers @ extra_peers) middle
+          in
+          (left_nodes, intermediate_nodes, right_nodes)
+      | Mesh _ ->
+          let all = node_names ~prefix network in
+          dbgp "mesh-names" all ;
+          let nodes = List.map all ~f:(fun n -> node (all @ extra_peers) n) in
+          nodes
     in
     make ~prefix:"" network
 end
@@ -170,7 +170,7 @@
           match
             String.split line ~on:' '
             |> List.filter_map ~f:(fun s ->
-                match String.strip s with "" -> None | s -> Some s )
+                   match String.strip s with "" -> None | s -> Some s )
           with
           | ("tcp" | "tcp6") :: _ as row -> Some (`Tcp (idx, row))
           | _ -> Some (`Wrong (idx, line)) )
@@ -179,11 +179,11 @@
 
   let all_listening_ports rows =
     List.filter_map rows ~f:(function
-        | `Tcp (_, _ :: _ :: _ :: addr :: _) as row -> (
-            match String.split addr ~on:':' with
-            | [_; port] -> ( try Some (Int.of_string port, row) with _ -> None )
-            | _ -> None )
+      | `Tcp (_, _ :: _ :: _ :: addr :: _) as row -> (
+        match String.split addr ~on:':' with
+        | [_; port] -> ( try Some (Int.of_string port, row) with _ -> None )
         | _ -> None )
+      | _ -> None )
 
   let netstat_listening_ports state =
     netstat state
@@ -193,26 +193,26 @@
 
   let start_up ?(check_ports = true) state ~client_exec {nodes} =
     ( if check_ports then
-        netstat_listening_ports state
-        >>= fun all_used ->
-        let taken port =
-          List.find all_used ~f:(fun (p, _) -> Int.equal p port)
-        in
-        List_sequential.iter nodes
-          ~f:(fun {Tezos_node.id; rpc_port; p2p_port; _} ->
-              let fail s (p, `Tcp (_, row)) =
-                System_error.fail "Node: %S's %s port %d already in use {%s}" id s
-                  p
-                  (String.concat ~sep:"|" row)
-              in
-              let time_wait (_, `Tcp (_, row)) =
-                List.last row = Some "TIME_WAIT"
-              in
-              match (taken rpc_port, taken p2p_port) with
-              | None, None -> return ()
-              | Some p, _ -> if time_wait p then return () else fail "RPC" p
-              | _, Some p -> if time_wait p then return () else fail "P2P" p )
-      else return () )
+      netstat_listening_ports state
+      >>= fun all_used ->
+      let taken port =
+        List.find all_used ~f:(fun (p, _) -> Int.equal p port)
+      in
+      List_sequential.iter nodes
+        ~f:(fun {Tezos_node.id; rpc_port; p2p_port; _} ->
+          let fail s (p, `Tcp (_, row)) =
+            System_error.fail "Node: %S's %s port %d already in use {%s}" id s
+              p
+              (String.concat ~sep:"|" row)
+          in
+          let time_wait (_, `Tcp (_, row)) =
+            List.last row = Some "TIME_WAIT"
+          in
+          match (taken rpc_port, taken p2p_port) with
+          | None, None -> return ()
+          | Some p, _ -> if time_wait p then return () else fail "RPC" p
+          | _, Some p -> if time_wait p then return () else fail "P2P" p )
+    else return () )
     >>= fun () ->
     let protocols =
       List.map ~f:Tezos_node.protocol nodes
@@ -260,27 +260,6 @@
   let all_levels ?(chain = "main") state ~nodes =
     List.fold nodes ~init:(return [])
       ~f:(fun prevm {Tezos_node.id; rpc_port; _} ->
-<<<<<<< HEAD
-          prevm
-          >>= fun prev ->
-          Running_processes.run_cmdf state
-            "curl http://localhost:%d/chains/main/blocks/head/metadata | jq \
-             .level.level"
-            rpc_port
-          >>= fun lvl ->
-          Console.display_errors_of_command state lvl ~should_output:true
-          >>= function
-          | true ->
-              let res = String.concat ~sep:"\n" lvl#out in
-              let parsed =
-                match Int.of_string res with
-                | i -> `Level i
-                | exception _ -> (
-                    match res with "null" -> `Null | unknown -> `Unknown unknown )
-              in
-              return ((id, parsed) :: prev)
-          | false -> return ((id, `Failed) :: prev) )
-=======
         prevm
         >>= fun prev ->
         Running_processes.run_cmdf state
@@ -300,7 +279,6 @@
             in
             return ((id, parsed) :: prev)
         | false -> return ((id, `Failed) :: prev) )
->>>>>>> ec3576fd
     >>= fun results ->
     let sorted =
       List.sort results ~compare:(fun (a, _) (b, _) -> String.compare a b)
@@ -322,10 +300,10 @@
       let show_node (id, res) =
         sprintf "%s (%s)" id
           ( match res with
-            | `Failed -> "failed"
-            | `Level l -> sprintf "%d" l
-            | `Null -> "null"
-            | `Unknown s -> sprintf "¿¿ %S ??" s )
+          | `Failed -> "failed"
+          | `Level l -> sprintf "%d" l
+          | `Null -> "null"
+          | `Unknown s -> sprintf "¿¿ %S ??" s )
       in
       sprintf "Waiting for %s to reach level %s"
         (String.concat (List.map ~f:show_node ids) ~sep:", ")
@@ -343,8 +321,8 @@
         >>= fun results ->
         let not_readys =
           List.filter_map results ~f:(function
-              | _, `Level n when check_level n -> None
-              | id, res -> Some (id, res) )
+            | _, `Level n when check_level n -> None
+            | id, res -> Some (id, res) )
         in
         match not_readys with
         | [] -> return (`Done ())
