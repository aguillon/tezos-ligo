--- conflicted
+++ resolved
@@ -10,99 +10,6 @@
     let {path; clean; p2p_port} = t in
     ( if clean then
       Running_processes.run_cmdf state
-<<<<<<< HEAD
-        "docker run --rm -e PGPASSWORD=%s --network host -it postgres psql -h \
-         localhost -p %d -U postgres -w -c '\\l'"
-        pg_password pg_port
-      >>= fun res ->
-      Console.display_errors_of_command state res
-      >>= function
-      | true -> return (`Done ())
-      | false ->
-          return
-            (`Not_done
-               (sprintf "Waiting for postgres to be ready (%d)" attempt)) )
-  >>= fun () ->
-  (* We need to use /tmp and not the root-path because of Docker access rights. *)
-  let tmp = "/tmp" // sprintf "kiln-config-%d" port in
-  Running_processes.run_cmdf state
-    "rm -fr %s ; mkdir -p %s/config ; chmod -R 777 %s" tmp tmp tmp
-  >>= fun _ ->
-  Lwt_exception.catch
-    (fun () ->
-       Lwt_io.with_file ~perm:0o777 ~mode:Lwt_io.output (tmp // "config/loggers")
-         (fun out ->
-            Lwt_io.write out
-              {json|[
-                    { "logger":{"Stderr":{}} , "filters": { "SQL":"Error" , "":"Info"}},
-                    { "logger":{"File":{"file":"/var/run/bake-monitor/kiln.log"}}, "filters": { "": "Debug" } }
-                    ]|json}
-         ) )
-    ()
-  >>= fun () ->
-  Running_processes.run_cmdf state " chmod -R 777 %s" tmp
-  >>= fun _ ->
-  let kiln =
-    Running_processes.Process.docker_run (name "kiln-backend") ~image
-      ~options:
-        ["--network"; "host"; "-v"; sprintf "%s:/var/run/bake-monitor" tmp]
-      ~args:
-        [ sprintf
-            "--pg-connection=host=localhost port=%d dbname=postgres \
-             user=postgres password=%s"
-            pg_port pg_password
-        ; "--nodes"
-        ; String.concat ~sep:"," node_uris
-        ; "--network"; network_id; "--"; "--port"; Int.to_string kiln_port ]
-  in
-  Running_processes.start state kiln
-  >>= fun kiln_process ->
-  Console.say state
-    EF.(
-      wf "Kiln was started with nodes: %s, and network-id: %s"
-        (List.map node_uris ~f:(sprintf "`%s`") |> String.concat ~sep:", ")
-        network_id)
-  >>= fun () ->
-  ( match bakers with
-    | [] -> return ()
-    | _ ->
-        Interactive_test.Pauser.generic state ~force:true
-          EF.
-            [ wf "Importing bakers in Kiln."
-            ; wf
-                "You should open <http://localhost:%d> and import the following \
-                 bakers:"
-                kiln_port
-            ; list
-                (List.map bakers ~f:(fun (n, pkh) -> af "Baker: `%s` -> %s" n pkh))
-            ] )
-  >>= fun () -> return (pg_process, kiln_process)
-
-let cli_term () =
-  let open Cmdliner in
-  Term.(
-    pure (fun run port postgres_port -> function
-        | true -> Some (make ~run ~postgres_port ~port) | false -> None )
-    $ Arg.(
-        let doc = "Set the Kiln docker image." in
-        pure (fun docker_image -> `Docker docker_image)
-        $ value
-          (opt string default_docker_image (info ["kiln-docker-image"] ~doc)))
-    $ Arg.(
-        value
-          (opt int default.port (info ["kiln-port"] ~doc:"Set the kiln port.")))
-    $ Arg.(
-        value
-          (opt int default.postgres_port
-             (info ["kiln-pg-port"] ~doc:"Set the Postgres port for Kiln.")))
-    $ Arg.(
-        value
-          (flag
-             (info ["with-kiln"]
-                ~doc:
-                  "Add Kiln to the network (may make the test partially \
-                   interactive)."))))
-=======
         "rm -fr %s ; mkdir -p %s ; chmod -R 777 %s" path path path
       >>= fun _ -> return ()
     else return () )
@@ -199,5 +106,4 @@
                (info
                   ["clean-kiln-configuration"]
                   ~doc:"Delete configuration path before generating it"))))
-end
->>>>>>> ec3576fd
+end