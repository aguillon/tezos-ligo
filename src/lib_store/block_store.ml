--- conflicted
+++ resolved
@@ -577,12 +577,7 @@
 
 let compute_new_savepoint block_store history_mode ~new_store
     ~min_level_to_preserve ~new_head ~cycles_to_cement =
-<<<<<<< HEAD
-  let nb_cycles_to_cement = List.length cycles_to_cement in
-  assert (nb_cycles_to_cement > 0) ;
-=======
   assert (cycles_to_cement <> []) ;
->>>>>>> e445371a
   Stored_data.get block_store.savepoint >>= fun savepoint ->
   match history_mode with
   | History_mode.Archive ->
@@ -642,11 +637,7 @@
             else return savepoint
           else return savepoint
         else
-<<<<<<< HEAD
-          (* Else we shift the savepoint by [nb_cycles_to_cement]
-=======
           (* Else we shift the savepoint by [List.length cycles_to_cement]
->>>>>>> e445371a
              cycles *)
           let shifted_savepoint_level =
             (* new lowest cemented block  *)
