(*****************************************************************************)
(*                                                                           *)
(* Open Source License                                                       *)
(* Copyright (c) 2020-2021 Nomadic Labs, <contact@nomadic-labs.com>          *)
(*                                                                           *)
(* Permission is hereby granted, free of charge, to any person obtaining a   *)
(* copy of this software and associated documentation files (the "Software"),*)
(* to deal in the Software without restriction, including without limitation *)
(* the rights to use, copy, modify, merge, publish, distribute, sublicense,  *)
(* and/or sell copies of the Software, and to permit persons to whom the     *)
(* Software is furnished to do so, subject to the following conditions:      *)
(*                                                                           *)
(* The above copyright notice and this permission notice shall be included   *)
(* in all copies or substantial portions of the Software.                    *)
(*                                                                           *)
(* THE SOFTWARE IS PROVIDED "AS IS", WITHOUT WARRANTY OF ANY KIND, EXPRESS OR*)
(* IMPLIED, INCLUDING BUT NOT LIMITED TO THE WARRANTIES OF MERCHANTABILITY,  *)
(* FITNESS FOR A PARTICULAR PURPOSE AND NONINFRINGEMENT. IN NO EVENT SHALL   *)
(* THE AUTHORS OR COPYRIGHT HOLDERS BE LIABLE FOR ANY CLAIM, DAMAGES OR OTHER*)
(* LIABILITY, WHETHER IN AN ACTION OF CONTRACT, TORT OR OTHERWISE, ARISING   *)
(* FROM, OUT OF OR IN CONNECTION WITH THE SOFTWARE OR THE USE OR OTHER       *)
(* DEALINGS IN THE SOFTWARE.                                                 *)
(*                                                                           *)
(*****************************************************************************)

open Store_errors

(* Cemented files overlay:

   | <n> x <offset (4 bytes)> | <n> x <blocks> |

   <offset> is an absolute offset in the file.
   <blocks> are prefixed by 4 bytes of length
*)
(* On-disk index of block's hashes to level *)
module Cemented_block_level_index =
  Index_unix.Make (Block_key) (Block_level) (Index.Cache.Unbounded)

(* On-disk index of block's level to hash *)
module Cemented_block_hash_index =
  Index_unix.Make (Block_level) (Block_key) (Index.Cache.Unbounded)

type cemented_metadata_file = {
  start_level : int32;
  end_level : int32;
  metadata_file : [`Cemented_blocks_metadata] Naming.file;
}

type cemented_blocks_file = {
  start_level : int32;
  end_level : int32;
  file : [`Cemented_blocks_file] Naming.file;
}

type t = {
  cemented_blocks_dir : [`Cemented_blocks_dir] Naming.directory;
  cemented_block_level_index : Cemented_block_level_index.t;
  cemented_block_hash_index : Cemented_block_hash_index.t;
  mutable cemented_blocks_files : cemented_blocks_file array option;
}

let cemented_blocks_files {cemented_blocks_files; _} = cemented_blocks_files

let cemented_blocks_file_length {start_level; end_level; _} =
  (* nb blocks : (end_level - start_level) + 1 *)
  Int32.(succ (sub end_level start_level))

let cemented_block_level_index {cemented_block_level_index; _} =
  cemented_block_level_index

let cemented_block_hash_index {cemented_block_hash_index; _} =
  cemented_block_hash_index

(* The log_size corresponds to the maximum size of the memory zone
   allocated in memory before flushing it onto the disk. It is
   basically a cache which is use for the index. The cache size is
   `log_size * log_entry` where a `log_entry` is roughly 56 bytes. *)
let default_index_log_size = 10_000

let default_compression_level = 9

let create ~log_size cemented_blocks_dir =
  let open Lwt_result_syntax in
  protect (fun () ->
      let cemented_blocks_dir_path = Naming.dir_path cemented_blocks_dir in
      let cemented_blocks_metadata_dir =
        cemented_blocks_dir |> Naming.cemented_blocks_metadata_dir
      in
      let cemented_blocks_metadata_dir_path =
        Naming.dir_path cemented_blocks_metadata_dir
      in
      let* () =
        Lwt.catch
          (fun () ->
            let*! () = Lwt_utils_unix.create_dir cemented_blocks_dir_path in
            let*! () =
              Lwt_utils_unix.create_dir cemented_blocks_metadata_dir_path
            in
            return_unit)
          (function
            | Failure s when s = "Not a directory" ->
                tzfail
                  (Store_errors.Failed_to_init_cemented_block_store
                     cemented_blocks_dir_path)
            | e -> Lwt.fail e)
      in
      let cemented_block_level_index =
        Cemented_block_level_index.v
          ~readonly:false
          ~log_size
          (cemented_blocks_dir |> Naming.cemented_blocks_level_index_dir
         |> Naming.dir_path)
      in
      let cemented_block_hash_index =
        Cemented_block_hash_index.v
          ~readonly:false
          ~log_size
          (cemented_blocks_dir |> Naming.cemented_blocks_hash_index_dir
         |> Naming.dir_path)
      in
      (* Empty table at first *)
      let cemented_blocks_files = None in
      let cemented_store =
        {
          cemented_blocks_dir;
          cemented_block_level_index;
          cemented_block_hash_index;
          cemented_blocks_files;
        }
      in
      return cemented_store)

let compare_cemented_files {start_level; _} {start_level = start_level'; _} =
  Compare.Int32.compare start_level start_level'

let compare_cemented_metadata ({start_level; _} : cemented_metadata_file)
    ({start_level = start_level'; _} : cemented_metadata_file) =
  Compare.Int32.compare start_level start_level'

let load_table cemented_blocks_dir =
  let open Lwt_result_syntax in
  protect (fun () ->
      let cemented_blocks_dir_path = Naming.dir_path cemented_blocks_dir in
      (* No need to check the existence of the cemented block
         directory as it is always there, even if empty. *)
      let*! dir_handle = Lwt_unix.opendir cemented_blocks_dir_path in
      let rec loop acc =
<<<<<<< HEAD
        Lwt.catch
          (fun () -> Lwt_unix.readdir dir_handle >>= Lwt.return_some)
          (function End_of_file -> Lwt.return_none | exn -> raise exn)
        >>= function
=======
        let*! filename =
          Option.catch_s
            ~catch_only:(function End_of_file -> true | _ -> false)
            (fun () -> Lwt_unix.readdir dir_handle)
        in
        match filename with
>>>>>>> 55b3bab8
        | Some filename -> (
            let levels = String.split_on_char '_' filename in
            match levels with
            | [start_level; end_level] -> (
                let start_level_opt = Int32.of_string_opt start_level in
                let end_level_opt = Int32.of_string_opt end_level in
                match (start_level_opt, end_level_opt) with
                | (Some start_level, Some end_level) ->
                    let file =
                      Naming.cemented_blocks_file
                        cemented_blocks_dir
                        ~start_level
                        ~end_level
                    in
                    loop ({start_level; end_level; file} :: acc)
                | _ -> loop acc)
            | _ -> loop acc)
        | None -> Lwt.return acc
<<<<<<< HEAD
      in
      Lwt.finalize (fun () -> loop []) (fun () -> Lwt_unix.closedir dir_handle)
      >>= function
      | [] -> return_none
      | cemented_files_list ->
          let cemented_files_array = Array.of_list cemented_files_list in
          Array.sort compare_cemented_files cemented_files_array ;
          return_some cemented_files_array)

let load_metadata_table cemented_blocks_dir =
  protect (fun () ->
      let cemented_metadata_dir =
        Naming.cemented_blocks_metadata_dir cemented_blocks_dir
      in
      Lwt_unix.opendir (Naming.dir_path cemented_metadata_dir)
      >>= fun dir_handle ->
      let rec loop acc =
        Lwt.catch
          (fun () -> Lwt_unix.readdir dir_handle >>= Lwt.return_some)
          (function End_of_file -> Lwt.return_none | exn -> raise exn)
        >>= function
        | Some filename -> (
            let levels =
              String.split_on_char '_' (Filename.remove_extension filename)
            in
            match levels with
            | [start_level; end_level] -> (
                let start_level_opt = Int32.of_string_opt start_level in
                let end_level_opt = Int32.of_string_opt end_level in
                match (start_level_opt, end_level_opt) with
                | (Some start_level, Some end_level) ->
                    let file =
                      Naming.cemented_blocks_file
                        cemented_blocks_dir
                        ~start_level
                        ~end_level
                    in
                    let metadata_file =
                      Naming.cemented_blocks_metadata_file
                        cemented_metadata_dir
                        file
                    in
                    loop ({start_level; end_level; metadata_file} :: acc)
                | _ -> loop acc)
            | _ -> loop acc)
        | None -> Lwt.return acc
=======
>>>>>>> 55b3bab8
      in
      let*! cemented_files_list =
        Lwt.finalize
          (fun () -> loop [])
          (fun () -> Lwt_unix.closedir dir_handle)
      in
      match cemented_files_list with
      | [] -> return_none
      | cemented_files_list ->
          let cemented_files_array = Array.of_list cemented_files_list in
<<<<<<< HEAD
          Array.sort compare_cemented_metadata cemented_files_array ;
=======
          Array.sort compare_cemented_files cemented_files_array ;
>>>>>>> 55b3bab8
          return_some cemented_files_array)

let load_metadata_table cemented_blocks_dir =
  let open Lwt_result_syntax in
  protect (fun () ->
      let cemented_metadata_dir =
        Naming.cemented_blocks_metadata_dir cemented_blocks_dir
      in
      let metadata_dir_path = Naming.dir_path cemented_metadata_dir in
      (* Make sure that the cemented metadata data directory exists,
         as it may not be the case, depending on the history mode. *)
      let*! exists = Lwt_unix.file_exists metadata_dir_path in
      if exists then (
        let*! dir_handle = Lwt_unix.opendir metadata_dir_path in
        let rec loop acc =
          let*! filename =
            Option.catch_s
              ~catch_only:(function End_of_file -> true | _ -> false)
              (fun () -> Lwt_unix.readdir dir_handle)
          in
          match filename with
          | Some filename -> (
              let levels =
                String.split_on_char '_' (Filename.remove_extension filename)
              in
              match levels with
              | [start_level; end_level] -> (
                  let start_level_opt = Int32.of_string_opt start_level in
                  let end_level_opt = Int32.of_string_opt end_level in
                  match (start_level_opt, end_level_opt) with
                  | (Some start_level, Some end_level) ->
                      let file =
                        Naming.cemented_blocks_file
                          cemented_blocks_dir
                          ~start_level
                          ~end_level
                      in
                      let metadata_file =
                        Naming.cemented_blocks_metadata_file
                          cemented_metadata_dir
                          file
                      in
                      loop ({start_level; end_level; metadata_file} :: acc)
                  | _ -> loop acc)
              | _ -> loop acc)
          | None -> Lwt.return acc
        in
        let*! cemented_files =
          Lwt.finalize
            (fun () -> loop [])
            (fun () -> Lwt_unix.closedir dir_handle)
        in
        match cemented_files with
        | [] -> return_none
        | cemented_files_list ->
            let cemented_files_array = Array.of_list cemented_files_list in
            Array.sort compare_cemented_metadata cemented_files_array ;
            return_some cemented_files_array)
      else return_none)

let cemented_metadata_files cemented_block_store =
  load_metadata_table cemented_block_store.cemented_blocks_dir

let load ~readonly ~log_size cemented_blocks_dir =
  let open Lwt_result_syntax in
  let cemented_block_level_index =
    Cemented_block_level_index.v
      ~readonly
      ~log_size
      (cemented_blocks_dir |> Naming.cemented_blocks_level_index_dir
     |> Naming.dir_path)
  in
  let cemented_block_hash_index =
    Cemented_block_hash_index.v
      ~readonly
      ~log_size
      (cemented_blocks_dir |> Naming.cemented_blocks_hash_index_dir
     |> Naming.dir_path)
  in
  let* cemented_blocks_files = load_table cemented_blocks_dir in
  let cemented_store =
    {
      cemented_blocks_dir;
      cemented_block_level_index;
      cemented_block_hash_index;
      cemented_blocks_files;
    }
  in
  return cemented_store

let init ?(log_size = default_index_log_size) chain_dir ~readonly =
  let open Lwt_result_syntax in
  let cemented_blocks_dir = Naming.cemented_blocks_dir chain_dir in
  let cemented_blocks_dir_path = Naming.dir_path cemented_blocks_dir in
  let*! b = Lwt_unix.file_exists cemented_blocks_dir_path in
  match b with
  | true ->
      let*! is_directory =
        Lwt_utils_unix.is_directory cemented_blocks_dir_path
      in
      let* () =
        fail_unless
          is_directory
          (Failed_to_init_cemented_block_store cemented_blocks_dir_path)
      in
      load ~readonly ~log_size cemented_blocks_dir
  | false -> create ~log_size cemented_blocks_dir

let close cemented_store =
  (try
     Cemented_block_level_index.close cemented_store.cemented_block_level_index
   with Index.Closed -> ()) ;
  try Cemented_block_hash_index.close cemented_store.cemented_block_hash_index
  with Index.Closed -> ()

let offset_length = 4 (* file offset *)

let offset_encoding = Data_encoding.int31

let find_block_file cemented_store block_level =
  try
    if Compare.Int32.(block_level < 0l) then None
    else
      match cemented_store.cemented_blocks_files with
      | None -> None
      | Some cemented_blocks_files ->
          let length = Array.length cemented_blocks_files in
          let last_interval =
            cemented_blocks_file_length cemented_blocks_files.(length - 1)
          in
          (* Pivot heuristic: in the main chain, the first cycle is
             [0_1]. Then, the second cycle is [2_4097]. *)
          let heuristic_initial_pivot =
            match block_level with
            | 0l | 1l -> 0
            | _ ->
                Compare.Int.min
                  (length - 1)
                  (1 + Int32.(to_int (div (sub block_level 2l) last_interval)))
          in
          (* Dichotomic search *)
          let rec loop (inf, sup) pivot =
            if pivot < inf || pivot > sup || inf > sup then None
            else
              let ({start_level; end_level; _} as res) =
                cemented_blocks_files.(pivot)
              in
              if
                Compare.Int32.(
                  block_level >= start_level && block_level <= end_level)
              then (* Found *)
                Some res
              else if Compare.Int32.(block_level > end_level) then
                (* Making sure the pivot is strictly increasing *)
                let new_pivot = pivot + max 1 ((sup - pivot) / 2) in
                loop (pivot, sup) new_pivot
              else
                (* Making sure the pivot is strictly decreasing *)
                let new_pivot = pivot - max 1 ((pivot - inf) / 2) in
                loop (inf, pivot) new_pivot
          in
          loop (0, length - 1) heuristic_initial_pivot
  with _ -> None

(* Hypothesis: the table is ordered. *)
let compute_location cemented_store block_level =
  Option.map
    (fun {start_level; file; _} ->
      (file, Int32.(to_int (sub block_level start_level))))
    (find_block_file cemented_store block_level)

let is_cemented cemented_store hash =
  try
    Cemented_block_level_index.mem
      cemented_store.cemented_block_level_index
      hash
  with Not_found -> false

let get_cemented_block_level cemented_store hash =
  try
    Some
      (Cemented_block_level_index.find
         cemented_store.cemented_block_level_index
         hash)
  with Not_found -> None

let get_cemented_block_hash cemented_store level =
  try
    Some
      (Cemented_block_hash_index.find
         cemented_store.cemented_block_hash_index
         level)
  with Not_found -> None

let read_block_metadata ?location cemented_store block_level =
  let open Lwt_result_syntax in
  let location =
    match location with
    | Some _ -> location
    | None -> compute_location cemented_store block_level
  in
  match location with
  | None -> return_none
  | Some (cemented_file, _block_number) -> (
      let metadata_file =
        Naming.(
          cemented_store.cemented_blocks_dir |> cemented_blocks_metadata_dir
          |> fun d -> cemented_blocks_metadata_file d cemented_file |> file_path)
      in
      let*! b = Lwt_unix.file_exists metadata_file in
      match b with
      | false -> return_none
      | true ->
          Lwt.catch
            (fun () ->
              let*! in_file = Lwt_preemptive.detach Zip.open_in metadata_file in
              Lwt.finalize
                (fun () ->
                  let*! entry =
                    Lwt_preemptive.detach
                      (fun () ->
                        Zip.find_entry in_file (Int32.to_string block_level))
                      ()
                  in
                  let*! metadata =
                    Lwt_preemptive.detach
                      (fun () -> Zip.read_entry in_file entry)
                      ()
                  in
<<<<<<< HEAD
                  let metadata = Zip.read_entry in_file entry in
                  Zip.close_in in_file ;
                  Block_repr.decode_metadata metadata |> return)
                (fun _ ->
                  Zip.close_in in_file ;
                  return_none))
=======
                  Block_repr.decode_metadata metadata |> return)
                (fun () -> Lwt_preemptive.detach Zip.close_in in_file))
>>>>>>> 55b3bab8
            (fun _ -> return_none))

let cement_blocks_metadata cemented_store blocks =
  let open Lwt_result_syntax in
  let cemented_metadata_dir =
    cemented_store.cemented_blocks_dir |> Naming.cemented_blocks_metadata_dir
  in
  let cemented_metadata_dir_path = cemented_metadata_dir |> Naming.dir_path in
  let*! () =
    let*! b = Lwt_unix.file_exists cemented_metadata_dir_path in
    match b with
    | true -> Lwt.return_unit
    | false -> Lwt_utils_unix.create_dir cemented_metadata_dir_path
  in
  let* () = fail_unless (blocks <> []) (Cannot_cement_blocks_metadata `Empty) in
  match
    find_block_file
      cemented_store
      (Block_repr.level
         (List.hd blocks |> WithExceptions.Option.get ~loc:__LOC__))
  with
  | None -> tzfail (Cannot_cement_blocks_metadata `Not_cemented)
  | Some {file; _} ->
      let tmp_metadata_file_path =
        Naming.cemented_blocks_tmp_metadata_file cemented_metadata_dir file
        |> Naming.file_path
      in
<<<<<<< HEAD
      if List.exists (fun block -> Block_repr.metadata block <> None) blocks
      then (
        let out_file = Zip.open_out tmp_metadata_file_path in
        List.iter_s
          (fun block ->
            let level = Block_repr.level block in
            match Block_repr.metadata block with
            | Some metadata ->
                let metadata =
                  Data_encoding.Binary.to_string_exn
                    Block_repr.metadata_encoding
                    metadata
                in
                Zip.add_entry
                  ~level:default_compression_level
                  metadata
                  out_file
                  (Int32.to_string level) ;
                Lwt.pause ()
            | None -> Lwt.return_unit)
          blocks
        >>= fun () ->
        Zip.close_out out_file ;
        let metadata_file_path =
          Naming.cemented_blocks_metadata_file cemented_metadata_dir file
          |> Naming.file_path
        in
        Lwt_unix.rename tmp_metadata_file_path metadata_file_path >>= fun () ->
        return_unit)
      else return_unit
=======
      let*! out_file =
        Lwt_preemptive.detach Zip.open_out tmp_metadata_file_path
      in
      let*! () =
        Lwt.finalize
          (fun () ->
            List.iter_s
              (fun block ->
                let level = Block_repr.level block in
                match Block_repr.metadata block with
                | Some metadata ->
                    let metadata =
                      Data_encoding.Binary.to_string_exn
                        Block_repr.metadata_encoding
                        metadata
                    in
                    Lwt_preemptive.detach
                      (fun () ->
                        Zip.add_entry
                          ~level:default_compression_level
                          metadata
                          out_file
                          (Int32.to_string level))
                      ()
                | None -> Lwt.return_unit)
              blocks)
          (fun () -> Lwt_preemptive.detach Zip.close_out out_file)
      in
      let metadata_file_path =
        Naming.cemented_blocks_metadata_file cemented_metadata_dir file
        |> Naming.file_path
      in
      let*! () = Lwt_unix.rename tmp_metadata_file_path metadata_file_path in
      return_unit
>>>>>>> 55b3bab8

let read_block fd block_number =
  let open Lwt_syntax in
  let* _ofs = Lwt_unix.lseek fd (block_number * offset_length) Unix.SEEK_SET in
  let offset_buffer = Bytes.create offset_length in
  (* We read the (absolute) offset at the position in the offset array *)
  let* () =
    Lwt_utils_unix.read_bytes ~pos:0 ~len:offset_length fd offset_buffer
  in
  let offset =
    Data_encoding.(Binary.of_bytes_exn offset_encoding offset_buffer)
  in
  let* _ofs = Lwt_unix.lseek fd offset Unix.SEEK_SET in
  (* We move the cursor to the element's position *)
  let* (block, _len) = Block_repr.read_next_block_exn fd in
  Lwt.return block

let get_lowest_cemented_level cemented_store =
  match cemented_store.cemented_blocks_files with
  | None -> None
  | Some cemented_blocks_files ->
      let nb_cemented_blocks = Array.length cemented_blocks_files in
      if nb_cemented_blocks > 0 then Some cemented_blocks_files.(0).start_level
      else None

let get_highest_cemented_level cemented_store =
  match cemented_store.cemented_blocks_files with
  | None -> None
  | Some cemented_blocks_files ->
      let nb_cemented_blocks = Array.length cemented_blocks_files in
      if nb_cemented_blocks > 0 then
        Some cemented_blocks_files.(nb_cemented_blocks - 1).end_level
      else (* No cemented blocks*)
        None

let get_cemented_block_by_level (cemented_store : t) ~read_metadata level =
  let open Lwt_result_syntax in
  match compute_location cemented_store level with
  | None -> return_none
  | Some ((filename, block_number) as location) ->
      let file_path = Naming.file_path filename in
      let*! fd = Lwt_unix.openfile file_path [Unix.O_RDONLY; O_CLOEXEC] 0o444 in
      let*! block =
        Lwt.finalize
          (fun () -> read_block fd block_number)
          (fun () ->
            let*! _ = Lwt_utils_unix.safe_close fd in
            Lwt.return_unit)
      in
      if read_metadata then
        let* metadata = read_block_metadata ~location cemented_store level in
        return_some {block with metadata}
      else return_some block

let read_block_metadata cemented_store block_level =
  read_block_metadata cemented_store block_level

let get_cemented_block_by_hash ~read_metadata (cemented_store : t) hash =
  let open Lwt_result_syntax in
  match get_cemented_block_level cemented_store hash with
  | None -> return_none
  | Some level ->
      get_cemented_block_by_level ~read_metadata cemented_store level

(* Hypothesis:
   - The block list is expected to be ordered by increasing
     level and no blocks are skipped.
   - If the first block has metadata, metadata are written
     and all blocks are expected to have metadata. *)
let cement_blocks ?(check_consistency = true) (cemented_store : t)
    ~write_metadata (blocks : Block_repr.t list) =
  let open Lwt_result_syntax in
  let nb_blocks = List.length blocks in
  let preamble_length = nb_blocks * offset_length in
  let* () = fail_when (nb_blocks = 0) (Cannot_cement_blocks `Empty) in
  let first_block = List.hd blocks |> WithExceptions.Option.get ~loc:__LOC__ in
  let first_block_level = Block_repr.level first_block in
  let last_block_level =
    Int32.(add first_block_level (of_int (nb_blocks - 1)))
  in
  let* () =
    if check_consistency then
      match get_highest_cemented_level cemented_store with
      | None -> return_unit
      | Some highest_cemented_block ->
          fail_when
            Compare.Int32.(
              first_block_level <> Int32.succ highest_cemented_block)
            (Cannot_cement_blocks `Higher_cemented)
    else return_unit
  in
  let file =
    Naming.cemented_blocks_file
      cemented_store.cemented_blocks_dir
      ~start_level:first_block_level
      ~end_level:last_block_level
  in
  let final_path = Naming.file_path file in
  (* Manipulate temporary files and swap it when everything is written *)
  let tmp_file_path = final_path ^ ".tmp" in
  let*! exists = Lwt_unix.file_exists tmp_file_path in
  let* () = fail_when exists (Temporary_cemented_file_exists tmp_file_path) in
  let*! fd =
    Lwt_unix.openfile
      tmp_file_path
      Unix.[O_CREAT; O_TRUNC; O_RDWR; O_CLOEXEC]
      0o644
  in
  let*! () =
    Lwt.finalize
      (fun () ->
        (* Blit the offset preamble *)
        let offsets_buffer = Bytes.create preamble_length in
        let*! () =
          Lwt_utils_unix.write_bytes
            ~pos:0
            ~len:preamble_length
            fd
            offsets_buffer
        in
        let first_offset = preamble_length in
        (* Cursor is now at the beginning of the element section *)
        let*! _ =
          List.fold_left_s
            (fun (i, current_offset) block ->
              let block_bytes =
                Data_encoding.Binary.to_bytes_exn
                  Block_repr.encoding
                  (* Don't write metadata in this file *)
                  {block with metadata = None}
              in
              let block_offset_bytes =
                Data_encoding.Binary.to_bytes_exn offset_encoding current_offset
              in
              (* We start by blitting the corresponding offset in the preamble part *)
              Bytes.blit
                block_offset_bytes
                0
                offsets_buffer
                (i * offset_length)
                offset_length ;
              let block_len = Bytes.length block_bytes in
              (* We write the block in the file *)
              let*! () =
                Lwt_utils_unix.write_bytes ~pos:0 ~len:block_len fd block_bytes
              in
              let level = Int32.(add first_block_level (of_int i)) in
              (* We also populate the indexes *)
              Cemented_block_level_index.replace
                cemented_store.cemented_block_level_index
                block.hash
                level ;
              Cemented_block_hash_index.replace
                cemented_store.cemented_block_hash_index
                level
                block.hash ;
              Lwt.return (succ i, current_offset + block_len))
            (0, first_offset)
            blocks
        in
        (* We now write the real offsets in the preamble *)
        let*! _ofs = Lwt_unix.lseek fd 0 Unix.SEEK_SET in
        Lwt_utils_unix.write_bytes ~pos:0 ~len:preamble_length fd offsets_buffer)
      (fun () ->
        let*! _ = Lwt_utils_unix.safe_close fd in
        Lwt.return_unit)
  in
  let*! () = Lwt_unix.rename tmp_file_path final_path in
  (* Flush the indexes to make sure that the data is stored on disk *)
  Cemented_block_level_index.flush
    ~with_fsync:true
    cemented_store.cemented_block_level_index ;
  Cemented_block_hash_index.flush
    ~with_fsync:true
    cemented_store.cemented_block_hash_index ;
  (* Update table *)
  let cemented_block_interval =
    {start_level = first_block_level; end_level = last_block_level; file}
  in
  let new_array =
    match cemented_store.cemented_blocks_files with
    | None -> [|cemented_block_interval|]
    | Some arr ->
        if not (Array.mem cemented_block_interval arr) then
          Array.append arr [|cemented_block_interval|]
        else arr
  in
  (* If the cementing is done arbitrarily, we need to make sure the
     files remain sorted. *)
  if not check_consistency then Array.sort compare_cemented_files new_array ;
  cemented_store.cemented_blocks_files <- Some new_array ;
  (* Compress and write the metadatas *)
  if write_metadata then
    let*! () = Store_events.(emit start_cementing_blocks_metadata) () in
    cement_blocks_metadata cemented_store blocks
  else return_unit

let trigger_full_gc cemented_store cemented_blocks_files offset =
  let nb_files = Array.length cemented_blocks_files in
  if nb_files <= offset then Lwt.return_unit
  else
    let cemented_files = Array.to_list cemented_blocks_files in
    let (files_to_remove, _files_to_keep) =
      List.split_n (nb_files - offset) cemented_files
    in
    (* Remove the rest of the files to prune *)
    List.iter_s
      (fun {file; _} ->
        let metadata_file_path =
          Naming.(
            cemented_blocks_metadata_file
              (cemented_blocks_metadata_dir cemented_store.cemented_blocks_dir)
              file
            |> file_path)
        in
        Unit.catch_s (fun () -> Lwt_unix.unlink metadata_file_path))
      files_to_remove

let trigger_rolling_gc cemented_store cemented_blocks_files offset =
  let open Lwt_syntax in
  let nb_files = Array.length cemented_blocks_files in
  if nb_files <= offset then Lwt.return_unit
  else
    let {end_level = last_level_to_purge; _} =
      cemented_blocks_files.(nb_files - offset - 1)
    in
    let cemented_files = Array.to_list cemented_blocks_files in
    (* Start by updating the indexes by filtering blocks that are
       below the offset *)
    Cemented_block_hash_index.filter
      cemented_store.cemented_block_hash_index
      (fun (level, _) -> Compare.Int32.(level > last_level_to_purge)) ;
    Cemented_block_level_index.filter
      cemented_store.cemented_block_level_index
      (fun (_, level) -> Compare.Int32.(level > last_level_to_purge)) ;
    let (files_to_remove, _files_to_keep) =
      List.split_n (nb_files - offset) cemented_files
    in
    (* Remove the rest of the files to prune *)
    List.iter_s
      (fun {file; _} ->
        let metadata_file_path =
          Naming.(
            cemented_blocks_metadata_file
              (cemented_blocks_metadata_dir cemented_store.cemented_blocks_dir)
              file
            |> file_path)
        in
        let* () = Unit.catch_s (fun () -> Lwt_unix.unlink metadata_file_path) in
        Unit.catch_s (fun () -> Lwt_unix.unlink (Naming.file_path file)))
      files_to_remove

let trigger_gc cemented_store history_mode =
  let open Lwt_syntax in
  let* () = Store_events.(emit start_store_garbage_collection) () in
  match cemented_store.cemented_blocks_files with
  | None -> return_unit
  | Some cemented_blocks_files -> (
      match history_mode with
      | History_mode.Archive -> Lwt.return_unit
      | Full offset ->
          let offset =
            (Option.value
               offset
               ~default:History_mode.default_additional_cycles)
              .offset
          in
          trigger_full_gc cemented_store cemented_blocks_files offset
      | Rolling offset ->
          let offset =
            (Option.value
               offset
               ~default:History_mode.default_additional_cycles)
              .offset
          in
          trigger_rolling_gc cemented_store cemented_blocks_files offset)

let iter_cemented_file f ({file; _} as cemented_blocks_file) =
  let open Lwt_result_syntax in
  protect (fun () ->
      let file_path = Naming.file_path file in
      Lwt_io.with_file
        ~flags:[Unix.O_RDONLY; O_CLOEXEC]
        ~mode:Lwt_io.Input
        file_path
        (fun channel ->
          let nb_blocks = cemented_blocks_file_length cemented_blocks_file in
          let*! first_block_offset = Lwt_io.BE.read_int channel in
          let*! () =
            Lwt_io.set_position channel (Int64.of_int first_block_offset)
          in
          let rec loop n =
            if n = 0 then Lwt.return_unit
            else
              (* Read length *)
              let*! length = Lwt_io.BE.read_int channel in
              let full_length = 4 (* int32 length *) + length in
              let block_bytes = Bytes.create full_length in
              let*! () =
                Lwt_io.read_into_exactly channel block_bytes 4 length
              in
              Bytes.set_int32_be block_bytes 0 (Int32.of_int length) ;
              let*! () =
                f
                  (Data_encoding.Binary.of_bytes_exn
                     Block_repr.encoding
                     block_bytes)
              in
              loop (pred n)
          in
          Lwt.catch
            (fun () ->
              let*! () = loop (Int32.to_int nb_blocks) in
              return_unit)
            (fun exn ->
              Format.kasprintf
                (fun trace ->
                  tzfail (Inconsistent_cemented_file (file_path, trace)))
                "%s"
                (Printexc.to_string exn))))

let check_indexes_consistency ?(post_step = fun () -> Lwt.return_unit)
    ?genesis_hash cemented_store =
  let open Lwt_result_syntax in
  match cemented_store.cemented_blocks_files with
  | None -> return_unit
  | Some table ->
      let len = Array.length table in
      let rec check_contiguity i =
        if i = len || i = len - 1 then return_unit
        else
          let* () =
            fail_unless
              Compare.Int32.(
                Int32.succ table.(i).end_level = table.(i + 1).start_level)
              (Inconsistent_cemented_store
                 (Missing_cycle
                    {
                      low_cycle = Naming.file_path table.(i).file;
                      high_cycle = Naming.file_path table.(i + 1).file;
                    }))
          in
          check_contiguity (succ i)
      in
      let* () = check_contiguity 0 in
      let table_list = Array.to_list table in
      let* () =
        List.iter_es
          (fun ({start_level = inf; file; _} as cemented_blocks_file) ->
            let*! fd =
              Lwt_unix.openfile
                (Naming.file_path file)
                [Unix.O_RDONLY; O_CLOEXEC]
                0o444
            in
            Lwt.finalize
              (fun () ->
                let nb_blocks =
                  Int32.to_int
                    (cemented_blocks_file_length cemented_blocks_file)
                in
                (* Load the offset region *)
                let len_offset = nb_blocks * offset_length in
                let bytes = Bytes.create len_offset in
                let*! () = Lwt_utils_unix.read_bytes ~len:len_offset fd bytes in
                let offsets =
                  Data_encoding.Binary.of_bytes_exn
                    Data_encoding.(Variable.array ~max_length:nb_blocks int31)
                    bytes
                in
                (* Cursor is now after the offset region *)
                let rec iter_blocks ?pred_block n =
                  if n = nb_blocks then return_unit
                  else
                    let*! cur_offset = Lwt_unix.lseek fd 0 Unix.SEEK_CUR in
                    let* () =
                      fail_unless
                        Compare.Int.(cur_offset = offsets.(n))
                        (Inconsistent_cemented_store
                           (Bad_offset
                              {level = n; cycle = Naming.file_path file}))
                    in
                    let*! (block, _) = Block_repr.read_next_block_exn fd in
                    let* () =
                      fail_unless
                        Compare.Int32.(
                          Block_repr.level block = Int32.(add inf (of_int n)))
                        (Inconsistent_cemented_store
                           (Unexpected_level
                              {
                                block_hash = Block_repr.hash block;
                                expected = Int32.(add inf (of_int n));
                                got = Block_repr.level block;
                              }))
                    in
                    let* () =
                      Block_repr.check_block_consistency
                        ?genesis_hash
                        ?pred_block
                        block
                    in
                    let level = Block_repr.level block in
                    let hash = Block_repr.hash block in
                    let* () =
                      fail_unless
                        (Cemented_block_level_index.mem
                           cemented_store.cemented_block_level_index
                           hash
                        && Cemented_block_hash_index.mem
                             cemented_store.cemented_block_hash_index
                             level)
                        (Inconsistent_cemented_store (Corrupted_index hash))
                    in
                    iter_blocks ~pred_block:block (succ n)
                in
                protect (fun () ->
                    let* () = iter_blocks 0 in
                    let*! () = post_step () in
                    return_unit))
              (fun () ->
                let*! _ = Lwt_utils_unix.safe_close fd in
                Lwt.return_unit))
          table_list
      in
      return_unit<|MERGE_RESOLUTION|>--- conflicted
+++ resolved
@@ -145,19 +145,12 @@
          directory as it is always there, even if empty. *)
       let*! dir_handle = Lwt_unix.opendir cemented_blocks_dir_path in
       let rec loop acc =
-<<<<<<< HEAD
-        Lwt.catch
-          (fun () -> Lwt_unix.readdir dir_handle >>= Lwt.return_some)
-          (function End_of_file -> Lwt.return_none | exn -> raise exn)
-        >>= function
-=======
         let*! filename =
           Option.catch_s
             ~catch_only:(function End_of_file -> true | _ -> false)
             (fun () -> Lwt_unix.readdir dir_handle)
         in
         match filename with
->>>>>>> 55b3bab8
         | Some filename -> (
             let levels = String.split_on_char '_' filename in
             match levels with
@@ -176,70 +169,17 @@
                 | _ -> loop acc)
             | _ -> loop acc)
         | None -> Lwt.return acc
-<<<<<<< HEAD
-      in
-      Lwt.finalize (fun () -> loop []) (fun () -> Lwt_unix.closedir dir_handle)
-      >>= function
+      in
+      let*! cemented_files_list =
+        Lwt.finalize
+          (fun () -> loop [])
+          (fun () -> Lwt_unix.closedir dir_handle)
+      in
+      match cemented_files_list with
       | [] -> return_none
       | cemented_files_list ->
           let cemented_files_array = Array.of_list cemented_files_list in
           Array.sort compare_cemented_files cemented_files_array ;
-          return_some cemented_files_array)
-
-let load_metadata_table cemented_blocks_dir =
-  protect (fun () ->
-      let cemented_metadata_dir =
-        Naming.cemented_blocks_metadata_dir cemented_blocks_dir
-      in
-      Lwt_unix.opendir (Naming.dir_path cemented_metadata_dir)
-      >>= fun dir_handle ->
-      let rec loop acc =
-        Lwt.catch
-          (fun () -> Lwt_unix.readdir dir_handle >>= Lwt.return_some)
-          (function End_of_file -> Lwt.return_none | exn -> raise exn)
-        >>= function
-        | Some filename -> (
-            let levels =
-              String.split_on_char '_' (Filename.remove_extension filename)
-            in
-            match levels with
-            | [start_level; end_level] -> (
-                let start_level_opt = Int32.of_string_opt start_level in
-                let end_level_opt = Int32.of_string_opt end_level in
-                match (start_level_opt, end_level_opt) with
-                | (Some start_level, Some end_level) ->
-                    let file =
-                      Naming.cemented_blocks_file
-                        cemented_blocks_dir
-                        ~start_level
-                        ~end_level
-                    in
-                    let metadata_file =
-                      Naming.cemented_blocks_metadata_file
-                        cemented_metadata_dir
-                        file
-                    in
-                    loop ({start_level; end_level; metadata_file} :: acc)
-                | _ -> loop acc)
-            | _ -> loop acc)
-        | None -> Lwt.return acc
-=======
->>>>>>> 55b3bab8
-      in
-      let*! cemented_files_list =
-        Lwt.finalize
-          (fun () -> loop [])
-          (fun () -> Lwt_unix.closedir dir_handle)
-      in
-      match cemented_files_list with
-      | [] -> return_none
-      | cemented_files_list ->
-          let cemented_files_array = Array.of_list cemented_files_list in
-<<<<<<< HEAD
-          Array.sort compare_cemented_metadata cemented_files_array ;
-=======
-          Array.sort compare_cemented_files cemented_files_array ;
->>>>>>> 55b3bab8
           return_some cemented_files_array)
 
 let load_metadata_table cemented_blocks_dir =
@@ -469,17 +409,8 @@
                       (fun () -> Zip.read_entry in_file entry)
                       ()
                   in
-<<<<<<< HEAD
-                  let metadata = Zip.read_entry in_file entry in
-                  Zip.close_in in_file ;
-                  Block_repr.decode_metadata metadata |> return)
-                (fun _ ->
-                  Zip.close_in in_file ;
-                  return_none))
-=======
                   Block_repr.decode_metadata metadata |> return)
                 (fun () -> Lwt_preemptive.detach Zip.close_in in_file))
->>>>>>> 55b3bab8
             (fun _ -> return_none))
 
 let cement_blocks_metadata cemented_store blocks =
@@ -507,38 +438,6 @@
         Naming.cemented_blocks_tmp_metadata_file cemented_metadata_dir file
         |> Naming.file_path
       in
-<<<<<<< HEAD
-      if List.exists (fun block -> Block_repr.metadata block <> None) blocks
-      then (
-        let out_file = Zip.open_out tmp_metadata_file_path in
-        List.iter_s
-          (fun block ->
-            let level = Block_repr.level block in
-            match Block_repr.metadata block with
-            | Some metadata ->
-                let metadata =
-                  Data_encoding.Binary.to_string_exn
-                    Block_repr.metadata_encoding
-                    metadata
-                in
-                Zip.add_entry
-                  ~level:default_compression_level
-                  metadata
-                  out_file
-                  (Int32.to_string level) ;
-                Lwt.pause ()
-            | None -> Lwt.return_unit)
-          blocks
-        >>= fun () ->
-        Zip.close_out out_file ;
-        let metadata_file_path =
-          Naming.cemented_blocks_metadata_file cemented_metadata_dir file
-          |> Naming.file_path
-        in
-        Lwt_unix.rename tmp_metadata_file_path metadata_file_path >>= fun () ->
-        return_unit)
-      else return_unit
-=======
       let*! out_file =
         Lwt_preemptive.detach Zip.open_out tmp_metadata_file_path
       in
@@ -573,7 +472,6 @@
       in
       let*! () = Lwt_unix.rename tmp_metadata_file_path metadata_file_path in
       return_unit
->>>>>>> 55b3bab8
 
 let read_block fd block_number =
   let open Lwt_syntax in
