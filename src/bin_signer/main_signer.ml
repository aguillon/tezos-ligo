--- conflicted
+++ resolved
@@ -113,11 +113,7 @@
 
 let commands base_dir require_auth : Client_context.full command list =
   Tezos_signer_backends.Ledger.commands () @
-<<<<<<< HEAD
   (Client_keys_commands.commands (Some `Mainnet) @
-=======
-  (Client_keys_commands.commands None @
->>>>>>> 6ffabdd8
    [ command ~group
        ~desc: "Launch a signer daemon over a TCP socket."
        (args5
@@ -264,10 +260,6 @@
             | None -> Signature.Public_key_hash.to_b58check pkh in
           Handler.Authorized_key.add ~force:false cctxt name key)
    ])
-<<<<<<< HEAD
-
-=======
->>>>>>> 6ffabdd8
 
 let home = try Sys.getenv "HOME" with Not_found -> "/root"
 
@@ -338,8 +330,4 @@
 let () =
   Client_main_run.run
     (module C)
-<<<<<<< HEAD
-    ~select_commands:(fun _ _ -> return [])
-=======
-    ~select_commands:(fun _ _ -> return_nil)
->>>>>>> 6ffabdd8
+    ~select_commands:(fun _ _ -> return_nil)