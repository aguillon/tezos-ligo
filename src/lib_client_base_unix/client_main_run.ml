--- conflicted
+++ resolved
@@ -97,13 +97,8 @@
     begin
       C.parse_config_args
         (new unix_full
-<<<<<<< HEAD
-          ~chain:Client_config.default_chain
-          ~block:Client_config.default_block
-=======
           ~chain:C.default_chain
           ~block:C.default_block
->>>>>>> 9f69abe8
           ~confirmations:None
           ~password_filename:None
           ~base_dir:C.default_base_dir
@@ -143,13 +138,6 @@
       in
       let client_config =
         new unix_full
-<<<<<<< HEAD
-          ~chain:parsed_args.chain
-          ~block:parsed_args.block
-          ~confirmations:parsed_args.confirmations
-          ~password_filename: parsed_args.password_filename
-          ~base_dir:parsed_config_file.base_dir
-=======
           ~chain:(match parsed_args with
               | Some p -> p.Client_config.chain
               | None -> Client_config.default_chain)
@@ -163,7 +151,6 @@
               | Some p -> p.Client_config.password_filename
               | None -> None)
           ~base_dir
->>>>>>> 9f69abe8
           ~rpc_config:rpc_config in
       let module Remote_params = struct
         let authenticate pkhs payload =
