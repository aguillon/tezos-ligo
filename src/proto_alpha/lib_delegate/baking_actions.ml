(*****************************************************************************)
(*                                                                           *)
(* Open Source License                                                       *)
(* Copyright (c) 2021 Nomadic Labs <contact@nomadic-labs.com>                *)
(*                                                                           *)
(* Permission is hereby granted, free of charge, to any person obtaining a   *)
(* copy of this software and associated documentation files (the "Software"),*)
(* to deal in the Software without restriction, including without limitation *)
(* the rights to use, copy, modify, merge, publish, distribute, sublicense,  *)
(* and/or sell copies of the Software, and to permit persons to whom the     *)
(* Software is furnished to do so, subject to the following conditions:      *)
(*                                                                           *)
(* The above copyright notice and this permission notice shall be included   *)
(* in all copies or substantial portions of the Software.                    *)
(*                                                                           *)
(* THE SOFTWARE IS PROVIDED "AS IS", WITHOUT WARRANTY OF ANY KIND, EXPRESS OR*)
(* IMPLIED, INCLUDING BUT NOT LIMITED TO THE WARRANTIES OF MERCHANTABILITY,  *)
(* FITNESS FOR A PARTICULAR PURPOSE AND NONINFRINGEMENT. IN NO EVENT SHALL   *)
(* THE AUTHORS OR COPYRIGHT HOLDERS BE LIABLE FOR ANY CLAIM, DAMAGES OR OTHER*)
(* LIABILITY, WHETHER IN AN ACTION OF CONTRACT, TORT OR OTHERWISE, ARISING   *)
(* FROM, OUT OF OR IN CONNECTION WITH THE SOFTWARE OR THE USE OR OTHER       *)
(* DEALINGS IN THE SOFTWARE.                                                 *)
(*                                                                           *)
(*****************************************************************************)

open Protocol
open Alpha_context
open Baking_state
module Events = Baking_events.Actions

module Operations_source = struct
  type error +=
<<<<<<< HEAD
    | Failed_mempool_fetch of {
=======
    | Failed_operations_fetch of {
>>>>>>> 55b3bab8
        path : string;
        reason : string;
        details : Data_encoding.json option;
      }

  let operations_encoding =
    Data_encoding.(list (dynamic_size Operation.encoding))

<<<<<<< HEAD
  let retrieve mempool =
    match mempool with
    | None -> Lwt.return_none
    | Some mempool -> (
        let fail reason details =
          let path =
            match mempool with
=======
  let retrieve = function
    | None -> Lwt.return_none
    | Some operations -> (
        let fail reason details =
          let path =
            match operations with
>>>>>>> 55b3bab8
            | Baking_configuration.Operations_source.Local {filename} ->
                filename
            | Baking_configuration.Operations_source.Remote {uri; _} ->
                Uri.to_string uri
          in
<<<<<<< HEAD
          fail (Failed_mempool_fetch {path; reason; details})
        in
        let decode_mempool json =
          protect
            ~on_error:(fun _ ->
              fail "cannot decode the received JSON into mempool" (Some json))
            (fun () ->
              return (Data_encoding.Json.destruct operations_encoding json))
        in
        match mempool with
=======
          fail (Failed_operations_fetch {path; reason; details})
        in
        let decode_operations json =
          protect
            ~on_error:(fun _ ->
              fail "cannot decode the received JSON into operations" (Some json))
            (fun () ->
              return (Data_encoding.Json.destruct operations_encoding json))
        in
        match operations with
>>>>>>> 55b3bab8
        | Baking_configuration.Operations_source.Local {filename} ->
            if Sys.file_exists filename then
              Tezos_stdlib_unix.Lwt_utils_unix.Json.read_file filename
              >>= function
              | Error _ ->
                  Events.(emit invalid_json_file filename) >>= fun () ->
                  Lwt.return_none
              | Ok json -> (
<<<<<<< HEAD
                  decode_mempool json >>= function
                  | Ok mempool -> Lwt.return_some mempool
                  | Error errs ->
                      Events.(emit cannot_fetch_mempool errs) >>= fun () ->
                      Lwt.return_none)
            else
              Events.(emit no_mempool_found_in_file filename) >>= fun () ->
=======
                  decode_operations json >>= function
                  | Ok operations -> Lwt.return_some operations
                  | Error errs ->
                      Events.(emit cannot_fetch_operations errs) >>= fun () ->
                      Lwt.return_none)
            else
              Events.(emit no_operations_found_in_file filename) >>= fun () ->
>>>>>>> 55b3bab8
              Lwt.return_none
        | Baking_configuration.Operations_source.Remote {uri; http_headers} -> (
            ( ((with_timeout
                  (Systime_os.sleep (Time.System.Span.of_seconds_exn 5.))
                  (fun _ ->
                    Tezos_rpc_http_client_unix.RPC_client_unix
                    .generic_media_type_call
                      ~accept:[Media_type.json]
                      ?headers:http_headers
                      `GET
                      uri)
                >>=? function
                | `Json json -> return json
                | _ -> fail "json not returned" None)
               >>=? function
               | `Ok json -> return json
               | `Unauthorized json -> fail "unauthorized request" json
               | `Gone json -> fail "gone" json
               | `Error json -> fail "error" json
               | `Not_found json -> fail "not found" json
               | `Forbidden json -> fail "forbidden" json
               | `Conflict json -> fail "conflict" json)
<<<<<<< HEAD
            >>=? fun json -> decode_mempool json )
            >>= function
            | Ok mempool -> Lwt.return_some mempool
            | Error errs ->
                Events.(emit cannot_fetch_mempool errs) >>= fun () ->
=======
            >>=? fun json -> decode_operations json )
            >>= function
            | Ok operations -> Lwt.return_some operations
            | Error errs ->
                Events.(emit cannot_fetch_operations errs) >>= fun () ->
>>>>>>> 55b3bab8
                Lwt.return_none))
end

type block_kind =
  | Fresh of Operation_pool.pool
  | Reproposal of {
      consensus_operations : packed_operation list;
      payload_hash : Block_payload_hash.t;
      payload_round : Round.t;
      payload : Operation_pool.payload;
    }

type block_to_bake = {
  predecessor : block_info;
  round : Round.t;
  delegate : Baking_state.delegate;
  kind : block_kind;
}

type action =
  | Do_nothing
  | Inject_block of {block_to_bake : block_to_bake; updated_state : state}
  | Inject_preendorsements of {
      preendorsements : (delegate * consensus_content) list;
      updated_state : state;
    }
  | Inject_endorsements of {
      endorsements : (delegate * consensus_content) list;
      updated_state : state;
    }
  | Update_to_level of level_update
  | Synchronize_round of round_update

and level_update = {
  new_level_proposal : proposal;
  compute_new_state :
    current_round:Round.t ->
    delegate_slots:delegate_slots ->
    next_level_delegate_slots:delegate_slots ->
    (state * action) Lwt.t;
}

and round_update = {
  new_round_proposal : proposal;
  handle_proposal : state -> (state * action) Lwt.t;
}

type t = action

let pp_action fmt = function
  | Do_nothing -> Format.fprintf fmt "do nothing"
  | Inject_block _ -> Format.fprintf fmt "inject block"
  | Inject_preendorsements _ -> Format.fprintf fmt "inject preendorsements"
  | Inject_endorsements _ -> Format.fprintf fmt "inject endorsements"
  | Update_to_level _ -> Format.fprintf fmt "update to level"
  | Synchronize_round _ -> Format.fprintf fmt "synchronize round"

let generate_seed_nonce_hash config delegate level =
  if level.Level.expected_commitment then
    Baking_nonces.generate_seed_nonce config delegate level.level
    >>=? fun seed_nonce -> return_some seed_nonce
  else return_none

let sign_block_header state proposer unsigned_block_header =
  let cctxt = state.global_state.cctxt in
  let chain_id = state.global_state.chain_id in
  let force = state.global_state.config.force in
  let {Block_header.shell; protocol_data = {contents; _}} =
    unsigned_block_header
  in
  let unsigned_header =
    Data_encoding.Binary.to_bytes_exn
      Alpha_context.Block_header.unsigned_encoding
      (shell, contents)
  in
  let level = shell.level in
  Baking_state.round_of_shell_header shell >>?= fun round ->
  let open Baking_highwatermarks in
  cctxt#with_lock (fun () ->
      let block_location =
        Baking_files.resolve_location ~chain_id `Highwatermarks
      in
      may_sign_block
        cctxt
        block_location
        ~delegate:proposer.public_key_hash
        ~level
        ~round
      >>=? function
      | true ->
          record_block
            cctxt
            block_location
            ~delegate:proposer.public_key_hash
            ~level
            ~round
          >>=? fun () -> return_true
      | false ->
          Events.(emit potential_double_baking (level, round)) >>= fun () ->
          return force)
  >>=? function
  | false -> fail (Block_previously_baked {level; round})
  | true ->
      Client_keys.sign
        cctxt
        proposer.secret_key_uri
        ~watermark:Block_header.(to_watermark (Block_header chain_id))
        unsigned_header
      >>=? fun signature ->
      return {Block_header.shell; protocol_data = {contents; signature}}

let inject_block ~state_recorder state block_to_bake ~updated_state =
  let {predecessor; round; delegate; kind} = block_to_bake in
  let cctxt = state.global_state.cctxt in
  let chain_id = state.global_state.chain_id in
  let simulation_mode = state.global_state.validation_mode in
  let round_durations = state.global_state.round_durations in
  Environment.wrap_tzresult
    (Round.timestamp_of_round
       round_durations
       ~predecessor_timestamp:predecessor.shell.timestamp
       ~predecessor_round:predecessor.round
       ~round)
  >>?= fun timestamp ->
  let external_operation_source = state.global_state.config.extra_operations in
  Operations_source.retrieve external_operation_source >>= fun extern_ops ->
  let (simulation_kind, payload_round) =
    match kind with
    | Fresh pool ->
        let pool =
          let node_pool = Operation_pool.Prioritized.of_pool pool in
          match extern_ops with
          | None -> node_pool
          | Some ops ->
              Operation_pool.Prioritized.merge_external_operations node_pool ops
        in
        (Block_forge.Filter pool, round)
    | Reproposal {consensus_operations; payload_hash; payload_round; payload} ->
        ( Block_forge.Apply
            {
              ordered_pool =
                Operation_pool.ordered_pool_of_payload
                  ~consensus_operations
                  payload;
              payload_hash;
            },
          payload_round )
  in
  Events.(
    emit forging_block (Int32.succ predecessor.shell.level, round, delegate))
  >>= fun () ->
  Plugin.RPC.current_level
    cctxt
    ~offset:1l
    (`Hash state.global_state.chain_id, `Hash (predecessor.hash, 0))
  >>=? fun injection_level ->
  generate_seed_nonce_hash
    state.global_state.config.Baking_configuration.nonce
    delegate
    injection_level
  >>=? fun seed_nonce_opt ->
  let seed_nonce_hash = Option.map fst seed_nonce_opt in
  let user_activated_upgrades =
    state.global_state.config.user_activated_upgrades
  in
<<<<<<< HEAD
  (* Set liquidity_baking_escape_vote for this block *)
  let default = state.global_state.config.liquidity_baking_escape_vote in
=======
  (* Set liquidity_baking_toggle_vote for this block *)
  let default = state.global_state.config.liquidity_baking_toggle_vote in
>>>>>>> 55b3bab8
  (match state.global_state.config.per_block_vote_file with
  | None -> Lwt.return default
  | Some per_block_vote_file ->
      Liquidity_baking_vote_file.read_liquidity_baking_toggle_vote_no_fail
        ~default
        ~per_block_vote_file)
  >>= fun liquidity_baking_toggle_vote ->
  Events.(emit vote_for_liquidity_baking_toggle) liquidity_baking_toggle_vote
  >>= fun () ->
  Block_forge.forge
    cctxt
    ~chain_id
    ~pred_info:predecessor
    ~timestamp
    ~seed_nonce_hash
    ~payload_round
<<<<<<< HEAD
    ~liquidity_baking_escape_vote
=======
    ~liquidity_baking_toggle_vote
>>>>>>> 55b3bab8
    ~user_activated_upgrades
    state.global_state.config.fees
    simulation_mode
    simulation_kind
    state.global_state.constants.parametric
  >>=? fun {unsigned_block_header; operations} ->
  sign_block_header state delegate unsigned_block_header
  >>=? fun signed_block_header ->
  (match seed_nonce_opt with
  | None ->
      (* Nothing to do *)
      return_unit
  | Some (_, nonce) ->
      let block_hash = Block_header.hash signed_block_header in
      Baking_nonces.register_nonce cctxt ~chain_id block_hash nonce)
  >>=? fun () ->
  state_recorder ~new_state:updated_state >>=? fun () ->
  Events.(
    emit injecting_block (signed_block_header.shell.level, round, delegate))
  >>= fun () ->
  Node_rpc.inject_block
    cctxt
    ~force:state.global_state.config.force
    ~chain:(`Hash state.global_state.chain_id)
    signed_block_header
    operations
  >>=? fun bh ->
  Events.(
    emit block_injected (bh, signed_block_header.shell.level, round, delegate))
  >>= fun () -> return updated_state

let inject_preendorsements ~state_recorder state ~preendorsements ~updated_state
    =
  let cctxt = state.global_state.cctxt in
  let chain_id = state.global_state.chain_id in
  (* N.b. signing a lot of operations may take some time *)
  (* Don't parallelize signatures: the signer might not be able to
     handle concurrent requests *)
  List.filter_map_es
    (fun (delegate, consensus_content) ->
      Events.(emit signing_preendorsement delegate) >>= fun () ->
      let shell =
        {
          Tezos_base.Operation.branch =
            state.level_state.latest_proposal.predecessor.hash;
        }
      in
      let contents = Single (Preendorsement consensus_content) in
      let level = Raw_level.to_int32 consensus_content.level in
      let round = consensus_content.round in
      cctxt#with_lock (fun () ->
          let block_location =
            Baking_files.resolve_location ~chain_id `Highwatermarks
          in
          Baking_highwatermarks.may_sign_preendorsement
            cctxt
            block_location
            ~delegate:delegate.public_key_hash
            ~level
            ~round
          >>=? function
          | true ->
              Baking_highwatermarks.record_preendorsement
                cctxt
                block_location
                ~delegate:delegate.public_key_hash
                ~level
                ~round
              >>=? fun () -> return_true
          | false -> return state.global_state.config.force)
      >>=? fun may_sign ->
      (if may_sign then
       let unsigned_operation = (shell, Contents_list contents) in
       let watermark = Operation.(to_watermark (Preendorsement chain_id)) in
       let unsigned_operation_bytes =
         Data_encoding.Binary.to_bytes_exn
           Operation.unsigned_encoding
           unsigned_operation
       in
       (* TODO: do we want to reload the sk uri or not ? *)
       Client_keys.get_key cctxt delegate.public_key_hash >>=? fun (_, _, sk) ->
       Client_keys.sign cctxt ~watermark sk unsigned_operation_bytes
      else
        fail (Baking_highwatermarks.Block_previously_preendorsed {round; level}))
      >>= function
      | Error err ->
          Events.(emit skipping_preendorsement (delegate, err)) >>= fun () ->
          return_none
      | Ok signature ->
          let protocol_data =
            Operation_data {contents; signature = Some signature}
          in
          let operation : Operation.packed = {shell; protocol_data} in
          return_some (delegate, operation))
    preendorsements
  >>=? fun signed_operations ->
  state_recorder ~new_state:updated_state >>=? fun () ->
  (* TODO: add a RPC to inject multiple operations *)
  List.iter_ep
    (fun (delegate, operation) ->
      let encoded_op =
        Data_encoding.Binary.to_bytes_exn Operation.encoding operation
      in
      protect
        ~on_error:(fun err ->
          Events.(emit failed_to_inject_preendorsement (delegate, err))
          >>= fun () -> return_unit)
        (fun () ->
          Shell_services.Injection.operation
            cctxt
            ~chain:(`Hash chain_id)
            encoded_op
          >>=? fun oph ->
          Events.(emit preendorsement_injected (oph, delegate)) >>= fun () ->
          return_unit))
    signed_operations
  >>=? fun () -> return updated_state

let sign_endorsements state endorsements =
  let cctxt = state.global_state.cctxt in
  let chain_id = state.global_state.chain_id in
  (* N.b. signing a lot of operations may take some time *)
  (* Don't parallelize signatures: the signer might not be able to
     handle concurrent requests *)
  List.filter_map_es
    (fun (delegate, consensus_content) ->
      Events.(emit signing_endorsement delegate) >>= fun () ->
      let shell =
        {
          Tezos_base.Operation.branch =
            state.level_state.latest_proposal.predecessor.hash;
        }
      in
      let contents =
        (* No preendorsements are included *)
        Single (Endorsement consensus_content)
      in
      let level = Raw_level.to_int32 consensus_content.level in
      let round = consensus_content.round in
      cctxt#with_lock (fun () ->
          let block_location =
            Baking_files.resolve_location ~chain_id `Highwatermarks
          in
          Baking_highwatermarks.may_sign_endorsement
            cctxt
            block_location
            ~delegate:delegate.public_key_hash
            ~level
            ~round
          >>=? function
          | true ->
              Baking_highwatermarks.record_endorsement
                cctxt
                block_location
                ~delegate:delegate.public_key_hash
                ~level
                ~round
              >>=? fun () -> return_true
          | false -> return state.global_state.config.force)
      >>=? fun may_sign ->
      (if may_sign then
       let watermark = Operation.(to_watermark (Endorsement chain_id)) in
       let unsigned_operation = (shell, Contents_list contents) in
       let unsigned_operation_bytes =
         Data_encoding.Binary.to_bytes_exn
           Operation.unsigned_encoding
           unsigned_operation
       in
       (* TODO: do we want to reload the sk uri or not ? *)
       Client_keys.get_key cctxt delegate.public_key_hash >>=? fun (_, _, sk) ->
       Client_keys.sign cctxt ~watermark sk unsigned_operation_bytes
      else
        fail (Baking_highwatermarks.Block_previously_preendorsed {round; level}))
      >>= function
      | Error err ->
          Events.(emit skipping_endorsement (delegate, err)) >>= fun () ->
          return_none
      | Ok signature ->
          let protocol_data =
            Operation_data {contents; signature = Some signature}
          in
          let operation : Operation.packed = {shell; protocol_data} in
          return_some (delegate, operation))
    endorsements

let inject_endorsements ~state_recorder state ~endorsements ~updated_state =
  let cctxt = state.global_state.cctxt in
  let chain_id = state.global_state.chain_id in
  sign_endorsements state endorsements >>=? fun signed_operations ->
  state_recorder ~new_state:updated_state >>=? fun () ->
  (* TODO: add a RPC to inject multiple operations *)
  List.iter_ep
    (fun (delegate, signed_operation) ->
      let encoded_op =
        Data_encoding.Binary.to_bytes_exn Operation.encoding signed_operation
      in
      Shell_services.Injection.operation
        cctxt
        ~chain:(`Hash chain_id)
        encoded_op
      >>=? fun oph ->
      Events.(emit endorsement_injected (oph, delegate)) >>= fun () ->
      return_unit)
    signed_operations
  >>=? fun () -> return updated_state

let prepare_waiting_for_quorum state =
  let consensus_threshold =
    state.global_state.constants.parametric.consensus_threshold
  in
  let get_consensus_operation_voting_power ~slot =
    match
      SlotMap.find slot state.level_state.delegate_slots.all_delegate_slots
    with
    | None ->
        (* cannot happen if the map is correctly populated *)
        0
    | Some {endorsing_power; _} -> endorsing_power
  in
  let latest_proposal = state.level_state.latest_proposal.block in
  (* assert (latest_proposal.block.round = state.round_state.current_round) ; *)
  let candidate =
    {
      Operation_worker.hash = latest_proposal.hash;
      round_watched = latest_proposal.round;
      payload_hash_watched = latest_proposal.payload_hash;
    }
  in
  (consensus_threshold, get_consensus_operation_voting_power, candidate)

let start_waiting_for_preendorsement_quorum state =
  let (consensus_threshold, get_preendorsement_voting_power, candidate) =
    prepare_waiting_for_quorum state
  in
  let operation_worker = state.global_state.operation_worker in
  Operation_worker.monitor_preendorsement_quorum
    operation_worker
    ~consensus_threshold
    ~get_preendorsement_voting_power
    candidate

let start_waiting_for_endorsement_quorum state =
  let (consensus_threshold, get_endorsement_voting_power, candidate) =
    prepare_waiting_for_quorum state
  in
  let operation_worker = state.global_state.operation_worker in
  Operation_worker.monitor_endorsement_quorum
    operation_worker
    ~consensus_threshold
    ~get_endorsement_voting_power
    candidate

let compute_round proposal round_durations =
  let open Protocol in
  let open Baking_state in
  let timestamp = Time.System.now () |> Time.System.to_protocol in
  let predecessor_block = proposal.predecessor in
  Environment.wrap_tzresult
  @@ Alpha_context.Round.round_of_timestamp
       round_durations
       ~predecessor_timestamp:predecessor_block.shell.timestamp
       ~predecessor_round:predecessor_block.round
       ~timestamp

let update_to_level state level_update =
  let {new_level_proposal; compute_new_state} = level_update in
  let cctxt = state.global_state.cctxt in
  let delegates = state.global_state.delegates in
  let new_level = new_level_proposal.block.shell.level in
  let chain = `Hash state.global_state.chain_id in
  (if Int32.(new_level = succ state.level_state.current_level) then
   return state.level_state.next_level_delegate_slots
  else
    Baking_state.compute_delegate_slots cctxt delegates ~level:new_level ~chain)
  >>=? fun delegate_slots ->
  Baking_state.compute_delegate_slots
    cctxt
    delegates
    ~level:(Int32.succ new_level)
    ~chain
  >>=? fun next_level_delegate_slots ->
  let round_durations = state.global_state.round_durations in
  compute_round new_level_proposal round_durations >>?= fun current_round ->
  compute_new_state ~current_round ~delegate_slots ~next_level_delegate_slots
  >>= return

let synchronize_round state {new_round_proposal; handle_proposal} =
  Events.(emit synchronizing_round new_round_proposal.predecessor.hash)
  >>= fun () ->
  let round_durations = state.global_state.round_durations in
  compute_round new_round_proposal round_durations >>?= fun current_round ->
  if Round.(current_round < new_round_proposal.block.round) then
    (* impossible *)
    failwith
      "synchronize_round: current round (%a) is behind the new proposal's \
       round (%a)"
      Round.pp
      current_round
      Round.pp
      new_round_proposal.block.round
  else
    let new_round_state = {current_round; current_phase = Idle} in
    let new_state = {state with round_state = new_round_state} in
    handle_proposal new_state >>= return

let rec perform_action ~state_recorder state (action : action) =
  match action with
  | Do_nothing -> state_recorder ~new_state:state >>=? fun () -> return state
  | Inject_block {block_to_bake; updated_state} ->
      inject_block state ~state_recorder block_to_bake ~updated_state
  | Inject_preendorsements {preendorsements; updated_state} ->
      inject_preendorsements
        ~state_recorder
        state
        ~preendorsements
        ~updated_state
      >>=? fun new_state ->
      (* We wait for preendorsements to trigger the
         [Prequorum_reached] event *)
      start_waiting_for_preendorsement_quorum state >>= fun () ->
      return new_state
  | Inject_endorsements {endorsements; updated_state} ->
      inject_endorsements ~state_recorder state ~endorsements ~updated_state
      >>=? fun new_state ->
      (* We wait for endorsements to trigger the [Quorum_reached]
         event *)
      start_waiting_for_endorsement_quorum state >>= fun () -> return new_state
  | Update_to_level level_update ->
      update_to_level state level_update >>=? fun (new_state, new_action) ->
      perform_action ~state_recorder new_state new_action
  | Synchronize_round round_update ->
      synchronize_round state round_update >>=? fun (new_state, new_action) ->
      perform_action ~state_recorder new_state new_action<|MERGE_RESOLUTION|>--- conflicted
+++ resolved
@@ -30,11 +30,7 @@
 
 module Operations_source = struct
   type error +=
-<<<<<<< HEAD
-    | Failed_mempool_fetch of {
-=======
     | Failed_operations_fetch of {
->>>>>>> 55b3bab8
         path : string;
         reason : string;
         details : Data_encoding.json option;
@@ -43,39 +39,17 @@
   let operations_encoding =
     Data_encoding.(list (dynamic_size Operation.encoding))
 
-<<<<<<< HEAD
-  let retrieve mempool =
-    match mempool with
-    | None -> Lwt.return_none
-    | Some mempool -> (
-        let fail reason details =
-          let path =
-            match mempool with
-=======
   let retrieve = function
     | None -> Lwt.return_none
     | Some operations -> (
         let fail reason details =
           let path =
             match operations with
->>>>>>> 55b3bab8
             | Baking_configuration.Operations_source.Local {filename} ->
                 filename
             | Baking_configuration.Operations_source.Remote {uri; _} ->
                 Uri.to_string uri
           in
-<<<<<<< HEAD
-          fail (Failed_mempool_fetch {path; reason; details})
-        in
-        let decode_mempool json =
-          protect
-            ~on_error:(fun _ ->
-              fail "cannot decode the received JSON into mempool" (Some json))
-            (fun () ->
-              return (Data_encoding.Json.destruct operations_encoding json))
-        in
-        match mempool with
-=======
           fail (Failed_operations_fetch {path; reason; details})
         in
         let decode_operations json =
@@ -86,7 +60,6 @@
               return (Data_encoding.Json.destruct operations_encoding json))
         in
         match operations with
->>>>>>> 55b3bab8
         | Baking_configuration.Operations_source.Local {filename} ->
             if Sys.file_exists filename then
               Tezos_stdlib_unix.Lwt_utils_unix.Json.read_file filename
@@ -95,15 +68,6 @@
                   Events.(emit invalid_json_file filename) >>= fun () ->
                   Lwt.return_none
               | Ok json -> (
-<<<<<<< HEAD
-                  decode_mempool json >>= function
-                  | Ok mempool -> Lwt.return_some mempool
-                  | Error errs ->
-                      Events.(emit cannot_fetch_mempool errs) >>= fun () ->
-                      Lwt.return_none)
-            else
-              Events.(emit no_mempool_found_in_file filename) >>= fun () ->
-=======
                   decode_operations json >>= function
                   | Ok operations -> Lwt.return_some operations
                   | Error errs ->
@@ -111,7 +75,6 @@
                       Lwt.return_none)
             else
               Events.(emit no_operations_found_in_file filename) >>= fun () ->
->>>>>>> 55b3bab8
               Lwt.return_none
         | Baking_configuration.Operations_source.Remote {uri; http_headers} -> (
             ( ((with_timeout
@@ -134,19 +97,11 @@
                | `Not_found json -> fail "not found" json
                | `Forbidden json -> fail "forbidden" json
                | `Conflict json -> fail "conflict" json)
-<<<<<<< HEAD
-            >>=? fun json -> decode_mempool json )
-            >>= function
-            | Ok mempool -> Lwt.return_some mempool
-            | Error errs ->
-                Events.(emit cannot_fetch_mempool errs) >>= fun () ->
-=======
             >>=? fun json -> decode_operations json )
             >>= function
             | Ok operations -> Lwt.return_some operations
             | Error errs ->
                 Events.(emit cannot_fetch_operations errs) >>= fun () ->
->>>>>>> 55b3bab8
                 Lwt.return_none))
 end
 
@@ -312,13 +267,8 @@
   let user_activated_upgrades =
     state.global_state.config.user_activated_upgrades
   in
-<<<<<<< HEAD
-  (* Set liquidity_baking_escape_vote for this block *)
-  let default = state.global_state.config.liquidity_baking_escape_vote in
-=======
   (* Set liquidity_baking_toggle_vote for this block *)
   let default = state.global_state.config.liquidity_baking_toggle_vote in
->>>>>>> 55b3bab8
   (match state.global_state.config.per_block_vote_file with
   | None -> Lwt.return default
   | Some per_block_vote_file ->
@@ -335,11 +285,7 @@
     ~timestamp
     ~seed_nonce_hash
     ~payload_round
-<<<<<<< HEAD
-    ~liquidity_baking_escape_vote
-=======
     ~liquidity_baking_toggle_vote
->>>>>>> 55b3bab8
     ~user_activated_upgrades
     state.global_state.config.fees
     simulation_mode
