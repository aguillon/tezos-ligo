(*****************************************************************************)
(*                                                                           *)
(* Open Source License                                                       *)
(* Copyright (c) 2018 Dynamic Ledger Solutions, Inc. <contact@tezos.com>     *)
(* Copyright (c) 2022 Trili tech, Inc. <contact@trili.tech>                  *)
(*                                                                           *)
(* Permission is hereby granted, free of charge, to any person obtaining a   *)
(* copy of this software and associated documentation files (the "Software"),*)
(* to deal in the Software without restriction, including without limitation *)
(* the rights to use, copy, modify, merge, publish, distribute, sublicense,  *)
(* and/or sell copies of the Software, and to permit persons to whom the     *)
(* Software is furnished to do so, subject to the following conditions:      *)
(*                                                                           *)
(* The above copyright notice and this permission notice shall be included   *)
(* in all copies or substantial portions of the Software.                    *)
(*                                                                           *)
(* THE SOFTWARE IS PROVIDED "AS IS", WITHOUT WARRANTY OF ANY KIND, EXPRESS OR*)
(* IMPLIED, INCLUDING BUT NOT LIMITED TO THE WARRANTIES OF MERCHANTABILITY,  *)
(* FITNESS FOR A PARTICULAR PURPOSE AND NONINFRINGEMENT. IN NO EVENT SHALL   *)
(* THE AUTHORS OR COPYRIGHT HOLDERS BE LIABLE FOR ANY CLAIM, DAMAGES OR OTHER*)
(* LIABILITY, WHETHER IN AN ACTION OF CONTRACT, TORT OR OTHERWISE, ARISING   *)
(* FROM, OUT OF OR IN CONNECTION WITH THE SOFTWARE OR THE USE OR OTHER       *)
(* DEALINGS IN THE SOFTWARE.                                                 *)
(*                                                                           *)
(*****************************************************************************)

(** State of the validation.

    Two parts:

    1. Context.t: what is stored between blocks, this includes an
    Irmin tree typically stored on disk and the cache (stored in
    RAM).

    2. Additional information needed during the validation of a
    block but not persisted across blocks, always stored in
    RAM. The gas counter is here.

    [Alpha_context.t] is actually implemented as [Raw_context.t].
    The difference is that Alpha_context.mli does not expose this
    so functions manipulating an Alpha_context.t are guaranteed
    to only access the context through the storage modules
    exposed in Alpha_context.mli. These modules are in charge of
    maintaining invariants over the structure of the context. *)

(** {1 Errors} *)

type error += Too_many_internal_operations (* `Permanent *)

type missing_key_kind = Get | Set | Del | Copy

(** An internal storage error that should not happen *)
type storage_error =
  | Incompatible_protocol_version of string
  | Missing_key of string list * missing_key_kind
  | Existing_key of string list
  | Corrupted_data of string list

type error += Storage_error of storage_error

type error += Failed_to_parse_parameter of bytes

type error += Failed_to_decode_parameter of Data_encoding.json * string

val storage_error : storage_error -> 'a tzresult

(** {1 Abstract Context} *)

(** Abstract view of the context.
    Includes a handle to the functional key-value database
    ({!Context.t}) along with some in-memory values (gas, etc.). *)
type t

type root = t

(** Retrieves the state of the database and gives its abstract view.
    It also returns wether this is the first block validated
    with this version of the protocol. *)
val prepare :
  level:Int32.t ->
  predecessor_timestamp:Time.t ->
  timestamp:Time.t ->
  Context.t ->
  t tzresult Lwt.t

<<<<<<< HEAD
type previous_protocol = Genesis of Parameters_repr.t | Ithaca_012
=======
type previous_protocol = Genesis of Parameters_repr.t | Jakarta_013
>>>>>>> 55b3bab8

val prepare_first_block :
  level:int32 ->
  timestamp:Time.t ->
  Context.t ->
  (previous_protocol * t) tzresult Lwt.t

val activate : t -> Protocol_hash.t -> t Lwt.t

(** Returns the state of the database resulting of operations on its
    abstract view *)
val recover : t -> Context.t

val current_level : t -> Level_repr.t

val predecessor_timestamp : t -> Time.t

val current_timestamp : t -> Time.t

val constants : t -> Constants_parametric_repr.t

val patch_constants :
  t -> (Constants_parametric_repr.t -> Constants_parametric_repr.t) -> t Lwt.t

val round_durations : t -> Round_repr.Durations.t

(** Retrieve the cycle eras. *)
val cycle_eras : t -> Level_repr.cycle_eras

(** Increment the current block fee stash that will be credited to the payload
    producer's account at finalize_application *)
val credit_collected_fees_only_call_from_token : t -> Tez_repr.t -> t tzresult

(** Decrement the current block fee stash that will be credited to the payload
    producer's account at finalize_application *)
val spend_collected_fees_only_call_from_token : t -> Tez_repr.t -> t tzresult

(** Returns the current block fee stash that will be credited to the payload
    producer's account at finalize_application *)
val get_collected_fees : t -> Tez_repr.t

type error += Gas_limit_too_high (* `Permanent *)

val check_gas_limit_is_valid : t -> 'a Gas_limit_repr.Arith.t -> unit tzresult

val consume_gas_limit_in_block : t -> 'a Gas_limit_repr.Arith.t -> t tzresult

val set_gas_limit : t -> 'a Gas_limit_repr.Arith.t -> t

val set_gas_unlimited : t -> t

val gas_level : t -> Gas_limit_repr.t

val gas_consumed : since:t -> until:t -> Gas_limit_repr.Arith.fp

val remaining_operation_gas : t -> Gas_limit_repr.Arith.fp

val update_remaining_operation_gas : t -> Gas_limit_repr.Arith.fp -> t

val block_gas_level : t -> Gas_limit_repr.Arith.fp

val update_remaining_block_gas : t -> Gas_limit_repr.Arith.fp -> t

type error += Undefined_operation_nonce (* `Permanent *)

(** [init_origination_nonce ctxt hash] initialise the origination nonce in
    memory from [hash]. See [Origination_nonce.t] for more information. *)
val init_origination_nonce : t -> Operation_hash.t -> t

val get_origination_nonce : t -> Origination_nonce.t tzresult

val increment_origination_nonce : t -> (t * Origination_nonce.t) tzresult

(** [unset_origination_nonce ctxt] unset the origination nonce in memory. To be
    used only when no more origination can be done in that operation. See
    [Origination_nonce.t] for more information. *)
val unset_origination_nonce : t -> t

(** {1 Generic accessors} *)

type key = string list

type value = bytes

type tree

module type T =
  Raw_context_intf.T
    with type root := root
     and type key := key
     and type value := value
     and type tree := tree

include T with type t := t

(** Initialize the local nonce used for preventing a script to
    duplicate an internal operation to replay it. *)
val reset_internal_nonce : t -> t

(** Increments the internal operation nonce. *)
val fresh_internal_nonce : t -> (t * int) tzresult

(** Mark an internal operation nonce as taken. *)
val record_internal_nonce : t -> int -> t

(** Check is the internal operation nonce has been taken. *)
val internal_nonce_already_recorded : t -> int -> bool

val fold_map_temporary_lazy_storage_ids :
  t ->
  (Lazy_storage_kind.Temp_ids.t -> Lazy_storage_kind.Temp_ids.t * 'res) ->
  t * 'res

val map_temporary_lazy_storage_ids_s :
  t ->
  (Lazy_storage_kind.Temp_ids.t -> (t * Lazy_storage_kind.Temp_ids.t) Lwt.t) ->
  t Lwt.t

module Cache :
  Context.CACHE
    with type t := t
     and type size := int
     and type index := int
     and type identifier := string
     and type key = Context.Cache.key
     and type value = Context.Cache.value

(* Hashes of non-consensus operations are stored so that, when
   finalizing the block, we can compute the block's payload hash. *)
val record_non_consensus_operation_hash : t -> Operation_hash.t -> t

val non_consensus_operations : t -> Operation_hash.t list

(** [init_sampler_for_cycle ctxt cycle seed state] caches the seeded stake
    sampler (a.k.a. [seed, state]) for [cycle] in memory for quick access. *)
val init_sampler_for_cycle :
  t ->
  Cycle_repr.t ->
  Seed_repr.seed ->
  (Signature.public_key * Signature.public_key_hash) Sampler.t ->
  t tzresult

(** [sampler_for_cycle ~read ctxt cycle] returns the seeded stake
    sampler for [cycle]. The sampler is read in memory if
    [init_sampler_for_cycle] or [sampler_for_cycle] was previously
    called for the same [cycle]. Otherwise, it is read "on-disk" with
    the [read] function and then cached in [ctxt] like
    [init_sampler_for_cycle]. *)
val sampler_for_cycle :
  read:
    (t ->
    (Seed_repr.seed
    * (Signature.public_key * Signature.public_key_hash) Sampler.t)
    tzresult
    Lwt.t) ->
  t ->
  Cycle_repr.t ->
  (t
  * Seed_repr.seed
  * (Signature.public_key * Signature.public_key_hash) Sampler.t)
  tzresult
  Lwt.t

(* The stake distribution is stored both in [t] and in the cache. It
   may be sufficient to only store it in the cache. *)
val stake_distribution_for_current_cycle :
  t -> Tez_repr.t Signature.Public_key_hash.Map.t tzresult

val init_stake_distribution_for_current_cycle :
  t -> Tez_repr.t Signature.Public_key_hash.Map.t -> t

module Internal_for_tests : sig
  val add_level : t -> int -> t
end

module type CONSENSUS = sig
  type t

  type 'value slot_map

  type slot_set

  type slot

  type round

  (** Returns a map where each endorser's pkh is associated to the
     list of its endorsing slots (in decreasing order) for a given
     level. *)
  val allowed_endorsements :
    t -> (Signature.Public_key.t * Signature.Public_key_hash.t * int) slot_map

  (** Returns a map where each endorser's pkh is associated to the
     list of its endorsing slots (in decreasing order) for a given
     level. *)
  val allowed_preendorsements :
    t -> (Signature.Public_key.t * Signature.Public_key_hash.t * int) slot_map

  (** [endorsement power ctx] returns the endorsement power of the
     current block. *)
  val current_endorsement_power : t -> int

  (** Initializes the map of allowed endorsements and preendorsements,
     this function must be called only once and before applying
     any consensus operation.  *)
  val initialize_consensus_operation :
    t ->
    allowed_endorsements:
      (Signature.Public_key.t * Signature.Public_key_hash.t * int) slot_map ->
    allowed_preendorsements:
      (Signature.Public_key.t * Signature.Public_key_hash.t * int) slot_map ->
    t

  (** [record_grand_parent_endorsement ctx pkh] records an
      grand_parent_endorsement for the current block. This is only
      useful for the partial construction mode. *)
  val record_grand_parent_endorsement :
    t -> Signature.Public_key_hash.t -> t tzresult

  (** [record_endorsement ctx ~initial_slot ~power] records an
     endorsement for the current block.

      The endorsement should be valid in the sense that
      [Int_map.find_opt initial_slot allowed_endorsement ctx = Some
      (pkh, power)].  *)
  val record_endorsement : t -> initial_slot:slot -> power:int -> t tzresult

  (** [record_preendorsement ctx ~initial_slot ~power round
     payload_hash power] records a preendorsement for a proposal at
     [round] with payload [payload_hash].

      The preendorsement should be valid in the sense that
     [Int_map.find_opt initial_slot allowed_preendorsement ctx = Some
     (pkh, power)].  *)
  val record_preendorsement :
    t -> initial_slot:slot -> power:int -> round -> t tzresult

  val endorsements_seen : t -> slot_set

  (** [get_preendorsements_quorum_round ctx] returns [None] if no
     preendorsement are included in the current block. Otherwise,
     return [Some r] where [r] is the round of the preendorsements
     included in the block. *)
  val get_preendorsements_quorum_round : t -> round option

  (** [set_preendorsements_quorum_round ctx round] sets the round for
     preendorsements included in this block. This function should be
     called only once.

      This function is only used in [Full_construction] mode.  *)
  val set_preendorsements_quorum_round : t -> round -> t

  (** [locked_round_evidence ctx] returns the round of the recorded
     preendorsements as well as their power. *)
  val locked_round_evidence : t -> (round * int) option

  val set_endorsement_branch : t -> Block_hash.t * Block_payload_hash.t -> t

  val endorsement_branch : t -> (Block_hash.t * Block_payload_hash.t) option

  val set_grand_parent_branch : t -> Block_hash.t * Block_payload_hash.t -> t

  val grand_parent_branch : t -> (Block_hash.t * Block_payload_hash.t) option
end

module Consensus :
  CONSENSUS
    with type t := t
     and type slot := Slot_repr.t
     and type 'a slot_map := 'a Slot_repr.Map.t
     and type slot_set := Slot_repr.Set.t
     and type round := Round_repr.t

module Tx_rollup : sig
  val add_message :
    t ->
    Tx_rollup_repr.t ->
    Tx_rollup_message_hash_repr.t ->
    t * Tx_rollup_inbox_repr.Merkle.root
end

module Sc_rollup_in_memory_inbox : sig
  val current_messages : t -> Sc_rollup_repr.t -> (Context.tree * t) tzresult

  val set_current_messages : t -> Sc_rollup_repr.t -> Context.tree -> t tzresult
end<|MERGE_RESOLUTION|>--- conflicted
+++ resolved
@@ -83,11 +83,7 @@
   Context.t ->
   t tzresult Lwt.t
 
-<<<<<<< HEAD
-type previous_protocol = Genesis of Parameters_repr.t | Ithaca_012
-=======
 type previous_protocol = Genesis of Parameters_repr.t | Jakarta_013
->>>>>>> 55b3bab8
 
 val prepare_first_block :
   level:int32 ->
