--- conflicted
+++ resolved
@@ -95,32 +95,8 @@
 val genesis:
   ?with_commitments:bool ->
   ?endorsers_per_block:int ->
-<<<<<<< HEAD
-  ?minimum_endorsements_per_priority:int list ->
-  ?hard_gas_limit_per_operation:Z.t ->
-  ?hard_gas_limit_per_block:Z.t ->
-  ?proof_of_work_threshold:int64 ->
-  ?tokens_per_roll:Tez_repr.tez ->
-  ?michelson_maximum_type_size:int ->
-  ?seed_nonce_revelation_tip:Tez_repr.tez ->
-  ?origination_size:int ->
-  ?block_security_deposit:Tez_repr.tez ->
-  ?endorsement_security_deposit:Tez_repr.tez ->
-  ?block_reward:Tez_repr.tez ->
-  ?endorsement_reward:Tez_repr.tez ->
-  ?cost_per_byte: Tez_repr.t ->
-  ?hard_storage_limit_per_operation: Z.t ->
-  ?commitments:Commitment_repr.t list ->
-  ?security_deposit_ramp_up_cycles: int option ->
-  ?no_reward_cycles: int option ->
-  ?endorsement_reward_priority_bonus : Proto_alpha.Tez_repr.tez ->
-  ?endorsement_bonus_intercept : int ->
-  ?endorsement_bonus_slope : int ->
-  ?delay_per_missing_endorsement : Proto_alpha.Period_repr.t ->
-=======
   ?initial_endorsers: int ->
   ?min_proposal_quorum: int32 ->
->>>>>>> ec3576fd
   (Account.t * Tez_repr.tez) list -> block tzresult Lwt.t
 
 val genesis_with_parameters: Parameters_repr.t -> block tzresult Lwt.t
