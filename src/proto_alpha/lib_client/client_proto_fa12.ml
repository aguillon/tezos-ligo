(*****************************************************************************)
(*                                                                           *)
(* Open Source License                                                       *)
(* Copyright (c) 2020 Nomadic Labs <contact@nomadic-labs.com>                *)
(*                                                                           *)
(* Permission is hereby granted, free of charge, to any person obtaining a   *)
(* copy of this software and associated documentation files (the "Software"),*)
(* to deal in the Software without restriction, including without limitation *)
(* the rights to use, copy, modify, merge, publish, distribute, sublicense,  *)
(* and/or sell copies of the Software, and to permit persons to whom the     *)
(* Software is furnished to do so, subject to the following conditions:      *)
(*                                                                           *)
(* The above copyright notice and this permission notice shall be included   *)
(* in all copies or substantial portions of the Software.                    *)
(*                                                                           *)
(* THE SOFTWARE IS PROVIDED "AS IS", WITHOUT WARRANTY OF ANY KIND, EXPRESS OR*)
(* IMPLIED, INCLUDING BUT NOT LIMITED TO THE WARRANTIES OF MERCHANTABILITY,  *)
(* FITNESS FOR A PARTICULAR PURPOSE AND NONINFRINGEMENT. IN NO EVENT SHALL   *)
(* THE AUTHORS OR COPYRIGHT HOLDERS BE LIABLE FOR ANY CLAIM, DAMAGES OR OTHER*)
(* LIABILITY, WHETHER IN AN ACTION OF CONTRACT, TORT OR OTHERWISE, ARISING   *)
(* FROM, OUT OF OR IN CONNECTION WITH THE SOFTWARE OR THE USE OR OTHER       *)
(* DEALINGS IN THE SOFTWARE.                                                 *)
(*                                                                           *)
(*****************************************************************************)

open Protocol_client_context
open Protocol
open Alpha_context
open Tezos_micheline

type error += Contract_has_no_script of Contract.t

type error += Contract_has_no_storage of Contract.t

type error += Entrypoint_mismatch of string * (Script.expr * Script.expr) option

type error += Action_unwrapping_error of string * Script.expr

type error += Not_a_viewable_entrypoint of string

type error += Not_an_entrypoint of Script.expr

type error += Not_enough_balance of Z.t * Z.t

type error += Not_enough_allowance of Z.t * Z.t

type error += Unsafe_allowance_change of Z.t

type error += Unexpected_error of Script.location * Script.expr

let entrypoint_mismatch_explanation ppf (name, ty) =
  match ty with
  | None -> Format.fprintf ppf "Entrypoint %s is missing" name
  | Some (ty, expected) ->
      Format.fprintf
        ppf
        "Entrypoint \"%s\" has type @[%a@], but should have type @[%a@]"
        name
        Michelson_v1_printer.print_expr
        ty
        Michelson_v1_printer.print_expr
        expected

let () =
  register_error_kind
    `Permanent
    ~id:"fa12ContractHasNoScript"
    ~title:"The given contract is not a smart contract"
    ~description:"An FA1.2 command has referenced a scriptless contract."
    ~pp:(fun ppf contract ->
      Format.fprintf
        ppf
        "Contract %a is not a smart contract, it has no script."
        Contract.pp
        contract)
    Data_encoding.(obj1 (req "contract" Contract.encoding))
    (function Contract_has_no_script c -> Some c | _ -> None)
    (fun c -> Contract_has_no_script c) ;
  register_error_kind
    `Permanent
    ~id:"fa12ContractHasNoStorage"
    ~title:"The given contract has no storage"
    ~description:
      "An FA1.2 command made a call on a contract that has no storage."
    ~pp:(fun ppf contract ->
      Format.fprintf ppf "Contract %a has no storage." Contract.pp contract)
    Data_encoding.(obj1 (req "contract" Contract.encoding))
    (function Contract_has_no_storage c -> Some c | _ -> None)
    (fun c -> Contract_has_no_storage c) ;
  register_error_kind
    `Permanent
    ~id:"entrypointMismatch"
    ~title:"The given contract does not implement the FA1.2 interface"
    ~description:
      "An FA1.2 command has referenced a smart contract whose script does not \
       implement at least one FA1.2 entrypoint, or with an incompatible type. \
       See TZIP-7 \
       (https://gitlab.com/tzip/tzip/-/blob/master/proposals/tzip-7/tzip-7.md) \
       for documentation on FA1.2."
    ~pp:(fun ppf (name, ty) ->
      Format.fprintf
        ppf
        "Not a supported FA1.2 contract.@\n%a."
        entrypoint_mismatch_explanation
        (name, ty))
    Data_encoding.(
      obj2
        (req "name" string)
        (req "type" (option (tup2 Script.expr_encoding Script.expr_encoding))))
    (function Entrypoint_mismatch (n, t) -> Some (n, t) | _ -> None)
    (fun (n, t) -> Entrypoint_mismatch (n, t)) ;
  register_error_kind
    `Permanent
    ~id:"actionUnwrappingError"
    ~title:"The argument is not for an FA1.2 parameter"
    ~description:
      "The argument's type does not correspond to that of the corresponding \
       FA1.2 entrypoint."
    ~pp:(fun ppf (entrypoint, expr) ->
      Format.fprintf
        ppf
        "Not a supported FA1.2 entrypoint argument.@\nEntrypoint: %s@\n%a."
        entrypoint
        Michelson_v1_printer.print_expr
        expr)
    Data_encoding.(
      obj2 (req "entrypoint" string) (req "expr" Script.expr_encoding))
    (function Action_unwrapping_error (s, e) -> Some (s, e) | _ -> None)
    (fun (s, e) -> Action_unwrapping_error (s, e)) ;
  register_error_kind
    `Permanent
    ~id:"notAViewableEntrypoint"
    ~title:"The entrypoint is not viewable"
    ~description:
      "A transaction made a call on an entrypoint expecting it to implement \
       the 'view' type."
    ~pp:(fun ppf entrypoint ->
      Format.fprintf ppf "Entrypoint %s is not viewable." entrypoint)
    Data_encoding.(obj1 (req "entrypoint" string))
    (function Not_a_viewable_entrypoint e -> Some e | _ -> None)
    (fun e -> Not_a_viewable_entrypoint e) ;
  register_error_kind
    `Permanent
    ~id:"notAnEntrypoint"
    ~title:"The expression is not for an entrypoint"
    ~description:
      "The parameter value of the contract call refers to a non-existing \
       entrypoint."
    ~pp:(fun ppf param ->
      Format.fprintf
        ppf
        "Not a parameter for an entrypoint.@\n%a."
        Michelson_v1_printer.print_expr
        param)
    Data_encoding.(obj1 (req "param" Script.expr_encoding))
    (function Not_an_entrypoint e -> Some e | _ -> None)
    (fun e -> Not_an_entrypoint e) ;
  register_error_kind
    `Permanent
    ~id:"notEnoughBalance"
    ~title:"The sender does not have enough balance"
    ~description:
      "An FA1.2 transfer failed because the sender does not have enough \
       balance."
    ~pp:(fun ppf (required, present) ->
      Format.fprintf
        ppf
        "Not enough balance.@\nRequired: %a.@\nPresent: %a."
        Z.pp_print
        required
        Z.pp_print
        present)
    Data_encoding.(obj2 (req "present" n) (req "required" n))
    (function Not_enough_balance (p, r) -> Some (p, r) | _ -> None)
    (fun (p, r) -> Not_enough_balance (p, r)) ;
  register_error_kind
    `Permanent
    ~id:"notEnoughAllowance"
    ~title:"The sender does not have enough allowance"
    ~description:
      "An FA1.2 transfer failed because the receiver does not have enough \
       allowance to ask for a transfer from the sender."
    ~pp:(fun ppf (required, present) ->
      Format.fprintf
        ppf
        "Not enough allowance.@\nRequired: %a.@\nPresent: %a."
        Z.pp_print
        required
        Z.pp_print
        present)
    Data_encoding.(obj2 (req "present" n) (req "required" n))
    (function Not_enough_allowance (p, r) -> Some (p, r) | _ -> None)
    (fun (p, r) -> Not_enough_allowance (p, r)) ;
  register_error_kind
    `Permanent
    ~id:"unsafeAllowanceChange"
    ~title:"The allowance change is unsafe"
    ~description:
      "An FA1.2 non-zero allowance change failed because the current allowance \
       is non-zero. For more explanation on why such allowance change is \
       unsafe, please look at TZIP-7 \
       (https://gitlab.com/tzip/tzip/-/blob/master/proposals/tzip-7/tzip-7.md#approve)."
    ~pp:(fun ppf previous ->
      Format.fprintf
        ppf
        "Unsafe allowance change@\nPrevious: %a."
        Z.pp_print
        previous)
    Data_encoding.(obj1 (req "previous" n))
    (function Unsafe_allowance_change p -> Some p | _ -> None)
    (fun p -> Unsafe_allowance_change p) ;
  register_error_kind
    `Permanent
    ~id:"fa12UnexpectedError"
    ~title:"Unexpected error during FA1.2 contract interpretation"
    ~description:
      "An unexpected Michelson error was reached during the interpretation of \
       an FA1.2 contract."
    ~pp:(fun ppf (loc, expr) ->
      Format.fprintf
        ppf
        "An unexpected error was reached at location %d with: %a."
        loc
        Michelson_v1_printer.print_expr
        expr)
    Data_encoding.(
      obj2
<<<<<<< HEAD
        (req
           "location"
           Tezos_micheline.Micheline_encoding.canonical_location_encoding)
=======
        (req "location" Script.location_encoding)
>>>>>>> e445371a
        (req "value" Script.expr_encoding))
    (function Unexpected_error (loc, expr) -> Some (loc, expr) | _ -> None)
    (fun (loc, expr) -> Unexpected_error (loc, expr))

let callback_encoding =
  Data_encoding.(
    conv
      (fun (c, e) -> (c, Option.value ~default:"" e))
      (fun (c, e) -> (c, if String.equal e "" then None else Some e))
      (tup2 Contract.encoding Variable.string))

(** Michelson combinators *)

let pair ~loc a b = Micheline.Prim (loc, Script.D_Pair, [a; b], [])

let nat ~loc i = Micheline.Int (loc, i)

let unit ~loc = Micheline.Prim (loc, Script.D_Unit, [], [])

let bytes ~loc b = Micheline.Bytes (loc, b)

let address ~loc addr =
  bytes ~loc (Data_encoding.Binary.to_bytes_exn Contract.encoding addr)

let callback ~loc ?entrypoint addr =
  bytes
    ~loc
    (Data_encoding.Binary.to_bytes_exn callback_encoding (addr, entrypoint))

(** Types *)

(** Michelson type combinators: produce a Michelson node of the
   expected type, and a function to check another node is
   syntactically equivalent. *)
type type_eq_combinator = Script.node * (Script.node -> bool)

(** [t_pair ~loc l] takes a list of types and respective equivalence
   check functions, and returns a type of n-ary pair of such types and
   a function checking syntactical equivalence with another node. *)
let t_pair ~loc l : type_eq_combinator =
  let (values, are_ty) = List.split l in
  let is_pair p =
    match p with
    | Micheline.Prim (_, Script.T_pair, l, _) -> (
        let res =
          List.for_all2
            ~when_different_lengths:()
            (fun is_ty v -> is_ty v)
            are_ty
            l
        in
        match res with Ok b -> b | Error () -> false)
    | _ -> false
  in
  (Micheline.Prim (loc, Script.T_pair, values, []), is_pair)

(** [t_unit ~loc] returns a Micheline node for the `unit` type, and
   a function checking another node is syntactically equivalent. *)
let t_unit ~loc : type_eq_combinator =
  let is_unit p =
    match p with Micheline.Prim (_, Script.T_unit, [], _) -> true | _ -> false
  in
  (Micheline.Prim (loc, Script.T_unit, [], []), is_unit)

(** [t_nat ~loc] returns a Micheline node for the `nat` type, and
   a function checking another node is syntactically equivalent. *)
let t_nat ~loc : type_eq_combinator =
  let is_nat p =
    match p with Micheline.Prim (_, Script.T_nat, [], _) -> true | _ -> false
  in
  (Micheline.Prim (loc, Script.T_nat, [], []), is_nat)

(** [t_address ~loc] returns a Micheline node for the `address`
   type, and a function checking another node is syntactically
   equivalent. *)
let t_address ~loc : type_eq_combinator =
  let is_address p =
    match p with
    | Micheline.Prim (_, Script.T_address, [], _) -> true
    | _ -> false
  in
  (Micheline.Prim (loc, Script.T_address, [], []), is_address)

(** [t_contract ~loc (c, is_c)] takes a node representing a Michelson
   type and its own syntactical equivalence checker, and returns a
   Micheline node for the type `contract c`, and a function checking
   another node is syntactically equivalent. *)
let t_contract ~loc (a, is_a) : type_eq_combinator =
  let is_contract c =
    match c with
    | Micheline.Prim (_, Script.T_contract, [a], _) -> is_a a
    | _ -> false
  in
  (Micheline.Prim (loc, Script.T_contract, [a], []), is_contract)

(** [t_view ~loc a b] takes two node [a] and [b] and their syntactical
   equivalence checking functions, and returns a Micheline node for
   the `view a b` type, and a function checking another node is
   syntactically equivalent. The view type is defined by
   [TZIP4](https://gitlab.com/tzip/tzip/-/blob/master/proposals/tzip-4/tzip-4.md).
   *)
let t_view ~loc a b : type_eq_combinator = t_pair ~loc [a; t_contract ~loc b]

(** * Actions *)

(** Corresponds to
   [TZIP7](https://gitlab.com/tzip/tzip/-/blob/master/proposals/tzip-7/tzip-7.md)
   entrypoints. *)

(** A callback from a view can be on a specific entrypoint of the
   contract, or the default one if not specified. *)
type callback_contract = Contract.t * string option

type action =
  | Transfer of Contract.t * Contract.t * Z.t
  | Approve of Contract.t * Z.t
  | Get_allowance of Contract.t * Contract.t * callback_contract
  | Get_balance of Contract.t * callback_contract
  | Get_total_supply of callback_contract

let print_callback_contract ppf (c, etp) =
  Format.fprintf
    ppf
    "%a%s"
    Contract.pp
    c
    (match etp with None | Some "" -> "" | Some etp -> "%" ^ etp)

let print_action ppf = function
  | Transfer (src, dst, amount) ->
      Format.fprintf
        ppf
        "Transfer (%a, %a, %a)"
        Contract.pp
        src
        Contract.pp
        dst
        Z.pp_print
        amount
  | Approve (addr, amount) ->
      Format.fprintf ppf "Approve (%a, %a)" Contract.pp addr Z.pp_print amount
  | Get_allowance (src, dst, callback) ->
      Format.fprintf
        ppf
        "Get_allowance (%a, %a, %a)"
        Contract.pp
        src
        Contract.pp
        dst
        print_callback_contract
        callback
  | Get_balance (addr, callback) ->
      Format.fprintf
        ppf
        "Get_balance (%a, %a)"
        Contract.pp
        addr
        print_callback_contract
        callback
  | Get_total_supply callback ->
      Format.fprintf
        ppf
        "Get_total_supply (%a)"
        print_callback_contract
        callback

let transfer_encoding =
  Data_encoding.(
    case
      ~title:"transfer"
      (Tag 0)
      (obj3
         (req "transfer_source" Contract.encoding)
         (req "transfer_destination" Contract.encoding)
         (req "transfer_amount" n))
      (function
        | Transfer (src, dst, amount) -> Some (src, dst, amount) | _ -> None)
      (fun (src, dst, amount) -> Transfer (src, dst, amount)))

let approve_encoding =
  Data_encoding.(
    case
      ~title:"approve"
      (Tag 1)
      (obj2 (req "approve_address" Contract.encoding) (req "approve_amount" n))
      (function Approve (addr, amount) -> Some (addr, amount) | _ -> None)
      (fun (addr, amount) -> Approve (addr, amount)))

let getBalance_encoding =
  Data_encoding.(
    case
      ~title:"getBalance"
      (Tag 2)
      (obj2
         (req "getBalance_address" Contract.encoding)
         (req "getBalance_callback" callback_encoding))
      (function
        | Get_balance (addr, callback) -> Some (addr, callback) | _ -> None)
      (fun (addr, callback) -> Get_balance (addr, callback)))

let getAllowance_encoding =
  Data_encoding.(
    case
      ~title:"getAllowance"
      (Tag 3)
      (obj3
         (req "getAllowance_source" Contract.encoding)
         (req "getAllowance_destination" Contract.encoding)
         (req "getAllowance_callback" callback_encoding))
      (function
        | Get_allowance (src, dst, callback) -> Some (src, dst, callback)
        | _ -> None)
      (fun (src, dst, callback) -> Get_allowance (src, dst, callback)))

let getTotalSupply_encoding =
  Data_encoding.(
    case
      ~title:"getTotalSupply"
      (Tag 4)
      (obj1 (req "getTotalSupply_callback" callback_encoding))
      (function Get_total_supply callback -> Some callback | _ -> None)
      (fun callback -> Get_total_supply callback))

let action_encoding =
  Data_encoding.union
    [
      transfer_encoding;
      approve_encoding;
      getBalance_encoding;
      getAllowance_encoding;
      getTotalSupply_encoding;
    ]

let transfer_type ~loc =
  t_pair ~loc [t_address ~loc; t_address ~loc; t_nat ~loc]

let approve_type ~loc = t_pair ~loc [t_address ~loc; t_nat ~loc]

let getAllowance_type ~loc =
  t_view ~loc (t_pair ~loc [t_address ~loc; t_address ~loc]) (t_nat ~loc)

let getBalance_type ~loc = t_view ~loc (t_address ~loc) (t_nat ~loc)

let getTotalSupply_type ~loc = t_view ~loc (t_unit ~loc) (t_nat ~loc)

let standard_entrypoints =
  let loc = -1 in
  [
    ("transfer", transfer_type ~loc);
    ("approve", approve_type ~loc);
    ("getAllowance", getAllowance_type ~loc);
    ("getBalance", getBalance_type ~loc);
    ("getTotalSupply", getTotalSupply_type ~loc);
  ]

let view_input ~loc action =
  match action with
  | Get_allowance (source, destination, _) ->
      pair ~loc (address ~loc source) (address ~loc destination)
  | Get_balance (addr, _) -> address ~loc addr
  | Get_total_supply _ -> unit ~loc
  | _ -> unit ~loc

let action_to_expr ~loc action =
  match action with
  | Transfer (source, destination, amount) ->
      pair
        ~loc
        (address ~loc source)
        (pair ~loc (address ~loc destination) (nat ~loc amount))
  | Approve (addr, amount) -> pair ~loc (address ~loc addr) (nat ~loc amount)
  | Get_allowance (_, _, (cb, entrypoint)) ->
      let input = view_input ~loc action in
      pair ~loc input (callback ~loc ?entrypoint cb)
  | Get_balance (_, (cb, entrypoint)) ->
      let input = view_input ~loc action in
      pair ~loc input (callback ~loc ?entrypoint cb)
  | Get_total_supply (cb, entrypoint) ->
      let input = view_input ~loc action in
      pair ~loc input (callback ~loc ?entrypoint cb)

let parse_address error = function
  | Micheline.Bytes (_, b) ->
      ok @@ Data_encoding.Binary.of_bytes_exn Contract.encoding b
  | String (_, s) -> (
      match Contract.of_b58check s with Ok c -> ok c | Error _ -> error ())
  | _ -> error ()

let parse_callback error expr =
  let of_b58_check (c, entrypoint) =
    match Contract.of_b58check c with
    | Ok c -> ok (c, entrypoint)
    | Error _ -> error ()
  in
  match expr with
  | Micheline.Bytes (_, b) -> (
      match Data_encoding.Binary.of_bytes callback_encoding b with
      | Ok (c, entrypoint) -> ok (c, entrypoint)
      | Error _ -> error ())
  | String (_, s) -> (
      match String.index_opt s '%' with
      | None -> of_b58_check (s, None)
      | Some pos -> (
          let len = String.length s - pos - 1 in
          let name = String.sub s (pos + 1) len in
          match (String.sub s 0 pos, name) with
          | (addr, "default") -> of_b58_check (addr, None)
          | (addr, name) -> of_b58_check (addr, Some name)))
  | _ -> error ()

let action_of_expr ~entrypoint expr =
  let open Micheline in
  let error () =
    error (Action_unwrapping_error (entrypoint, Micheline.strip_locations expr))
  in
  match (entrypoint, expr) with
  (* Transfer operation before comb pairs. *)
  | ( "transfer",
      Prim
        ( _,
          Script.D_Pair,
          [
            ((Bytes (_, _) | String (_, _)) as source);
            Prim
              ( _,
                Script.D_Pair,
                [
                  ((Bytes (_, _) | String (_, _)) as destination);
                  Int (_, amount);
                ],
                _ );
          ],
          _ ) )
  (* Transfer operation since Edo comb pairs are now directly interpreted as a
     tuple of 3 elements instead of a pair inside a pair. *)
  | ( "transfer",
      Prim
        ( _,
          Script.D_Pair,
          [
            ((Bytes (_, _) | String (_, _)) as source);
            ((Bytes (_, _) | String (_, _)) as destination);
            Int (_, amount);
          ],
          _ ) ) ->
      parse_address error source >>? fun source ->
      parse_address error destination >>? fun destination ->
      ok (Transfer (source, destination, amount))
  | ( "approve",
      Prim
        ( _,
          Script.D_Pair,
          [((Bytes (_, _) | String (_, _)) as addr); Int (_, amount)],
          _ ) ) ->
      parse_address error addr >>? fun addr -> ok (Approve (addr, amount))
  | ( "getBalance",
      Prim
        ( _,
          Script.D_Pair,
          [
            ((Bytes (_, _) | String (_, _)) as addr);
            ((Bytes (_, _) | String (_, _)) as cb);
          ],
          _ ) ) ->
      parse_address error addr >>? fun addr ->
      parse_callback error cb >>? fun callback ->
      ok (Get_balance (addr, callback))
  | ( "getAllowance",
      Prim
        ( _,
          Script.D_Pair,
          [
            Prim
              ( _,
                Script.D_Pair,
                [
                  ((Bytes (_, _) | String (_, _)) as source);
                  ((Bytes (_, _) | String (_, _)) as destination);
                ],
                _ );
            ((Bytes (_, _) | String (_, _)) as contract);
          ],
          _ ) ) ->
      parse_address error source >>? fun source ->
      parse_address error destination >>? fun destination ->
      parse_callback error contract >>? fun callback ->
      ok (Get_allowance (source, destination, callback))
  | ( "getTotalSupply",
      Prim
        ( _,
          Script.D_Pair,
          [
            Prim (_, Script.D_Unit, [], _);
            ((Bytes (_, _) | String (_, _)) as contract);
          ],
          _ ) ) ->
      parse_callback error contract >>? fun callback ->
      ok (Get_total_supply callback)
  | _ -> error ()

let find_entrypoint_in_annot error annots expr =
  match List.find_opt (fun annot -> annot.[0] = '%') annots with
  | Some entrypoint ->
      action_of_expr
        ~entrypoint:(String.sub entrypoint 1 (String.length entrypoint - 1))
        expr
  | None -> error ()

let derive_action expr t_param =
  let error () = error (Not_an_entrypoint (Micheline.strip_locations expr)) in
  let rec derive expr t_param =
    match (expr, t_param) with
    | ( Micheline.Prim (_, Script.D_Left, [left], _),
        Micheline.Prim (_, Script.T_or, [t_left; _], _) ) ->
        derive left t_left
    | ( Micheline.Prim (_, Script.D_Right, [right], _),
        Micheline.Prim (_, Script.T_or, [_; t_right], _) ) ->
        derive right t_right
    | (_, Micheline.Prim (_, _, _, annots)) ->
        find_entrypoint_in_annot error annots expr
    | _ -> error ()
  in
  derive expr t_param

let extract_parameter contract = function
  | Micheline.Seq (_, l) -> (
      List.filter_map
        (function
          | Micheline.Prim (_, Script.K_parameter, [param], _) -> Some param
          | _ -> None)
        l
      |> function
      | param :: _ -> ok param
      | _ -> error (Contract_has_no_script contract))
  | _ -> error (Contract_has_no_script contract)

let get_contract_parameter cctxt ~chain ~block contract =
  Client_proto_context.get_script
    cctxt
    ~chain
    ~block
    contract
    ~unparsing_mode:Optimized
  >>=? function
  | None -> fail (Contract_has_no_script contract)
  | Some {code; _} -> (
      match Script_repr.force_decode code with
      | Error _ -> fail (Contract_has_no_script contract)
      | Ok code -> Lwt.return (extract_parameter contract (Micheline.root code))
      )

let convert_wrapped_parameter_into_action cctxt ~chain ~block contract param =
  get_contract_parameter cctxt ~chain ~block contract >>=? fun parameter ->
  Lwt.return (derive_action param parameter)

let check_entrypoint entrypoints (name, (expected_ty, check)) =
  match List.assoc_opt ~equal:String.equal name entrypoints with
  | None -> error (Entrypoint_mismatch (name, None))
  | Some ty ->
      if not (check (Micheline.root ty)) then
        error
          (Entrypoint_mismatch
             (name, Some (ty, Micheline.strip_locations expected_ty)))
      else Ok ()

let action_to_entrypoint = function
  | Transfer (_, _, _) -> "transfer"
  | Approve (_, _) -> "approve"
  | Get_allowance (_, _, _) -> "getAllowance"
  | Get_balance (_, _) -> "getBalance"
  | Get_total_supply _ -> "getTotalSupply"

let contract_has_fa12_interface :
    #Protocol_client_context.rpc_context ->
    chain:Shell_services.chain ->
    block:Shell_services.block ->
    contract:Alpha_context.Contract.t ->
    unit ->
    unit tzresult Lwt.t =
 fun cctxt ~chain ~block ~contract () ->
  match Contract.is_implicit contract with
  | Some _ -> fail (Contract_has_no_script contract)
  | None ->
      Michelson_v1_entrypoints.list_contract_entrypoints
        cctxt
        ~chain
        ~block
        ~contract
      >>=? fun entrypoints ->
      List.iter_e (check_entrypoint entrypoints) standard_entrypoints
      |> Lwt.return

let translate_action_to_argument action =
  let entrypoint = action_to_entrypoint action in
  let expr = Micheline.strip_locations (action_to_expr ~loc:() action) in
  (entrypoint, Format.asprintf "%a" Michelson_v1_printer.print_expr expr)

let parse_error =
  let open Micheline in
  function
  | ( "NotEnoughBalance",
      Prim (_, Script.D_Pair, [Int (_, required); Int (_, present)], _) ) ->
      Some (Not_enough_balance (required, present))
  | ( "NotEnoughAllowance",
      Prim (_, Script.D_Pair, [Int (_, required); Int (_, present)], _) ) ->
      Some (Not_enough_allowance (required, present))
  | ("UnsafeAllowanceChange", Int (_, previous)) ->
      Some (Unsafe_allowance_change previous)
  | _ -> None

let extract_error trace =
  let open Micheline in
  TzTrace.fold
    (fun _ error ->
      match error with
      | Environment.Ecoproto_error (Script_interpreter.Reject (loc, param, _))
        -> (
          match root param with
          | Prim (_, Script.D_Pair, [String (_, error); res], _) ->
              parse_error (error, res)
          | _ -> Some (Unexpected_error (loc, param)))
      | _ -> None)
    None
    trace

let call_contract (cctxt : #Protocol_client_context.full) ~chain ~block
    ?confirmations ?dry_run ?verbose_signing ?branch ~source ~src_pk ~src_sk
    ~contract ~action ~tez_amount ?fee ?gas_limit ?storage_limit ?counter
    ~fee_parameter () =
  contract_has_fa12_interface cctxt ~chain ~block ~contract () >>=? fun () ->
  let (entrypoint, arg) = translate_action_to_argument action in
  Client_proto_context.transfer
    cctxt
    ~chain
    ~block
    ?confirmations
    ?dry_run
    ?branch
    ~source
    ~src_pk
    ~src_sk
    ~destination:contract
    ~arg
    ~amount:tez_amount
    ~entrypoint
    ?fee
    ?gas_limit
    ?storage_limit
    ?counter
    ~fee_parameter
    ?verbose_signing
    ()
  >>= function
  | Ok res -> return res
  | Error trace -> (
      match extract_error trace with
      | None -> Lwt.return (Error trace)
      | Some error -> fail error)

type token_transfer = {
  token_contract : string;
  destination : string;
  amount : Z.t;
  tez_amount : string option;
  fee : string option;
  gas_limit : Gas.Arith.integral option;
  storage_limit : Z.t option;
}

let token_transfer_encoding =
  let open Data_encoding in
  conv
    (fun {
           token_contract;
           destination;
           amount;
           tez_amount;
           fee;
           gas_limit;
           storage_limit;
         } ->
      ( token_contract,
        destination,
        amount,
        tez_amount,
        fee,
        gas_limit,
        storage_limit ))
    (fun ( token_contract,
           destination,
           amount,
           tez_amount,
           fee,
           gas_limit,
           storage_limit ) ->
      {
        token_contract;
        destination;
        amount;
        tez_amount;
        fee;
        gas_limit;
        storage_limit;
      })
    (obj7
       (req "token_contract" string)
       (req "destination" string)
       (req "amount" z)
       (opt "tez-amount" string)
       (opt "fee" string)
       (opt "gas-limit" Gas.Arith.n_integral_encoding)
       (opt "storage-limit" z))

let tez_of_string_exn index field s =
  match Tez.of_string s with
  | Some t -> ok t
  | None ->
      error_with
        "Invalid %s notation at entry %i, field \"%s\": %s"
        Client_proto_args.tez_sym
        index
        field
        s

let tez_of_opt_string_exn index field s =
  Option.map_e (tez_of_string_exn index field) s

let build_transaction_operation ?(tez_amount = Tez.zero) ?fee ?gas_limit
    ?storage_limit token action =
  let entrypoint = action_to_entrypoint action in
  let parameters =
    Script.lazy_expr (Micheline.strip_locations (action_to_expr ~loc:() action))
  in
  let operation =
    Transaction
      {amount = tez_amount; parameters; destination = token; entrypoint}
  in
  Injection.prepare_manager_operation
    ~fee:(Limit.of_option fee)
    ~gas_limit:(Limit.of_option gas_limit)
    ~storage_limit:(Limit.of_option storage_limit)
    operation

let prepare_single_token_transfer cctxt ?default_fee ?default_gas_limit
    ?default_storage_limit ~chain ~block src index transfer =
  Client_proto_contracts.ContractAlias.find_destination
    cctxt
    transfer.token_contract
  >>=? fun (_, token) ->
  contract_has_fa12_interface cctxt ~chain ~block ~contract:token ()
  >>=? fun () ->
  Client_proto_contracts.ContractAlias.find_destination
    cctxt
    transfer.destination
  >>=? fun (_, dest) ->
  tez_of_opt_string_exn index "tez_amount" transfer.tez_amount
  >>?= fun tez_amount ->
  tez_of_opt_string_exn index "fee" transfer.fee >>?= fun transfer_fee ->
  let fee = Option.either transfer_fee default_fee in
  let gas_limit = Option.either transfer.gas_limit default_gas_limit in
  let storage_limit =
    Option.either transfer.storage_limit default_storage_limit
  in
  let action = Transfer (src, dest, transfer.amount) in
  let operation =
    build_transaction_operation
      ?tez_amount
      ?fee
      ?gas_limit
      ?storage_limit
      token
      action
  in
  return (Annotated_manager_operation.Annotated_manager_operation operation)

let inject_token_transfer_batch (cctxt : #Protocol_client_context.full) ~chain
    ~block ?confirmations ?dry_run ?verbose_signing ~sender ~source ~src_pk
    ~src_sk ~token_transfers ~fee_parameter ?counter ?default_fee
    ?default_gas_limit ?default_storage_limit () =
  List.mapi_ep
    (prepare_single_token_transfer
       cctxt
       ?default_fee
       ?default_gas_limit
       ?default_storage_limit
       ~chain
       ~block
       sender)
    token_transfers
  >>=? fun contents ->
  let (Manager_list contents) =
    Annotated_manager_operation.manager_of_list contents
  in
  Injection.inject_manager_operation
    cctxt
    ~chain
    ~block
    ?confirmations
    ?dry_run
    ?verbose_signing
    ~source
    ~fee:(Limit.of_option default_fee)
    ~gas_limit:(Limit.of_option default_gas_limit)
    ~storage_limit:(Limit.of_option default_storage_limit)
    ?counter
    ~src_pk
    ~src_sk
    ~fee_parameter
    contents
  >>= function
  | Ok _ -> return ()
  | Error trace -> (
      match extract_error trace with
      | None -> Lwt.return (Error trace)
      | Some error -> fail error)

let is_viewable_action action =
  match action with
  | Get_balance (_, _) | Get_allowance (_, _, _) | Get_total_supply _ ->
      return ()
  | _ -> fail (Not_a_viewable_entrypoint (action_to_entrypoint action))

let run_view_action (cctxt : #Protocol_client_context.full) ~chain ~block
    ?source ~contract ~action ?payer ?gas ~unparsing_mode () =
  is_viewable_action action >>=? fun () ->
  contract_has_fa12_interface cctxt ~chain ~block ~contract () >>=? fun () ->
  let entrypoint = action_to_entrypoint action in
  let input = Micheline.strip_locations (view_input ~loc:() action) in
  Chain_services.chain_id cctxt ~chain () >>=? fun chain_id ->
  Plugin.RPC.Scripts.run_view
    cctxt
    (chain, block)
    ~contract
    ~input
    ~chain_id
    ?source
    ?payer
    ?gas
    ~entrypoint
    ~unparsing_mode
    ~now:None
    ~level:None

let () =
  Data_encoding.(
    Registration.register
    @@ def (Protocol.name ^ ".fa1.2.token_transfer") token_transfer_encoding)<|MERGE_RESOLUTION|>--- conflicted
+++ resolved
@@ -225,13 +225,7 @@
         expr)
     Data_encoding.(
       obj2
-<<<<<<< HEAD
-        (req
-           "location"
-           Tezos_micheline.Micheline_encoding.canonical_location_encoding)
-=======
         (req "location" Script.location_encoding)
->>>>>>> e445371a
         (req "value" Script.expr_encoding))
     (function Unexpected_error (loc, expr) -> Some (loc, expr) | _ -> None)
     (fun (loc, expr) -> Unexpected_error (loc, expr))
