(*****************************************************************************)
(*                                                                           *)
(* Open Source License                                                       *)
(* Copyright (c) 2018 Nomadic Development. <contact@tezcore.com>             *)
(*                                                                           *)
(* Permission is hereby granted, free of charge, to any person obtaining a   *)
(* copy of this software and associated documentation files (the "Software"),*)
(* to deal in the Software without restriction, including without limitation *)
(* the rights to use, copy, modify, merge, publish, distribute, sublicense,  *)
(* and/or sell copies of the Software, and to permit persons to whom the     *)
(* Software is furnished to do so, subject to the following conditions:      *)
(*                                                                           *)
(* The above copyright notice and this permission notice shall be included   *)
(* in all copies or substantial portions of the Software.                    *)
(*                                                                           *)
(* THE SOFTWARE IS PROVIDED "AS IS", WITHOUT WARRANTY OF ANY KIND, EXPRESS OR*)
(* IMPLIED, INCLUDING BUT NOT LIMITED TO THE WARRANTIES OF MERCHANTABILITY,  *)
(* FITNESS FOR A PARTICULAR PURPOSE AND NONINFRINGEMENT. IN NO EVENT SHALL   *)
(* THE AUTHORS OR COPYRIGHT HOLDERS BE LIABLE FOR ANY CLAIM, DAMAGES OR OTHER*)
(* LIABILITY, WHETHER IN AN ACTION OF CONTRACT, TORT OR OTHERWISE, ARISING   *)
(* FROM, OUT OF OR IN CONNECTION WITH THE SOFTWARE OR THE USE OR OTHER       *)
(* DEALINGS IN THE SOFTWARE.                                                 *)
(*                                                                           *)
(*****************************************************************************)

open Protocol
open Alpha_context
<<<<<<< HEAD
=======

type Environment.Error_monad.error += Cannot_parse_operation (* `Branch *)

type Environment.Error_monad.error += Cannot_serialize_log

let () =
  Environment.Error_monad.register_error_kind
    `Branch
    ~id:"operation.cannot_parse"
    ~title:"Cannot parse operation"
    ~description:"The operation is ill-formed or for another protocol version"
    ~pp:(fun ppf () -> Format.fprintf ppf "The operation cannot be parsed")
    Data_encoding.unit
    (function Cannot_parse_operation -> Some () | _ -> None)
    (fun () -> Cannot_parse_operation) ;
  (* Cannot serialize log *)
  Environment.Error_monad.register_error_kind
    `Temporary
    ~id:"michelson_v1.cannot_serialize_log"
    ~title:"Not enough gas to serialize execution trace"
    ~description:
      "Execution trace with stacks was to big to be serialized with the \
       provided gas"
    Data_encoding.empty
    (function Cannot_serialize_log -> Some () | _ -> None)
    (fun () -> Cannot_serialize_log)
>>>>>>> 3df16311

module Mempool = struct
  type nanotez = Q.t

  let nanotez_enc : nanotez Data_encoding.t =
    let open Data_encoding in
    def
      "nanotez"
      ~title:"A thousandth of a mutez"
      ~description:"One thousand nanotez make a mutez (1 tez = 1e9 nanotez)"
      (conv
         (fun q -> (q.Q.num, q.Q.den))
         (fun (num, den) -> {Q.num; den})
         (tup2 z z))

  type config = {
    minimal_fees : Tez.t;
    minimal_nanotez_per_gas_unit : nanotez;
    minimal_nanotez_per_byte : nanotez;
    allow_script_failure : bool;
  }

  let default_minimal_fees =
    match Tez.of_mutez 100L with None -> assert false | Some t -> t

  let default_minimal_nanotez_per_gas_unit = Q.of_int 100

  let default_minimal_nanotez_per_byte = Q.of_int 1000

  let config_encoding : config Data_encoding.t =
    let open Data_encoding in
    conv
      (fun {
             minimal_fees;
             minimal_nanotez_per_gas_unit;
             minimal_nanotez_per_byte;
             allow_script_failure;
           } ->
        ( minimal_fees,
          minimal_nanotez_per_gas_unit,
          minimal_nanotez_per_byte,
          allow_script_failure ))
      (fun ( minimal_fees,
             minimal_nanotez_per_gas_unit,
             minimal_nanotez_per_byte,
             allow_script_failure ) ->
        {
          minimal_fees;
          minimal_nanotez_per_gas_unit;
          minimal_nanotez_per_byte;
          allow_script_failure;
        })
      (obj4
         (dft "minimal_fees" Tez.encoding default_minimal_fees)
         (dft
            "minimal_nanotez_per_gas_unit"
            nanotez_enc
            default_minimal_nanotez_per_gas_unit)
         (dft
            "minimal_nanotez_per_byte"
            nanotez_enc
            default_minimal_nanotez_per_byte)
         (dft "allow_script_failure" bool true))

  let default_config =
    {
      minimal_fees = default_minimal_fees;
      minimal_nanotez_per_gas_unit = default_minimal_nanotez_per_gas_unit;
      minimal_nanotez_per_byte = default_minimal_nanotez_per_byte;
      allow_script_failure = true;
    }

  let get_manager_operation_gas_and_fee contents =
    let open Operation in
    let l = to_list (Contents_list contents) in
    List.fold_left
      (fun acc -> function
        | Contents (Manager_operation {fee; gas_limit; _}) -> (
            match acc with
            | Error _ as e -> e
            | Ok (total_fee, total_gas) -> (
                match Tez.(total_fee +? fee) with
                | Ok total_fee ->
                    Ok (total_fee, Gas.Arith.add total_gas gas_limit)
                | Error _ as e -> e))
        | _ -> acc)
      (Ok (Tez.zero, Gas.Arith.zero))
      l

  type Environment.Error_monad.error += Fees_too_low

  let () =
    Environment.Error_monad.register_error_kind
      `Permanent
      ~id:"prefilter.fees_too_low"
      ~title:"Operation fees are too low"
      ~description:"Operation fees are too low"
      ~pp:(fun ppf () -> Format.fprintf ppf "Operation fees are too low")
      Data_encoding.unit
      (function Fees_too_low -> Some () | _ -> None)
      (fun () -> Fees_too_low)

  let pre_filter_manager :
      type t.
      config ->
      t Kind.manager contents_list ->
      int ->
      [ `Undecided
      | `Branch_refused of tztrace
      | `Branch_delayed of tztrace
      | `Refused of tztrace ] =
   fun config op size ->
    match get_manager_operation_gas_and_fee op with
    | Error err ->
        let err = Environment.wrap_tztrace err in
        `Refused err
    | Ok (fee, gas) ->
        let fees_in_nanotez =
          Q.mul (Q.of_int64 (Tez.to_mutez fee)) (Q.of_int 1000)
        in
        let minimal_fees_in_nanotez =
          Q.mul (Q.of_int64 (Tez.to_mutez config.minimal_fees)) (Q.of_int 1000)
        in
        let minimal_fees_for_gas_in_nanotez =
          Q.mul
            config.minimal_nanotez_per_gas_unit
            (Q.of_bigint @@ Gas.Arith.integral_to_z gas)
        in
        let minimal_fees_for_size_in_nanotez =
          Q.mul config.minimal_nanotez_per_byte (Q.of_int size)
        in
        if
          Q.compare
            fees_in_nanotez
            (Q.add
               minimal_fees_in_nanotez
               (Q.add
                  minimal_fees_for_gas_in_nanotez
                  minimal_fees_for_size_in_nanotez))
          >= 0
        then `Undecided
        else `Refused [Environment.wrap_tzerror Fees_too_low]

  type Environment.Error_monad.error += Outdated_endorsement

  let () =
    Environment.Error_monad.register_error_kind
      `Temporary
<<<<<<< HEAD
      ~id:"prefilter.outdated_endorement"
=======
      ~id:"prefilter.outdated_endorsement"
>>>>>>> 3df16311
      ~title:"Endorsement is outdated"
      ~description:"Endorsement is outdated"
      ~pp:(fun ppf () -> Format.fprintf ppf "Endorsement is outdated")
      Data_encoding.unit
      (function Outdated_endorsement -> Some () | _ -> None)
      (fun () -> Outdated_endorsement)

  type Environment.Error_monad.error += Wrong_operation

  let () =
    Environment.Error_monad.register_error_kind
      `Temporary
      ~id:"prefilter.wrong_operation"
      ~title:"Wrong operation"
      ~description:"Failing_noop and old endorsement format are not accepted."
      ~pp:(fun ppf () ->
        Format.fprintf
          ppf
          "Failing_noop and old endorsement format are not accepted")
      Data_encoding.unit
      (function Wrong_operation -> Some () | _ -> None)
      (fun () -> Wrong_operation)

  let pre_filter config ?validation_state_before
      (Operation_data {contents; _} as op : Operation.packed_protocol_data) =
    let bytes =
      (WithExceptions.Option.get ~loc:__LOC__
      @@ Data_encoding.Binary.fixed_length
           Tezos_base.Operation.shell_header_encoding)
      + Data_encoding.Binary.length Operation.protocol_data_encoding op
    in
    match contents with
    | Single (Endorsement _) | Single (Failing_noop _) ->
        `Refused [Environment.wrap_tzerror Wrong_operation]
    | Single
        (Endorsement_with_slot
<<<<<<< HEAD
          { endorsement =
              { protocol_data = {contents = Single (Endorsement {level}); _};
                shell = {branch} };
            _ }) -> (
      match validation_state_before with
      | None ->
          `Undecided
      | Some {ctxt; mode; _} -> (
        match mode with
        | Partial_construction {predecessor} ->
            if Block_hash.(predecessor = branch) then
              (* conensus operation for the current head. *)
              `Undecided
            else
              let current_level = (Level.current ctxt).level in
              let delta = Raw_level.diff current_level level in
              if delta > 2l then
                (* consensus operation too far in the past. *)
                `Refused [Environment.wrap_tzerror Outdated_endorsement]
              else
                (* consensus operation not too far in the past or in the
               future. *)
                `Branch_delayed [Environment.wrap_tzerror Outdated_endorsement]
        | _ ->
            assert false ) )
=======
          {
            endorsement =
              {
                protocol_data = {contents = Single (Endorsement {level}); _};
                shell = {branch};
              };
            _;
          }) -> (
        match validation_state_before with
        | None -> `Undecided
        | Some {ctxt; mode; _} -> (
            match mode with
            | Partial_construction {predecessor} ->
                if Block_hash.(predecessor = branch) then
                  (* conensus operation for the current head. *)
                  `Undecided
                else
                  let current_level = (Level.current ctxt).level in
                  let delta = Raw_level.diff current_level level in
                  if delta > 2l then
                    (* consensus operation too far in the past. *)
                    `Refused [Environment.wrap_tzerror Outdated_endorsement]
                  else
                    (* consensus operation not too far in the past or in the
                       future. *)
                    `Branch_delayed
                      [Environment.wrap_tzerror Outdated_endorsement]
            | _ -> assert false))
>>>>>>> 3df16311
    | Single (Seed_nonce_revelation _)
    | Single (Double_endorsement_evidence _)
    | Single (Double_baking_evidence _)
    | Single (Activate_account _)
    | Single (Proposals _)
    | Single (Ballot _) ->
        `Undecided
<<<<<<< HEAD
    | Single (Manager_operation _) as op ->
        pre_filter_manager config op bytes
    | Cons (Manager_operation _, _) as op ->
        pre_filter_manager config op bytes
=======
    | Single (Manager_operation _) as op -> pre_filter_manager config op bytes
    | Cons (Manager_operation _, _) as op -> pre_filter_manager config op bytes
>>>>>>> 3df16311

  open Apply_results

  let rec post_filter_manager :
      type t.
      Alpha_context.t ->
      t Kind.manager contents_result_list ->
      config ->
      bool Lwt.t =
   fun ctxt op config ->
    match op with
    | Single_result (Manager_operation_result {operation_result; _}) -> (
        match operation_result with
        | Applied _ -> Lwt.return_true
        | Skipped _ | Failed _ | Backtracked _ ->
            Lwt.return config.allow_script_failure)
    | Cons_result (Manager_operation_result res, rest) -> (
        post_filter_manager
          ctxt
          (Single_result (Manager_operation_result res))
          config
        >>= function
        | false -> Lwt.return_false
        | true -> post_filter_manager ctxt rest config)

  let post_filter config ~validation_state_before:_
      ~validation_state_after:({ctxt; _} : validation_state) (_op, receipt) =
    match receipt with
    | No_operation_metadata -> assert false (* only for multipass validator *)
    | Operation_metadata {contents} -> (
        match contents with
        | Single_result (Endorsement_result _) ->
            Lwt.return_false (* legacy format *)
        | Single_result (Endorsement_with_slot_result _) -> Lwt.return_true
        | Single_result (Seed_nonce_revelation_result _) -> Lwt.return_true
        | Single_result (Double_endorsement_evidence_result _) ->
            Lwt.return_true
        | Single_result (Double_baking_evidence_result _) -> Lwt.return_true
        | Single_result (Activate_account_result _) -> Lwt.return_true
        | Single_result Proposals_result -> Lwt.return_true
        | Single_result Ballot_result -> Lwt.return_true
        | Single_result (Manager_operation_result _) as op ->
            post_filter_manager ctxt op config
        | Cons_result (Manager_operation_result _, _) as op ->
            post_filter_manager ctxt op config)
end

module View_helpers = struct
  open Tezos_micheline

  type Environment.Error_monad.error += Viewed_contract_has_no_script

  type Environment.Error_monad.error += View_callback_origination_failed

  type Environment.Error_monad.error +=
    | Illformed_view_type of string * Script.expr

  type Environment.Error_monad.error +=
    | View_never_returns of string * Contract.t

  type Environment.Error_monad.error +=
    | View_unexpected_return of string * Contract.t

  let () =
    Environment.Error_monad.register_error_kind
      `Permanent
      ~id:"viewedContractHasNoScript"
      ~title:"Viewed contract has no script"
      ~description:"A view was called on a contract with no script."
      ~pp:(fun ppf () ->
        Format.fprintf ppf "A view was called on a contract with no script.")
      Data_encoding.(unit)
      (function Viewed_contract_has_no_script -> Some () | _ -> None)
      (fun () -> Viewed_contract_has_no_script) ;
    Environment.Error_monad.register_error_kind
      `Permanent
      ~id:"viewCallbackOriginationFailed"
      ~title:"View callback origination failed"
      ~description:"View callback origination failed"
      ~pp:(fun ppf () ->
        Format.fprintf ppf "Error during origination of view callback contract.")
      Data_encoding.(unit)
      (function View_callback_origination_failed -> Some () | _ -> None)
      (fun () -> View_callback_origination_failed) ;
    Environment.Error_monad.register_error_kind
      `Permanent
      ~id:"illformedViewType"
      ~title:"An entrypoint type is incompatible with TZIP-4 view type."
      ~description:"An entrypoint type is incompatible with TZIP-4 view type."
      ~pp:(fun ppf (entrypoint, typ) ->
        Format.fprintf
          ppf
          "The view %s has type %a, it is not compatible with a TZIP-4 view \
           type."
          entrypoint
          Micheline_printer.print_expr
          (Micheline_printer.printable
             (fun x -> x)
             (Michelson_v1_primitives.strings_of_prims typ)))
      Data_encoding.(
        obj2 (req "entrypoint" string) (req "type" Script.expr_encoding))
      (function Illformed_view_type (etp, exp) -> Some (etp, exp) | _ -> None)
      (fun (etp, exp) -> Illformed_view_type (etp, exp)) ;
    Environment.Error_monad.register_error_kind
      `Permanent
      ~id:"viewNeverReturns"
      ~title:
        "A view never returned a transaction to the given callback contract"
      ~description:
        "A view never initiated a transaction to the given callback contract."
      ~pp:(fun ppf (entrypoint, callback) ->
        Format.fprintf
          ppf
          "The view %s never initiated a transaction to the given callback \
           contract %a."
          entrypoint
          Contract.pp
          callback)
      Data_encoding.(
        obj2 (req "entrypoint" string) (req "callback" Contract.encoding))
      (function View_never_returns (e, c) -> Some (e, c) | _ -> None)
      (fun (e, c) -> View_never_returns (e, c)) ;
    Environment.Error_monad.register_error_kind
      `Permanent
      ~id:"viewUnexpectedReturn"
      ~title:"A view returned an unexpected list of operations"
      ~description:
        "A view initiated a list of operations while the TZIP-4 standard \
         expects only a transaction to the given callback contract."
      ~pp:(fun ppf (entrypoint, callback) ->
        Format.fprintf
          ppf
          "The view %s initiated a list of operations while the TZIP-4 \
           standard expects only a transaction to the given callback contract \
           %a."
          entrypoint
          Contract.pp
          callback)
      Data_encoding.(
        obj2 (req "entrypoint" string) (req "callback" Contract.encoding))
      (function View_never_returns (e, c) -> Some (e, c) | _ -> None)
      (fun (e, c) -> View_never_returns (e, c))

  (* This script is actually never run, its usage is to ensure a
     contract that has the type `contract <ty>` is originated, which
     will be required as callback of the view. *)
  let make_viewer_script ty : Script.t =
    let loc = 0 in
    let ty = Micheline.root ty in
    let code =
      Micheline.strip_locations
      @@ Micheline.Seq
           ( loc,
             [
               Micheline.Prim (loc, Script.K_parameter, [ty], []);
               Micheline.Prim
                 ( loc,
                   Script.K_storage,
                   [Micheline.Prim (loc, Script.T_unit, [], [])],
                   [] );
               Micheline.Prim
                 ( loc,
                   Script.K_code,
                   [Micheline.Prim (loc, Script.I_FAILWITH, [], [])],
                   [] );
             ] )
    in
    let storage =
      Micheline.strip_locations (Micheline.Prim (loc, Script.D_Unit, [], []))
    in
    {code = Script.lazy_expr code; storage = Script.lazy_expr storage}

  let make_view_parameter input callback =
    let loc = 0 in
    Micheline.strip_locations
      (Micheline.Prim
         ( loc,
           Script.D_Pair,
           [
             input;
             Micheline.Bytes
               ( loc,
                 Data_encoding.Binary.to_bytes_exn Contract.encoding callback );
           ],
           [] ))

  let extract_view_output_type entrypoint ty =
    match Micheline.root ty with
    | Micheline.Prim
        ( _,
          Script.T_pair,
          [_; Micheline.Prim (_, Script.T_contract, [ty], _)],
          _ ) ->
        ok (Micheline.strip_locations ty)
    | _ -> Environment.Error_monad.error (Illformed_view_type (entrypoint, ty))

  (* 'view' entrypoints returns their value by calling a callback contract, thus
     the expected result is a unique internal transaction to this callback. *)
  let extract_parameter_from_operations entrypoint operations callback =
    let unexpected_return =
      Environment.Error_monad.error
      @@ View_unexpected_return (entrypoint, callback)
    in
    match operations with
    | [
     Internal_operation
       {operation = Transaction {destination; parameters; _}; _};
    ]
      when Contract.equal destination callback ->
        ok parameters
    | [] ->
        Environment.Error_monad.error
          (View_never_returns (entrypoint, callback))
    | _ -> unexpected_return
end

module RPC = struct
  open Environment
  open Alpha_context
  open Environment.Error_monad

  let parse_operation (op : Operation.raw) =
    match
      Data_encoding.Binary.of_bytes Operation.protocol_data_encoding op.proto
    with
    | Some protocol_data -> ok {shell = op.shell; protocol_data}
    | None -> error Cannot_parse_operation

  let path = RPC_path.(open_root / "helpers")

  module Registration = struct
    let patched_services =
      ref (RPC_directory.empty : Updater.rpc_context RPC_directory.t)

    let register0_fullctxt s f =
      patched_services :=
        RPC_directory.register !patched_services s (fun ctxt q i ->
            Services_registration.rpc_init ctxt >>=? fun ctxt -> f ctxt q i)

    let register0 s f = register0_fullctxt s (fun {context; _} -> f context)

    let register0_noctxt s f =
      patched_services :=
        RPC_directory.register !patched_services s (fun _ q i -> f q i)

    let opt_register0_fullctxt s f =
      patched_services :=
        RPC_directory.opt_register !patched_services s (fun ctxt q i ->
            Services_registration.rpc_init ctxt >>=? fun ctxt -> f ctxt q i)

    let opt_register0 s f =
      opt_register0_fullctxt s (fun {context; _} -> f context)

    let register1_fullctxt s f =
      patched_services :=
        RPC_directory.register !patched_services s (fun (ctxt, arg) q i ->
            Services_registration.rpc_init ctxt >>=? fun ctxt -> f ctxt arg q i)

    let register1 s f = register1_fullctxt s (fun {context; _} x -> f context x)

    let register2_fullctxt s f =
      patched_services :=
        RPC_directory.register
          !patched_services
          s
          (fun ((ctxt, arg1), arg2) q i ->
            Services_registration.rpc_init ctxt >>=? fun ctxt ->
            f ctxt arg1 arg2 q i)

    let register2 s f =
      register2_fullctxt s (fun {context; _} a1 a2 q i -> f context a1 a2 q i)
  end

  let unparsing_mode_encoding =
    let open Script_ir_translator in
    let open Data_encoding in
    union
      ~tag_size:`Uint8
      [
        case
          (Tag 0)
          ~title:"Readable"
          (constant "Readable")
          (function
            | Readable -> Some () | Optimized | Optimized_legacy -> None)
          (fun () -> Readable);
        case
          (Tag 1)
          ~title:"Optimized"
          (constant "Optimized")
          (function
            | Optimized -> Some () | Readable | Optimized_legacy -> None)
          (fun () -> Optimized);
        case
          (Tag 2)
          ~title:"Optimized_legacy"
          (constant "Optimized_legacy")
          (function
            | Optimized_legacy -> Some () | Readable | Optimized -> None)
          (fun () -> Optimized_legacy);
      ]

  module Scripts = struct
    module S = struct
      open Data_encoding

      let path = RPC_path.(path / "scripts")

      let run_code_input_encoding =
        merge_objs
          (obj10
             (req "script" Script.expr_encoding)
             (req "storage" Script.expr_encoding)
             (req "input" Script.expr_encoding)
             (req "amount" Tez.encoding)
             (req "balance" Tez.encoding)
             (req "chain_id" Chain_id.encoding)
             (opt "source" Contract.encoding)
             (opt "payer" Contract.encoding)
             (opt "gas" Gas.Arith.z_integral_encoding)
             (dft "entrypoint" string "default"))
          (obj1 (opt "unparsing_mode" unparsing_mode_encoding))

      let run_code_output_encoding =
        conv
          (fun (storage, operations, lazy_storage_diff) ->
            (storage, operations, lazy_storage_diff, lazy_storage_diff))
          (fun (storage, operations, legacy_lazy_storage_diff, lazy_storage_diff)
               ->
            let lazy_storage_diff =
              Option.either lazy_storage_diff legacy_lazy_storage_diff
            in
            (storage, operations, lazy_storage_diff))
          (obj4
             (req "storage" Script.expr_encoding)
             (req "operations" (list Operation.internal_operation_encoding))
             (opt "big_map_diff" Lazy_storage.legacy_big_map_diff_encoding)
             (opt "lazy_storage_diff" Lazy_storage.encoding))

      let trace_code_input_encoding = run_code_input_encoding

      let trace_encoding =
        def "scripted.trace" @@ list
        @@ obj3
             (req "location" Script.location_encoding)
             (req "gas" Gas.encoding)
             (req
                "stack"
                (list
                   (obj2 (req "item" Script.expr_encoding) (opt "annot" string))))

      let trace_code_output_encoding =
        conv
          (fun (storage, operations, trace, lazy_storage_diff) ->
            (storage, operations, trace, lazy_storage_diff, lazy_storage_diff))
          (fun ( storage,
                 operations,
                 trace,
                 legacy_lazy_storage_diff,
                 lazy_storage_diff ) ->
            let lazy_storage_diff =
              Option.either lazy_storage_diff legacy_lazy_storage_diff
            in
            (storage, operations, trace, lazy_storage_diff))
          (obj5
             (req "storage" Script.expr_encoding)
             (req "operations" (list Operation.internal_operation_encoding))
             (req "trace" trace_encoding)
             (opt "big_map_diff" Lazy_storage.legacy_big_map_diff_encoding)
             (opt "lazy_storage_diff" Lazy_storage.encoding))

      let run_view_encoding =
        let open Data_encoding in
        obj8
          (req "contract" Contract.encoding)
          (req "entrypoint" string)
          (req "input" Script.expr_encoding)
          (req "chain_id" Chain_id.encoding)
          (opt "source" Contract.encoding)
          (opt "payer" Contract.encoding)
          (opt "gas" Gas.Arith.z_integral_encoding)
          (req "unparsing_mode" unparsing_mode_encoding)

      let run_code =
        RPC_service.post_service
          ~description:"Run a piece of code in the current context"
          ~query:RPC_query.empty
          ~input:run_code_input_encoding
          ~output:run_code_output_encoding
          RPC_path.(path / "run_code")

      let trace_code =
        RPC_service.post_service
          ~description:
            "Run a piece of code in the current context, keeping a trace"
          ~query:RPC_query.empty
          ~input:trace_code_input_encoding
          ~output:trace_code_output_encoding
          RPC_path.(path / "trace_code")

      let run_view =
        RPC_service.post_service
          ~description:
            "Simulate a call to a view following the TZIP-4 standard. See \
             https://gitlab.com/tzip/tzip/-/blob/master/proposals/tzip-4/tzip-4.md#view-entrypoints."
          ~input:run_view_encoding
          ~output:(obj1 (req "data" Script.expr_encoding))
          ~query:RPC_query.empty
          RPC_path.(path / "run_view")

      let typecheck_code =
        RPC_service.post_service
          ~description:"Typecheck a piece of code in the current context"
          ~query:RPC_query.empty
          ~input:
            (obj3
               (req "program" Script.expr_encoding)
               (opt "gas" Gas.Arith.z_integral_encoding)
               (opt "legacy" bool))
          ~output:
            (obj2
               (req "type_map" Script_tc_errors_registration.type_map_enc)
               (req "gas" Gas.encoding))
          RPC_path.(path / "typecheck_code")

      let typecheck_data =
        RPC_service.post_service
          ~description:
            "Check that some data expression is well formed and of a given \
             type in the current context"
          ~query:RPC_query.empty
          ~input:
            (obj4
               (req "data" Script.expr_encoding)
               (req "type" Script.expr_encoding)
               (opt "gas" Gas.Arith.z_integral_encoding)
               (opt "legacy" bool))
          ~output:(obj1 (req "gas" Gas.encoding))
          RPC_path.(path / "typecheck_data")

      let pack_data =
        RPC_service.post_service
          ~description:
            "Computes the serialized version of some data expression using the \
             same algorithm as script instruction PACK"
          ~input:
            (obj3
               (req "data" Script.expr_encoding)
               (req "type" Script.expr_encoding)
               (opt "gas" Gas.Arith.z_integral_encoding))
          ~output:(obj2 (req "packed" bytes) (req "gas" Gas.encoding))
          ~query:RPC_query.empty
          RPC_path.(path / "pack_data")

      let normalize_data =
        RPC_service.post_service
          ~description:
            "Normalizes some data expression using the requested unparsing mode"
          ~input:
            (obj4
               (req "data" Script.expr_encoding)
               (req "type" Script.expr_encoding)
               (req "unparsing_mode" unparsing_mode_encoding)
               (opt "legacy" bool))
          ~output:(obj1 (req "normalized" Script.expr_encoding))
          ~query:RPC_query.empty
          RPC_path.(path / "normalize_data")

      let normalize_script =
        RPC_service.post_service
          ~description:
            "Normalizes a Michelson script using the requested unparsing mode"
          ~input:
            (obj2
               (req "script" Script.expr_encoding)
               (req "unparsing_mode" unparsing_mode_encoding))
          ~output:(obj1 (req "normalized" Script.expr_encoding))
          ~query:RPC_query.empty
          RPC_path.(path / "normalize_script")

      let normalize_type =
        RPC_service.post_service
          ~description:
            "Normalizes some Michelson type by expanding `pair a b c` as `pair \
             a (pair b c)"
          ~input:(obj1 (req "type" Script.expr_encoding))
          ~output:(obj1 (req "normalized" Script.expr_encoding))
          ~query:RPC_query.empty
          RPC_path.(path / "normalize_type")

      let run_operation =
        RPC_service.post_service
          ~description:"Run an operation without signature checks"
          ~query:RPC_query.empty
          ~input:
            (obj2
               (req "operation" Operation.encoding)
               (req "chain_id" Chain_id.encoding))
          ~output:Apply_results.operation_data_and_metadata_encoding
          RPC_path.(path / "run_operation")

      let entrypoint_type =
        RPC_service.post_service
          ~description:"Return the type of the given entrypoint"
          ~query:RPC_query.empty
          ~input:
            (obj2
               (req "script" Script.expr_encoding)
               (dft "entrypoint" string "default"))
          ~output:(obj1 (req "entrypoint_type" Script.expr_encoding))
          RPC_path.(path / "entrypoint")

      let list_entrypoints =
        RPC_service.post_service
          ~description:"Return the list of entrypoints of the given script"
          ~query:RPC_query.empty
          ~input:(obj1 (req "script" Script.expr_encoding))
          ~output:
            (obj2
               (dft
                  "unreachable"
                  (Data_encoding.list
                     (obj1
                        (req
                           "path"
                           (Data_encoding.list
                              Michelson_v1_primitives.prim_encoding))))
                  [])
               (req "entrypoints" (assoc Script.expr_encoding)))
          RPC_path.(path / "entrypoints")
    end

    module type UNPARSING_MODE = sig
      val unparsing_mode : Script_ir_translator.unparsing_mode
    end

    module Traced_interpreter (Unparsing_mode : UNPARSING_MODE) = struct
      type log_element =
        | Log :
            context
            * Script.location
            * ('a * 's)
            * ('a, 's) Script_typed_ir.stack_ty
            -> log_element

      let unparse_stack ctxt (stack, stack_ty) =
        (* We drop the gas limit as this function is only used for debugging/errors. *)
        let ctxt = Gas.set_unlimited ctxt in
        let rec unparse_stack :
            type a s.
            (a, s) Script_typed_ir.stack_ty * (a * s) ->
            (Script.expr * string option) list tzresult Lwt.t = function
          | (Bot_t, (EmptyCell, EmptyCell)) -> return_nil
          | (Item_t (ty, rest_ty, annot), (v, rest)) ->
              Script_ir_translator.unparse_data
                ctxt
                Unparsing_mode.unparsing_mode
                ty
                v
              >>=? fun (data, _ctxt) ->
              unparse_stack (rest_ty, rest) >|=? fun rest ->
              let annot =
                match Script_ir_annot.unparse_var_annot annot with
                | [] -> None
                | [a] -> Some a
                | _ -> assert false
              in
              let data = Micheline.strip_locations data in
              (data, annot) :: rest
        in
        unparse_stack (stack_ty, stack)

      let trace_logger () : Script_typed_ir.logger =
        let log : log_element list ref = ref [] in
        let log_interp _ ctxt loc sty stack =
          log := Log (ctxt, loc, stack, sty) :: !log
        in
        let log_entry _ _ctxt _loc _sty _stack = () in
        let log_exit _ ctxt loc sty stack =
          log := Log (ctxt, loc, stack, sty) :: !log
        in
        let log_control _ = () in
        let get_log () =
          map_s
            (fun (Log (ctxt, loc, stack, stack_ty)) ->
              trace Cannot_serialize_log (unparse_stack ctxt (stack, stack_ty))
              >>=? fun stack -> return (loc, Gas.level ctxt, stack))
            !log
          >>=? fun res -> return (Some (List.rev res))
        in
        {log_exit; log_entry; log_interp; get_log; log_control}

      let execute ctxt step_constants ~script ~entrypoint ~parameter =
        let open Script_interpreter in
        let logger = trace_logger () in
        execute
          ~logger
          ctxt
          Unparsing_mode.unparsing_mode
          step_constants
          ~script
          ~entrypoint
          ~parameter
          ~internal:true
        >>=? fun {ctxt; storage; lazy_storage_diff; operations} ->
        logger.get_log () >|=? fun trace ->
        let trace = Option.value ~default:[] trace in
        ({ctxt; storage; lazy_storage_diff; operations}, trace)
    end

    let typecheck_data :
        legacy:bool ->
        context ->
        Script.expr * Script.expr ->
        context tzresult Lwt.t =
     fun ~legacy ctxt (data, exp_ty) ->
      record_trace
        (Script_tc_errors.Ill_formed_type (None, exp_ty, 0))
        (Script_ir_translator.parse_parameter_ty
           ctxt
           ~legacy
           (Micheline.root exp_ty))
      >>?= fun (Ex_ty exp_ty, ctxt) ->
      trace_eval
        (fun () ->
          Lwt.return
            ( Script_ir_translator.serialize_ty_for_error ctxt exp_ty
            >|? fun (exp_ty, _ctxt) ->
              Script_tc_errors.Ill_typed_data (None, data, exp_ty) ))
        (let allow_forged =
           true
           (* Safe since we ignore the value afterwards. *)
         in
         Script_ir_translator.parse_data
           ctxt
           ~legacy
           ~allow_forged
           exp_ty
           (Micheline.root data))
      >|=? fun (_, ctxt) -> ctxt

    module Unparse_types = struct
      (* Same as the unparsing functions for types in Script_ir_translator but
         does not consume gas and never folds (pair a (pair b c)) *)

      open Script_ir_translator
      open Micheline
      open Michelson_v1_primitives
      open Script_ir_annot
      open Script_typed_ir

      let rec unparse_comparable_ty : type a. a comparable_ty -> Script.node =
        function
        | Unit_key tname -> Prim (-1, T_unit, [], unparse_type_annot tname)
        | Never_key tname -> Prim (-1, T_never, [], unparse_type_annot tname)
        | Int_key tname -> Prim (-1, T_int, [], unparse_type_annot tname)
        | Nat_key tname -> Prim (-1, T_nat, [], unparse_type_annot tname)
        | Signature_key tname ->
            Prim (-1, T_signature, [], unparse_type_annot tname)
        | String_key tname -> Prim (-1, T_string, [], unparse_type_annot tname)
        | Bytes_key tname -> Prim (-1, T_bytes, [], unparse_type_annot tname)
        | Mutez_key tname -> Prim (-1, T_mutez, [], unparse_type_annot tname)
        | Bool_key tname -> Prim (-1, T_bool, [], unparse_type_annot tname)
        | Key_hash_key tname ->
            Prim (-1, T_key_hash, [], unparse_type_annot tname)
        | Key_key tname -> Prim (-1, T_key, [], unparse_type_annot tname)
        | Timestamp_key tname ->
            Prim (-1, T_timestamp, [], unparse_type_annot tname)
        | Address_key tname -> Prim (-1, T_address, [], unparse_type_annot tname)
        | Chain_id_key tname ->
            Prim (-1, T_chain_id, [], unparse_type_annot tname)
        | Pair_key ((l, al), (r, ar), pname) ->
            let tl = add_field_annot al None (unparse_comparable_ty l) in
            let tr = add_field_annot ar None (unparse_comparable_ty r) in
            Prim (-1, T_pair, [tl; tr], unparse_type_annot pname)
        | Union_key ((l, al), (r, ar), tname) ->
            let tl = add_field_annot al None (unparse_comparable_ty l) in
            let tr = add_field_annot ar None (unparse_comparable_ty r) in
            Prim (-1, T_or, [tl; tr], unparse_type_annot tname)
        | Option_key (t, tname) ->
            Prim
              (-1, T_option, [unparse_comparable_ty t], unparse_type_annot tname)

      let unparse_memo_size memo_size =
        let z = Alpha_context.Sapling.Memo_size.unparse_to_z memo_size in
        Int (-1, z)

      let rec unparse_ty : type a. a ty -> Script.node =
       fun ty ->
        let return (name, args, annot) = Prim (-1, name, args, annot) in
        match ty with
        | Unit_t tname -> return (T_unit, [], unparse_type_annot tname)
        | Int_t tname -> return (T_int, [], unparse_type_annot tname)
        | Nat_t tname -> return (T_nat, [], unparse_type_annot tname)
        | Signature_t tname -> return (T_signature, [], unparse_type_annot tname)
        | String_t tname -> return (T_string, [], unparse_type_annot tname)
        | Bytes_t tname -> return (T_bytes, [], unparse_type_annot tname)
        | Mutez_t tname -> return (T_mutez, [], unparse_type_annot tname)
        | Bool_t tname -> return (T_bool, [], unparse_type_annot tname)
        | Key_hash_t tname -> return (T_key_hash, [], unparse_type_annot tname)
        | Key_t tname -> return (T_key, [], unparse_type_annot tname)
        | Timestamp_t tname -> return (T_timestamp, [], unparse_type_annot tname)
        | Address_t tname -> return (T_address, [], unparse_type_annot tname)
        | Operation_t tname -> return (T_operation, [], unparse_type_annot tname)
        | Chain_id_t tname -> return (T_chain_id, [], unparse_type_annot tname)
        | Never_t tname -> return (T_never, [], unparse_type_annot tname)
        | Bls12_381_g1_t tname ->
            return (T_bls12_381_g1, [], unparse_type_annot tname)
        | Bls12_381_g2_t tname ->
            return (T_bls12_381_g2, [], unparse_type_annot tname)
        | Bls12_381_fr_t tname ->
            return (T_bls12_381_fr, [], unparse_type_annot tname)
        | Contract_t (ut, tname) ->
            let t = unparse_ty ut in
            return (T_contract, [t], unparse_type_annot tname)
        | Pair_t ((utl, l_field, l_var), (utr, r_field, r_var), tname) ->
            let annot = unparse_type_annot tname in
            let utl = unparse_ty utl in
            let tl = add_field_annot l_field l_var utl in
            let utr = unparse_ty utr in
            let tr = add_field_annot r_field r_var utr in
            return (T_pair, [tl; tr], annot)
        | Union_t ((utl, l_field), (utr, r_field), tname) ->
            let annot = unparse_type_annot tname in
            let utl = unparse_ty utl in
            let tl = add_field_annot l_field None utl in
            let utr = unparse_ty utr in
            let tr = add_field_annot r_field None utr in
            return (T_or, [tl; tr], annot)
        | Lambda_t (uta, utr, tname) ->
            let ta = unparse_ty uta in
            let tr = unparse_ty utr in
            return (T_lambda, [ta; tr], unparse_type_annot tname)
        | Option_t (ut, tname) ->
            let annot = unparse_type_annot tname in
            let ut = unparse_ty ut in
            return (T_option, [ut], annot)
        | List_t (ut, tname) ->
            let t = unparse_ty ut in
            return (T_list, [t], unparse_type_annot tname)
        | Ticket_t (ut, tname) ->
            let t = unparse_comparable_ty ut in
            return (T_ticket, [t], unparse_type_annot tname)
        | Set_t (ut, tname) ->
            let t = unparse_comparable_ty ut in
            return (T_set, [t], unparse_type_annot tname)
        | Map_t (uta, utr, tname) ->
            let ta = unparse_comparable_ty uta in
            let tr = unparse_ty utr in
            return (T_map, [ta; tr], unparse_type_annot tname)
        | Big_map_t (uta, utr, tname) ->
            let ta = unparse_comparable_ty uta in
            let tr = unparse_ty utr in
            return (T_big_map, [ta; tr], unparse_type_annot tname)
        | Sapling_transaction_t (memo_size, tname) ->
            return
              ( T_sapling_transaction,
                [unparse_memo_size memo_size],
                unparse_type_annot tname )
        | Sapling_state_t (memo_size, tname) ->
            return
              ( T_sapling_state,
                [unparse_memo_size memo_size],
                unparse_type_annot tname )
    end

    let register () =
      let originate_dummy_contract ctxt script balance =
        let ctxt = Contract.init_origination_nonce ctxt Operation_hash.zero in
        Lwt.return (Contract.fresh_contract_from_current_nonce ctxt)
        >>=? fun (ctxt, dummy_contract) ->
        Contract.originate
          ctxt
          dummy_contract
          ~balance
          ~delegate:None
          ~script:(script, None)
        >>=? fun ctxt -> return (ctxt, dummy_contract)
      in
      let script_entrypoint_type ctxt expr entrypoint =
        let ctxt = Gas.set_unlimited ctxt in
        let legacy = false in
        let open Script_ir_translator in
        Lwt.return
          ( ( parse_toplevel ~legacy expr >>? fun (arg_type, _, _, root_name) ->
              parse_parameter_ty ctxt ~legacy arg_type
              >>? fun (Ex_ty arg_type, _) ->
              Script_ir_translator.find_entrypoint
                ~root_name
                arg_type
                entrypoint )
          >>? fun (_f, Ex_ty ty) ->
            unparse_ty ctxt ty >|? fun (ty_node, _) ->
            Micheline.strip_locations ty_node )
      in
      Registration.register0
        S.run_code
        (fun
          ctxt
          ()
          ( ( code,
              storage,
              parameter,
              amount,
              balance,
              chain_id,
              source,
              payer,
              gas,
              entrypoint ),
            unparsing_mode )
        ->
          let unparsing_mode = Option.value ~default:Readable unparsing_mode in
          let storage = Script.lazy_expr storage in
          let code = Script.lazy_expr code in
          originate_dummy_contract ctxt {storage; code} balance
          >>=? fun (ctxt, dummy_contract) ->
          let (source, payer) =
            match (source, payer) with
            | (Some source, Some payer) -> (source, payer)
            | (Some source, None) -> (source, source)
            | (None, Some payer) -> (payer, payer)
            | (None, None) -> (dummy_contract, dummy_contract)
          in
          let gas =
            match gas with
            | Some gas -> gas
            | None -> Constants.hard_gas_limit_per_operation ctxt
          in
          let ctxt = Gas.set_limit ctxt gas in
          let step_constants =
            let open Script_interpreter in
            {source; payer; self = dummy_contract; amount; chain_id}
          in
          Script_interpreter.execute
            ctxt
            unparsing_mode
            step_constants
            ~script:{storage; code}
            ~entrypoint
            ~parameter
            ~internal:true
          >|=? fun {
                     Script_interpreter.storage;
                     operations;
                     lazy_storage_diff;
                     _;
                   } -> (storage, operations, lazy_storage_diff)) ;
      Registration.register0
        S.trace_code
        (fun
          ctxt
          ()
          ( ( code,
              storage,
              parameter,
              amount,
              balance,
              chain_id,
              source,
              payer,
              gas,
              entrypoint ),
            unparsing_mode )
        ->
          let unparsing_mode = Option.value ~default:Readable unparsing_mode in
          let storage = Script.lazy_expr storage in
          let code = Script.lazy_expr code in
          originate_dummy_contract ctxt {storage; code} balance
          >>=? fun (ctxt, dummy_contract) ->
          let (source, payer) =
            match (source, payer) with
            | (Some source, Some payer) -> (source, payer)
            | (Some source, None) -> (source, source)
            | (None, Some payer) -> (payer, payer)
            | (None, None) -> (dummy_contract, dummy_contract)
          in
          let gas =
            match gas with
            | Some gas -> gas
            | None -> Constants.hard_gas_limit_per_operation ctxt
          in
          let ctxt = Gas.set_limit ctxt gas in
          let step_constants =
            let open Script_interpreter in
            {source; payer; self = dummy_contract; amount; chain_id}
          in
          let module Unparsing_mode = struct
            let unparsing_mode = unparsing_mode
          end in
          let module Interp = Traced_interpreter (Unparsing_mode) in
          Interp.execute
            ctxt
            step_constants
            ~script:{storage; code}
            ~entrypoint
            ~parameter
          >|=? fun ( {
                       Script_interpreter.storage;
                       operations;
                       lazy_storage_diff;
                       _;
                     },
                     trace ) -> (storage, operations, trace, lazy_storage_diff)) ;
      Registration.register0
        S.run_view
        (fun
          ctxt
          ()
          ( contract,
            entrypoint,
            input,
            chain_id,
            source,
            payer,
            gas,
            unparsing_mode )
        ->
          Contract.get_script ctxt contract >>=? fun (ctxt, script_opt) ->
          Option.fold
            ~some:ok
            ~none:(Error_monad.error View_helpers.Viewed_contract_has_no_script)
            script_opt
          >>?= fun script ->
          Script_repr.(force_decode script.code) >>?= fun decoded_script ->
          script_entrypoint_type ctxt decoded_script entrypoint
          >>=? fun view_ty ->
          View_helpers.extract_view_output_type entrypoint view_ty
          >>?= fun ty ->
          Error_monad.trace View_helpers.View_callback_origination_failed
          @@ originate_dummy_contract
               ctxt
               (View_helpers.make_viewer_script ty)
               Tez.zero
          >>=? fun (ctxt, viewer_contract) ->
          let (source, payer) =
            match (source, payer) with
            | (Some source, Some payer) -> (source, payer)
            | (Some source, None) -> (source, source)
            | (None, Some payer) -> (payer, payer)
            | (None, None) -> (contract, contract)
          in
          let gas =
            Option.value
              ~default:(Constants.hard_gas_limit_per_operation ctxt)
              gas
          in
          let ctxt = Gas.set_limit ctxt gas in
          let step_constants =
            let open Script_interpreter in
            {source; payer; self = contract; amount = Tez.zero; chain_id}
          in
          let parameter =
            View_helpers.make_view_parameter
              (Micheline.root input)
              viewer_contract
          in
          Script_interpreter.execute
            ctxt
            unparsing_mode
            step_constants
            ~script
            ~entrypoint
            ~parameter
            ~internal:true
          >>=? fun {Script_interpreter.operations; _} ->
          View_helpers.extract_parameter_from_operations
            entrypoint
            operations
            viewer_contract
          >>?= fun parameter -> Lwt.return (Script_repr.force_decode parameter)) ;
      Registration.register0
        S.typecheck_code
        (fun ctxt () (expr, maybe_gas, legacy) ->
          let legacy = Option.value ~default:false legacy in
          let ctxt =
            match maybe_gas with
            | None -> Gas.set_unlimited ctxt
            | Some gas -> Gas.set_limit ctxt gas
          in
          Script_ir_translator.typecheck_code ~legacy ctxt expr
          >|=? fun (res, ctxt) -> (res, Gas.level ctxt)) ;
      Registration.register0
        S.typecheck_data
        (fun ctxt () (data, ty, maybe_gas, legacy) ->
          let legacy = Option.value ~default:false legacy in
          let ctxt =
            match maybe_gas with
            | None -> Gas.set_unlimited ctxt
            | Some gas -> Gas.set_limit ctxt gas
          in
          typecheck_data ~legacy ctxt (data, ty) >|=? fun ctxt -> Gas.level ctxt) ;
      Registration.register0 S.pack_data (fun ctxt () (expr, typ, maybe_gas) ->
          let open Script_ir_translator in
          let ctxt =
            match maybe_gas with
            | None -> Gas.set_unlimited ctxt
            | Some gas -> Gas.set_limit ctxt gas
          in
          parse_packable_ty ctxt ~legacy:true (Micheline.root typ)
          >>?= fun (Ex_ty typ, ctxt) ->
          parse_data
            ctxt
            ~legacy:true
            ~allow_forged:true
            typ
            (Micheline.root expr)
          >>=? fun (data, ctxt) ->
          Script_ir_translator.pack_data ctxt typ data >|=? fun (bytes, ctxt) ->
          (bytes, Gas.level ctxt)) ;
      Registration.register0
        S.normalize_data
        (fun ctxt () (expr, typ, unparsing_mode, legacy) ->
          let open Script_ir_translator in
          let legacy = Option.value ~default:false legacy in
          let ctxt = Gas.set_unlimited ctxt in
          Script_ir_translator.parse_any_ty ctxt ~legacy (Micheline.root typ)
          >>?= fun (Ex_ty typ, ctxt) ->
          parse_data ctxt ~legacy ~allow_forged:true typ (Micheline.root expr)
          >>=? fun (data, ctxt) ->
          Script_ir_translator.unparse_data ctxt unparsing_mode typ data
          >|=? fun (normalized, _ctxt) -> Micheline.strip_locations normalized) ;
      Registration.register0
        S.normalize_script
        (fun ctxt () (script, unparsing_mode) ->
          let ctxt = Gas.set_unlimited ctxt in
          Script_ir_translator.unparse_code
            ctxt
            unparsing_mode
            (Micheline.root script)
          >|=? fun (normalized, _ctxt) -> Micheline.strip_locations normalized) ;
      Registration.register0 S.normalize_type (fun ctxt () typ ->
          let open Script_ir_translator in
          let ctxt = Gas.set_unlimited ctxt in
          (* Unfortunately, Script_ir_translator.parse_any_ty is not exported *)
          Script_ir_translator.parse_ty
            ctxt
            ~legacy:true
            ~allow_lazy_storage:true
            ~allow_operation:true
            ~allow_contract:true
            ~allow_ticket:true
            (Micheline.root typ)
          >>?= fun (Ex_ty typ, _ctxt) ->
          let normalized = Unparse_types.unparse_ty typ in
          return @@ Micheline.strip_locations normalized) ;
      Registration.register0
        S.run_operation
        (fun
          ctxt
          ()
          ({shell; protocol_data = Operation_data protocol_data}, chain_id)
        ->
          (* this code is a duplicate of Apply without signature check *)
          let partial_precheck_manager_contents (type kind) ctxt
              (op : kind Kind.manager contents) : context tzresult Lwt.t =
            let (Manager_operation
                  {source; fee; counter; operation; gas_limit; storage_limit}) =
              op
            in
            Gas.consume_limit_in_block ctxt gas_limit >>?= fun ctxt ->
            let ctxt = Gas.set_limit ctxt gas_limit in
            Fees.check_storage_limit ctxt ~storage_limit >>?= fun () ->
            Contract.must_be_allocated ctxt (Contract.implicit_contract source)
            >>=? fun () ->
            Contract.check_counter_increment ctxt source counter >>=? fun () ->
            (match operation with
            | Reveal pk -> Contract.reveal_manager_key ctxt source pk
            | Transaction {parameters; _} ->
                (* Here the data comes already deserialized, so we need to fake the deserialization to mimic apply *)
                let arg_bytes =
                  Data_encoding.Binary.to_bytes_exn
                    Script.lazy_expr_encoding
                    parameters
                in
                let arg =
                  match
                    Data_encoding.Binary.of_bytes
                      Script.lazy_expr_encoding
                      arg_bytes
                  with
                  | Some arg -> arg
                  | None -> assert false
                in
                Lwt.return
                @@ record_trace Apply.Gas_quota_exceeded_init_deserialize
                @@ (* Fail if not enough gas for complete deserialization cost *)
                ( Script.force_decode_in_context ctxt arg >|? fun (_arg, ctxt) ->
                  ctxt )
            | Origination {script; _} ->
                (* Here the data comes already deserialized, so we need to fake the deserialization to mimic apply *)
                let script_bytes =
                  Data_encoding.Binary.to_bytes_exn Script.encoding script
                in
                let script =
                  match
                    Data_encoding.Binary.of_bytes Script.encoding script_bytes
                  with
                  | Some script -> script
                  | None -> assert false
                in
                Lwt.return
                @@ record_trace Apply.Gas_quota_exceeded_init_deserialize
                @@ (* Fail if not enough gas for complete deserialization cost *)
                ( Script.force_decode_in_context ctxt script.code
                >>? fun (_code, ctxt) ->
                  Script.force_decode_in_context ctxt script.storage
                  >|? fun (_storage, ctxt) -> ctxt )
            | _ -> return ctxt)
            >>=? fun ctxt ->
            Contract.get_manager_key ctxt source >>=? fun _public_key ->
            (* signature check unplugged from here *)
            Contract.increment_counter ctxt source >>=? fun ctxt ->
            Contract.spend ctxt (Contract.implicit_contract source) fee
          in
          let rec partial_precheck_manager_contents_list :
              type kind.
              Alpha_context.t ->
              kind Kind.manager contents_list ->
              context tzresult Lwt.t =
           fun ctxt contents_list ->
            match contents_list with
            | Single (Manager_operation _ as op) ->
                partial_precheck_manager_contents ctxt op
            | Cons ((Manager_operation _ as op), rest) ->
                partial_precheck_manager_contents ctxt op >>=? fun ctxt ->
                partial_precheck_manager_contents_list ctxt rest
          in
          let ret contents =
            ( Operation_data protocol_data,
              Apply_results.Operation_metadata {contents} )
          in
          let operation : _ operation = {shell; protocol_data} in
          let hash = Operation.hash {shell; protocol_data} in
          let ctxt = Contract.init_origination_nonce ctxt hash in
          let baker = Signature.Public_key_hash.zero in
          match protocol_data.contents with
          | Single (Manager_operation _) as op ->
              partial_precheck_manager_contents_list ctxt op >>=? fun ctxt ->
              Apply.apply_manager_contents_list ctxt Optimized baker chain_id op
              >|= fun (_ctxt, result) -> ok @@ ret result
          | Cons (Manager_operation _, _) as op ->
              partial_precheck_manager_contents_list ctxt op >>=? fun ctxt ->
              Apply.apply_manager_contents_list ctxt Optimized baker chain_id op
              >|= fun (_ctxt, result) -> ok @@ ret result
          | _ ->
              Apply.apply_contents_list
                ctxt
                chain_id
                Optimized
                shell.branch
                baker
                operation
                operation.protocol_data.contents
              >|=? fun (_ctxt, result) -> ret result) ;
      Registration.register0
        S.entrypoint_type
        (fun ctxt () (expr, entrypoint) ->
          script_entrypoint_type ctxt expr entrypoint) ;
      Registration.register0 S.list_entrypoints (fun ctxt () expr ->
          let ctxt = Gas.set_unlimited ctxt in
          let legacy = false in
          let open Script_ir_translator in
          Lwt.return
            ( parse_toplevel ~legacy expr >>? fun (arg_type, _, _, root_name) ->
              parse_parameter_ty ctxt ~legacy arg_type
              >>? fun (Ex_ty arg_type, _) ->
              Script_ir_translator.list_entrypoints ~root_name arg_type ctxt
              >|? fun (unreachable_entrypoint, map) ->
              ( unreachable_entrypoint,
                Entrypoints_map.fold
                  (fun entry (_, ty) acc ->
                    (entry, Micheline.strip_locations ty) :: acc)
                  map
                  [] ) ))

    let run_code ?unparsing_mode ?gas ?(entrypoint = "default") ~script ~storage
        ~input ~amount ~balance ~chain_id ~source ~payer ctxt block =
      RPC_context.make_call0
        S.run_code
        ctxt
        block
        ()
        ( ( script,
            storage,
            input,
            amount,
            balance,
            chain_id,
            source,
            payer,
            gas,
            entrypoint ),
          unparsing_mode )

    let trace_code ?unparsing_mode ?gas ?(entrypoint = "default") ~script
        ~storage ~input ~amount ~balance ~chain_id ~source ~payer ctxt block =
      RPC_context.make_call0
        S.trace_code
        ctxt
        block
        ()
        ( ( script,
            storage,
            input,
            amount,
            balance,
            chain_id,
            source,
            payer,
            gas,
            entrypoint ),
          unparsing_mode )

    let run_view ctxt block ?gas ~contract ~entrypoint ~input ~chain_id ?source
        ?payer ~unparsing_mode =
      RPC_context.make_call0
        S.run_view
        ctxt
        block
        ()
        ( contract,
          entrypoint,
          input,
          chain_id,
          source,
          payer,
          gas,
          unparsing_mode )

    let typecheck_code ?gas ?legacy ~script ctxt block =
      RPC_context.make_call0 S.typecheck_code ctxt block () (script, gas, legacy)

    let typecheck_data ?gas ?legacy ~data ~ty ctxt block =
      RPC_context.make_call0
        S.typecheck_data
        ctxt
        block
        ()
        (data, ty, gas, legacy)

    let pack_data ?gas ~data ~ty ctxt block =
      RPC_context.make_call0 S.pack_data ctxt block () (data, ty, gas)

    let normalize_data ?legacy ~data ~ty ~unparsing_mode ctxt block =
      RPC_context.make_call0
        S.normalize_data
        ctxt
        block
        ()
        (data, ty, unparsing_mode, legacy)

    let normalize_script ~script ~unparsing_mode ctxt block =
      RPC_context.make_call0
        S.normalize_script
        ctxt
        block
        ()
        (script, unparsing_mode)

    let normalize_type ~ty ctxt block =
      RPC_context.make_call0 S.normalize_type ctxt block () ty

    let run_operation ~op ~chain_id ctxt block =
      RPC_context.make_call0 S.run_operation ctxt block () (op, chain_id)

    let entrypoint_type ~script ~entrypoint ctxt block =
      RPC_context.make_call0 S.entrypoint_type ctxt block () (script, entrypoint)

    let list_entrypoints ctxt block ~script =
      RPC_context.make_call0 S.list_entrypoints ctxt block () script
  end

  module Contract = struct
    module S = struct
      let path =
        (RPC_path.(open_root / "context" / "contracts")
          : RPC_context.t RPC_path.context)

      let get_storage_normalized =
        let open Data_encoding in
        RPC_service.post_service
          ~description:
            "Access the data of the contract and normalize it using the \
             requested unparsing mode."
          ~input:(obj1 (req "unparsing_mode" unparsing_mode_encoding))
          ~query:RPC_query.empty
          ~output:(option Script.expr_encoding)
          RPC_path.(path /: Contract.rpc_arg / "storage" / "normalized")

      let get_script_normalized =
        let open Data_encoding in
        RPC_service.post_service
          ~description:
            "Access the script of the contract and normalize it using the \
             requested unparsing mode."
          ~input:(obj1 (req "unparsing_mode" unparsing_mode_encoding))
          ~query:RPC_query.empty
          ~output:(option Script.encoding)
          RPC_path.(path /: Contract.rpc_arg / "script" / "normalized")
    end

    let register () =
      (* Patched RPC: get_storage *)
      Registration.register1
        S.get_storage_normalized
        (fun ctxt contract () unparsing_mode ->
          Contract.get_script ctxt contract >>=? fun (ctxt, script) ->
          match script with
          | None -> return_none
          | Some script ->
              let ctxt = Gas.set_unlimited ctxt in
              let open Script_ir_translator in
              parse_script
                ctxt
                ~legacy:true
                ~allow_forged_in_storage:true
                script
              >>=? fun (Ex_script script, ctxt) ->
              unparse_script ctxt unparsing_mode script
              >>=? fun (script, ctxt) ->
              Script.force_decode_in_context ctxt script.storage
              >>?= fun (storage, _ctxt) -> return_some storage) ;
      (* Patched RPC: get_script *)
      Registration.register1
        S.get_script_normalized
        (fun ctxt contract () unparsing_mode ->
          Contract.get_script ctxt contract >>=? fun (ctxt, script) ->
          match script with
          | None -> return_none
          | Some script ->
              let ctxt = Gas.set_unlimited ctxt in
              let open Script_ir_translator in
              parse_script
                ctxt
                ~legacy:true
                ~allow_forged_in_storage:true
                script
              >>=? fun (Ex_script script, ctxt) ->
              unparse_script ctxt unparsing_mode script
              >>=? fun (script, _ctxt) -> return_some script)

    let get_storage_normalized ctxt block ~contract ~unparsing_mode =
      RPC_context.make_call1
        S.get_storage_normalized
        ctxt
        block
        contract
        ()
        unparsing_mode

    let get_script_normalized ctxt block ~contract ~unparsing_mode =
      RPC_context.make_call1
        S.get_script_normalized
        ctxt
        block
        contract
        ()
        unparsing_mode
  end

  module Big_map = struct
    module S = struct
      let path =
        (RPC_path.(open_root / "context" / "big_maps")
          : RPC_context.t RPC_path.context)

      let big_map_get_normalized =
        let open Data_encoding in
        RPC_service.post_service
          ~description:
            "Access the value associated with a key in a big map, normalize \
             the output using the requested unparsing mode."
          ~query:RPC_query.empty
          ~input:(obj1 (req "unparsing_mode" unparsing_mode_encoding))
          ~output:Script.expr_encoding
          RPC_path.(
            path /: Big_map.Id.rpc_arg /: Script_expr_hash.rpc_arg
            / "normalized")
    end

    let register () =
      Registration.register2
        S.big_map_get_normalized
        (fun ctxt id key () unparsing_mode ->
          let open Script_ir_translator in
          let ctxt = Gas.set_unlimited ctxt in
          Big_map.exists ctxt id >>=? fun (ctxt, types) ->
          match types with
          | None -> raise Not_found
          | Some (_, value_type) -> (
              parse_big_map_value_ty
                ctxt
                ~legacy:true
                (Micheline.root value_type)
              >>?= fun (Ex_ty value_type, ctxt) ->
              Big_map.get_opt ctxt id key >>=? fun (_ctxt, value) ->
              match value with
              | None -> raise Not_found
              | Some value ->
                  parse_data
                    ctxt
                    ~legacy:true
                    ~allow_forged:true
                    value_type
                    (Micheline.root value)
                  >>=? fun (value, ctxt) ->
                  unparse_data ctxt unparsing_mode value_type value
                  >|=? fun (value, _ctxt) -> Micheline.strip_locations value))

    let big_map_get_normalized ctxt block id key ~unparsing_mode =
      RPC_context.make_call2
        S.big_map_get_normalized
        ctxt
        block
        id
        key
        ()
        unparsing_mode
  end

  module Forge = struct
    module S = struct
      open Data_encoding

      let path = RPC_path.(path / "forge")

      let operations =
        RPC_service.post_service
          ~description:"Forge an operation"
          ~query:RPC_query.empty
          ~input:Operation.unsigned_encoding
          ~output:bytes
          RPC_path.(path / "operations")

      let empty_proof_of_work_nonce =
        Bytes.make Constants_repr.proof_of_work_nonce_size '\000'

      let protocol_data =
        RPC_service.post_service
          ~description:"Forge the protocol-specific part of a block header"
          ~query:RPC_query.empty
          ~input:
            (obj4
               (req "priority" uint16)
               (opt "nonce_hash" Nonce_hash.encoding)
               (dft
                  "proof_of_work_nonce"
                  (Fixed.bytes Alpha_context.Constants.proof_of_work_nonce_size)
                  empty_proof_of_work_nonce)
               (dft "liquidity_baking_escape_vote" bool false))
          ~output:(obj1 (req "protocol_data" bytes))
          RPC_path.(path / "protocol_data")
    end

    let register () =
      Registration.register0_noctxt S.operations (fun () (shell, proto) ->
          return
            (Data_encoding.Binary.to_bytes_exn
               Operation.unsigned_encoding
               (shell, proto))) ;
      Registration.register0_noctxt
        S.protocol_data
        (fun
          ()
          ( priority,
            seed_nonce_hash,
            proof_of_work_nonce,
            liquidity_baking_escape_vote )
        ->
          return
            (Data_encoding.Binary.to_bytes_exn
               Block_header.contents_encoding
               {
                 priority;
                 seed_nonce_hash;
                 proof_of_work_nonce;
                 liquidity_baking_escape_vote;
               }))

    module Manager = struct
      let[@coq_axiom_with_reason "cast on e"] operations ctxt block ~branch
          ~source ?sourcePubKey ~counter ~fee ~gas_limit ~storage_limit
          operations =
        Contract_services.manager_key ctxt block source >>= function
        | Error _ as e -> Lwt.return e
        | Ok revealed ->
            let ops =
              List.map
                (fun (Manager operation) ->
                  Contents
                    (Manager_operation
                       {
                         source;
                         counter;
                         operation;
                         fee;
                         gas_limit;
                         storage_limit;
                       }))
                operations
            in
            let ops =
              match (sourcePubKey, revealed) with
              | (None, _) | (_, Some _) -> ops
              | (Some pk, None) ->
                  let operation = Reveal pk in
                  Contents
                    (Manager_operation
                       {
                         source;
                         counter;
                         operation;
                         fee;
                         gas_limit;
                         storage_limit;
                       })
                  :: ops
            in
            RPC_context.make_call0
              S.operations
              ctxt
              block
              ()
              ({branch}, Operation.of_list ops)

      let reveal ctxt block ~branch ~source ~sourcePubKey ~counter ~fee () =
        operations
          ctxt
          block
          ~branch
          ~source
          ~sourcePubKey
          ~counter
          ~fee
          ~gas_limit:Gas.Arith.zero
          ~storage_limit:Z.zero
          []

      let transaction ctxt block ~branch ~source ?sourcePubKey ~counter ~amount
          ~destination ?(entrypoint = "default") ?parameters ~gas_limit
          ~storage_limit ~fee () =
        let parameters =
          Option.fold
            ~some:Script.lazy_expr
            ~none:Script.unit_parameter
            parameters
        in
        operations
          ctxt
          block
          ~branch
          ~source
          ?sourcePubKey
          ~counter
          ~fee
          ~gas_limit
          ~storage_limit
          [Manager (Transaction {amount; parameters; destination; entrypoint})]

      let origination ctxt block ~branch ~source ?sourcePubKey ~counter ~balance
          ?delegatePubKey ~script ~gas_limit ~storage_limit ~fee () =
        operations
          ctxt
          block
          ~branch
          ~source
          ?sourcePubKey
          ~counter
          ~fee
          ~gas_limit
          ~storage_limit
          [
            Manager
              (Origination
                 {
                   delegate = delegatePubKey;
                   script;
                   credit = balance;
                   preorigination = None;
                 });
          ]

      let delegation ctxt block ~branch ~source ?sourcePubKey ~counter ~fee
          delegate =
        operations
          ctxt
          block
          ~branch
          ~source
          ?sourcePubKey
          ~counter
          ~fee
          ~gas_limit:Gas.Arith.zero
          ~storage_limit:Z.zero
          [Manager (Delegation delegate)]
    end

    let operation ctxt block ~branch operation =
      RPC_context.make_call0
        S.operations
        ctxt
        block
        ()
        ({branch}, Contents_list (Single operation))

    let endorsement ctxt b ~branch ~level () =
      operation ctxt b ~branch (Endorsement {level})

    let proposals ctxt b ~branch ~source ~period ~proposals () =
      operation ctxt b ~branch (Proposals {source; period; proposals})

    let ballot ctxt b ~branch ~source ~period ~proposal ~ballot () =
      operation ctxt b ~branch (Ballot {source; period; proposal; ballot})

    let failing_noop ctxt b ~branch ~message () =
      operation ctxt b ~branch (Failing_noop message)

    let seed_nonce_revelation ctxt block ~branch ~level ~nonce () =
      operation ctxt block ~branch (Seed_nonce_revelation {level; nonce})

    let double_baking_evidence ctxt block ~branch ~bh1 ~bh2 () =
      operation ctxt block ~branch (Double_baking_evidence {bh1; bh2})

    let double_endorsement_evidence ctxt block ~branch ~op1 ~op2 ~slot () =
      operation
        ctxt
        block
        ~branch
        (Double_endorsement_evidence {op1; op2; slot})

    let empty_proof_of_work_nonce =
      Bytes.make Constants_repr.proof_of_work_nonce_size '\000'

    let protocol_data ctxt block ~priority ?seed_nonce_hash
        ?(proof_of_work_nonce = empty_proof_of_work_nonce)
        ~liquidity_baking_escape_vote () =
      RPC_context.make_call0
        S.protocol_data
        ctxt
        block
        ()
        ( priority,
          seed_nonce_hash,
          proof_of_work_nonce,
          liquidity_baking_escape_vote )
  end

  module Parse = struct
    module S = struct
      open Data_encoding

      let path = RPC_path.(path / "parse")

      let operations =
        RPC_service.post_service
          ~description:"Parse operations"
          ~query:RPC_query.empty
          ~input:
            (obj2
               (req "operations" (list (dynamic_size Operation.raw_encoding)))
               (opt "check_signature" bool))
          ~output:(list (dynamic_size Operation.encoding))
          RPC_path.(path / "operations")

      let block =
        RPC_service.post_service
          ~description:"Parse a block"
          ~query:RPC_query.empty
          ~input:Block_header.raw_encoding
          ~output:Block_header.protocol_data_encoding
          RPC_path.(path / "block")
    end

    let parse_protocol_data protocol_data =
      match
        Data_encoding.Binary.of_bytes
          Block_header.protocol_data_encoding
          protocol_data
      with
      | None -> Stdlib.failwith "Cant_parse_protocol_data"
      | Some protocol_data -> protocol_data

    let register () =
      Registration.register0 S.operations (fun _ctxt () (operations, check) ->
          map_s
            (fun raw ->
              parse_operation raw >>?= fun op ->
              (match check with
              | Some true -> return_unit (* FIXME *)
              (* I.check_signature ctxt *)
              (* op.protocol_data.signature op.shell op.protocol_data.contents *)
              | Some false | None -> return_unit)
              >|=? fun () -> op)
            operations) ;
      Registration.register0_noctxt S.block (fun () raw_block ->
          return @@ parse_protocol_data raw_block.protocol_data)

    let operations ctxt block ?check operations =
      RPC_context.make_call0 S.operations ctxt block () (operations, check)

    let block ctxt block shell protocol_data =
      RPC_context.make_call0
        S.block
        ctxt
        block
        ()
        ({shell; protocol_data} : Block_header.raw)
  end

  module S = struct
    open Data_encoding

    type level_query = {offset : int32}

    let level_query : level_query RPC_query.t =
      let open RPC_query in
      query (fun offset -> {offset})
      |+ field "offset" RPC_arg.int32 0l (fun t -> t.offset)
      |> seal

    let current_level =
      RPC_service.get_service
        ~description:
          "Returns the level of the interrogated block, or the one of a block \
           located `offset` blocks after in the chain (or before when \
           negative). For instance, the next block if `offset` is 1."
        ~query:level_query
        ~output:Level.encoding
        RPC_path.(path / "current_level")

    let levels_in_current_cycle =
      RPC_service.get_service
        ~description:"Levels of a cycle"
        ~query:level_query
        ~output:
          (obj2
             (req "first" Raw_level.encoding)
             (req "last" Raw_level.encoding))
        RPC_path.(path / "levels_in_current_cycle")
  end

  let register () =
    Scripts.register () ;
    Forge.register () ;
    Parse.register () ;
    Contract.register () ;
    Big_map.register () ;
    Registration.register0 S.current_level (fun ctxt q () ->
        Level.from_raw ctxt ~offset:q.offset (Level.current ctxt).level
        |> return) ;
    Registration.opt_register0 S.levels_in_current_cycle (fun ctxt q () ->
        let rev_levels =
          Level.levels_in_current_cycle ctxt ~offset:q.offset ()
        in
        match rev_levels with
        | [] -> return_none
        | [level] -> return (Some (level.level, level.level))
        | last :: (_ :: _ as rest) ->
            (* The [rev_levels] list is reversed, the last level is the head *)
            let first = List.hd (List.rev rest) in
            return (Some (first.level, last.level)))

  let current_level ctxt ?(offset = 0l) block =
    RPC_context.make_call0 S.current_level ctxt block {offset} ()

  let levels_in_current_cycle ctxt ?(offset = 0l) block =
    RPC_context.make_call0 S.levels_in_current_cycle ctxt block {offset} ()

  let rpc_services =
    register () ;
    RPC_directory.merge rpc_services !Registration.patched_services
end<|MERGE_RESOLUTION|>--- conflicted
+++ resolved
@@ -25,8 +25,6 @@
 
 open Protocol
 open Alpha_context
-<<<<<<< HEAD
-=======
 
 type Environment.Error_monad.error += Cannot_parse_operation (* `Branch *)
 
@@ -53,7 +51,6 @@
     Data_encoding.empty
     (function Cannot_serialize_log -> Some () | _ -> None)
     (fun () -> Cannot_serialize_log)
->>>>>>> 3df16311
 
 module Mempool = struct
   type nanotez = Q.t
@@ -202,11 +199,7 @@
   let () =
     Environment.Error_monad.register_error_kind
       `Temporary
-<<<<<<< HEAD
-      ~id:"prefilter.outdated_endorement"
-=======
       ~id:"prefilter.outdated_endorsement"
->>>>>>> 3df16311
       ~title:"Endorsement is outdated"
       ~description:"Endorsement is outdated"
       ~pp:(fun ppf () -> Format.fprintf ppf "Endorsement is outdated")
@@ -243,33 +236,6 @@
         `Refused [Environment.wrap_tzerror Wrong_operation]
     | Single
         (Endorsement_with_slot
-<<<<<<< HEAD
-          { endorsement =
-              { protocol_data = {contents = Single (Endorsement {level}); _};
-                shell = {branch} };
-            _ }) -> (
-      match validation_state_before with
-      | None ->
-          `Undecided
-      | Some {ctxt; mode; _} -> (
-        match mode with
-        | Partial_construction {predecessor} ->
-            if Block_hash.(predecessor = branch) then
-              (* conensus operation for the current head. *)
-              `Undecided
-            else
-              let current_level = (Level.current ctxt).level in
-              let delta = Raw_level.diff current_level level in
-              if delta > 2l then
-                (* consensus operation too far in the past. *)
-                `Refused [Environment.wrap_tzerror Outdated_endorsement]
-              else
-                (* consensus operation not too far in the past or in the
-               future. *)
-                `Branch_delayed [Environment.wrap_tzerror Outdated_endorsement]
-        | _ ->
-            assert false ) )
-=======
           {
             endorsement =
               {
@@ -298,7 +264,6 @@
                     `Branch_delayed
                       [Environment.wrap_tzerror Outdated_endorsement]
             | _ -> assert false))
->>>>>>> 3df16311
     | Single (Seed_nonce_revelation _)
     | Single (Double_endorsement_evidence _)
     | Single (Double_baking_evidence _)
@@ -306,15 +271,8 @@
     | Single (Proposals _)
     | Single (Ballot _) ->
         `Undecided
-<<<<<<< HEAD
-    | Single (Manager_operation _) as op ->
-        pre_filter_manager config op bytes
-    | Cons (Manager_operation _, _) as op ->
-        pre_filter_manager config op bytes
-=======
     | Single (Manager_operation _) as op -> pre_filter_manager config op bytes
     | Cons (Manager_operation _, _) as op -> pre_filter_manager config op bytes
->>>>>>> 3df16311
 
   open Apply_results
 
