(*****************************************************************************)
(*                                                                           *)
(* Open Source License                                                       *)
(* Copyright (c) 2018 Dynamic Ledger Solutions, Inc. <contact@tezos.com>     *)
(* Copyright (c) 2018-2019 Nomadic Labs, <contact@nomadic-labs.com>          *)
(*                                                                           *)
(* Permission is hereby granted, free of charge, to any person obtaining a   *)
(* copy of this software and associated documentation files (the "Software"),*)
(* to deal in the Software without restriction, including without limitation *)
(* the rights to use, copy, modify, merge, publish, distribute, sublicense,  *)
(* and/or sell copies of the Software, and to permit persons to whom the     *)
(* Software is furnished to do so, subject to the following conditions:      *)
(*                                                                           *)
(* The above copyright notice and this permission notice shall be included   *)
(* in all copies or substantial portions of the Software.                    *)
(*                                                                           *)
(* THE SOFTWARE IS PROVIDED "AS IS", WITHOUT WARRANTY OF ANY KIND, EXPRESS OR*)
(* IMPLIED, INCLUDING BUT NOT LIMITED TO THE WARRANTIES OF MERCHANTABILITY,  *)
(* FITNESS FOR A PARTICULAR PURPOSE AND NONINFRINGEMENT. IN NO EVENT SHALL   *)
(* THE AUTHORS OR COPYRIGHT HOLDERS BE LIABLE FOR ANY CLAIM, DAMAGES OR OTHER*)
(* LIABILITY, WHETHER IN AN ACTION OF CONTRACT, TORT OR OTHERWISE, ARISING   *)
(* FROM, OUT OF OR IN CONNECTION WITH THE SOFTWARE OR THE USE OR OTHER       *)
(* DEALINGS IN THE SOFTWARE.                                                 *)
(*                                                                           *)
(*****************************************************************************)

[@@@ocaml.warning "-30"]

open Lwt.Infix
open Tezos_base

module Initialization_event = struct
  type t = {
    time_stamp : float ;
    status : [ `P2p_layer_disabled | `Bootstrapping | `P2p_maintain_started ] ;
  }
  let status_names = [
    "p2p_layer_disabled", `P2p_layer_disabled ;
    "bootstrapping", `Bootstrapping ;
    "p2p_maintain_started", `P2p_maintain_started ;
  ]
  module Definition = struct
    let name = "shell-node"
    type nonrec t = t
    let encoding =
      let open Data_encoding in
      let v0_encoding =
        conv
          (function { time_stamp ; status } -> time_stamp, status)
          (fun (time_stamp, status) -> { time_stamp ; status } )
          (obj2
             (req "time-stamp" float)
             (req "status"
                (string_enum status_names))) in
      With_version.(encoding ~name (first_version v0_encoding))
    let pp ppf { status ; _ } =
      Format.fprintf ppf "%s initialization: %s"
        name (List.find (fun (_, s) -> s = status) status_names |> fst)
    let doc = "Status of the initialization of the P2P layer."
    let level _ = Internal_event.Notice
  end
  module Event = Internal_event.Make(Definition)
  let lwt_emit status =
    let time_stamp = Unix.gettimeofday () in
    Event.emit (fun () -> { time_stamp ; status }) >>= function
    | Ok () -> Lwt.return_unit
    | Error el ->
        Format.kasprintf Lwt.fail_with "Initialization_event.emit: %a"
          pp_print_error el
end


type t = {
  state: State.t ;
  distributed_db: Distributed_db.t ;
  validator: Validator.t ;
  mainchain_validator: Chain_validator.t ;
  p2p: Distributed_db.p2p ; (* For P2P RPCs *)
  shutdown: unit -> unit Lwt.t ;
}


let peer_metadata_cfg : _ P2p.peer_meta_config = {
  peer_meta_encoding = Peer_metadata.encoding ;
  peer_meta_initial = Peer_metadata.empty ;
  score = Peer_metadata.score ;
}

let connection_metadata_cfg cfg : _ P2p.conn_meta_config = {
  conn_meta_encoding = Connection_metadata.encoding ;
  private_node = (fun { private_node ; _ } -> private_node) ;
  conn_meta_value = fun _ -> cfg;
}

let init_connection_metadata opt =
  let open Connection_metadata in
  match opt with
  | None ->
      { disable_mempool = false ;
        private_node = false }
  | Some c ->
      { disable_mempool = c.P2p.disable_mempool ;
        private_node = c.P2p.private_mode }

let init_p2p ?(sandboxed = false) p2p_params =
  match p2p_params with
  | None ->
      let c_meta = init_connection_metadata None in
<<<<<<< HEAD
      lwt_log_notice Tag.DSL.(fun f ->
          f "P2P layer is disabled" -% t event "p2p_disabled") >>= fun () ->
=======
      Initialization_event.lwt_emit `P2p_layer_disabled >>= fun () ->
>>>>>>> 6ffabdd8
      return (P2p.faked_network Distributed_db_message.cfg peer_metadata_cfg c_meta)
  | Some (config, limits) ->
      let c_meta = init_connection_metadata (Some config) in
      let conn_metadata_cfg = connection_metadata_cfg c_meta in
      Initialization_event.lwt_emit `Bootstrapping >>= fun () ->
      let message_cfg =
        if sandboxed then
          { Distributed_db_message.cfg with
            chain_name = Distributed_db_version.sandboxed_chain_name }
        else
          Distributed_db_message.cfg in
      P2p.create
        ~config ~limits
        peer_metadata_cfg
        conn_metadata_cfg
        message_cfg >>=? fun p2p ->
      Lwt.async (fun () -> P2p.maintain p2p) ;
      Initialization_event.lwt_emit `P2p_maintain_started >>= fun () ->
      return p2p

type config = {
  genesis: State.Chain.genesis ;
  store_root: string ;
  context_root: string ;
  patch_context: (Context.t -> Context.t Lwt.t) option ;
  p2p: (P2p.config * P2p.limits) option ;
  test_chain_max_tll: int option ;
  checkpoint: Block_header.t option ;
}

and peer_validator_limits = Peer_validator.limits = {
  new_head_request_timeout: Time.System.Span.t ;
  block_header_timeout: Time.System.Span.t ;
  block_operations_timeout: Time.System.Span.t ;
  protocol_timeout: Time.System.Span.t ;
  worker_limits: Worker_types.limits
}

and prevalidator_limits = Prevalidator.limits = {
  max_refused_operations: int ;
  operation_timeout: Time.System.Span.t ;
  worker_limits : Worker_types.limits ;
}

and block_validator_limits = Block_validator.limits = {
  protocol_timeout: Time.System.Span.t ;
  worker_limits : Worker_types.limits ;
}

and chain_validator_limits = Chain_validator.limits = {
  bootstrap_threshold: int ;
  worker_limits : Worker_types.limits ;
}

let default_block_validator_limits = {
  protocol_timeout = Time.System.Span.of_seconds_exn 120. ;
  worker_limits = {
    backlog_size = 1000 ;
    backlog_level = Internal_event.Debug ;
  }
}
let default_prevalidator_limits = {
  operation_timeout = Time.System.Span.of_seconds_exn 10. ;
  max_refused_operations = 1000 ;
  worker_limits = {
    backlog_size = 1000 ;
    backlog_level = Internal_event.Info ;
  }
}
let default_peer_validator_limits = {
  block_header_timeout = Time.System.Span.of_seconds_exn 60. ;
  block_operations_timeout = Time.System.Span.of_seconds_exn 60. ;
  protocol_timeout = Time.System.Span.of_seconds_exn 120. ;
  new_head_request_timeout = Time.System.Span.of_seconds_exn 90. ;
  worker_limits = {
    backlog_size = 1000 ;
    backlog_level = Internal_event.Info ;
  }
}
let default_chain_validator_limits = {
  bootstrap_threshold = 4 ;
  worker_limits = {
    backlog_size = 1000 ;
    backlog_level = Internal_event.Info ;
  }
}

let may_update_checkpoint chain_state checkpoint history_mode =
  match checkpoint with
  | None ->
      return_unit
  | Some checkpoint ->
      State.best_known_head_for_checkpoint
        chain_state checkpoint >>= fun new_head ->
      Chain.set_head chain_state new_head >>= fun _old_head ->
      begin match history_mode with
        | History_mode.Archive ->
            State.Chain.set_checkpoint chain_state checkpoint >>= fun () ->
            return_unit
        | Full ->
            State.Chain.set_checkpoint_then_purge_full chain_state checkpoint
        | Rolling ->
            State.Chain.set_checkpoint_then_purge_rolling chain_state checkpoint
      end

module Local_logging =
  Internal_event.Legacy_logging.Make_semantic
    (struct let name = "node.worker" end)

let store_known_protocols state =
  let open Local_logging in
  let embedded_protocols = Registered_protocol.list_embedded () in
  Lwt_list.iter_s
    (fun protocol_hash ->
       State.Protocol.known state protocol_hash >>= function
       | true ->
           lwt_log_info Tag.DSL.(fun f ->
               f "protocol %a is already in store: nothing to do"
               -% a Protocol_hash.Logging.tag protocol_hash
               -% t event "embedded_protocol_already_stored")
       | false ->
           match Registered_protocol.get_embedded_sources protocol_hash with
           | None ->
               lwt_log_info Tag.DSL.(fun f ->
                   f "protocol %a won't be stored: missing source files"
                   -% a Protocol_hash.Logging.tag protocol_hash
                   -% t event "embedded_protocol_missing_sources"
                 )
           | Some protocol ->
               let hash = Protocol.hash protocol in
               if not (Protocol_hash.equal hash protocol_hash) then
                 lwt_log_info Tag.DSL.(fun f ->
                     f "protocol %a won't be stored: wrong hash"
                     -% a Protocol_hash.Logging.tag protocol_hash
                     -% t event "embedded_protocol_inconsistent_hash")
               else
                 State.Protocol.store state protocol >>= function
                 | Some hash' ->
                     assert (hash = hash') ;
                     lwt_log_info Tag.DSL.(fun f ->
                         f "protocol %a successfully stored"
                         -% a Protocol_hash.Logging.tag protocol_hash
                         -% t event "embedded_protocol_stored")
                 | None ->
                     lwt_log_info Tag.DSL.(fun f ->
                         f "protocol %a is already in store: nothing to do"
                         -% a Protocol_hash.Logging.tag protocol_hash
                         -% t event "embedded_protocol_already_stored")
    ) embedded_protocols

let store_known_protocols state =
  let embedded_protocols = Registered_protocol.list_embedded () in
  Lwt_list.iter_s
    (fun protocol_hash ->
       State.Protocol.known state protocol_hash >>= function
       | true ->
           lwt_log_info Tag.DSL.(fun f ->
               f "protocol %a is already in store: nothing to do"
               -% a Protocol_hash.Logging.tag protocol_hash
               -% t event "embedded_protocol_already_stored")
       | false ->
           match Registered_protocol.get_embedded_sources protocol_hash with
           | None ->
               lwt_log_info Tag.DSL.(fun f ->
                   f "protocol %a won't be stored: missing source files"
                   -% a Protocol_hash.Logging.tag protocol_hash
                   -% t event "embedded_protocol_missing_sources"
                 )
           | Some protocol ->
               let hash = Protocol.hash protocol in
               if not (Protocol_hash.equal hash protocol_hash) then
                 lwt_log_info Tag.DSL.(fun f ->
                     f "protocol %a won't be stored: wrong hash"
                     -% a Protocol_hash.Logging.tag protocol_hash
                     -% t event "embedded_protocol_inconsistent_hash")
               else
                 State.Protocol.store state protocol >>= function
                 | Some hash' ->
                     assert (hash = hash') ;
                     lwt_log_info Tag.DSL.(fun f ->
                         f "protocol %a successfully stored"
                         -% a Protocol_hash.Logging.tag protocol_hash
                         -% t event "embedded_protocol_stored")
                 | None ->
                     lwt_log_info Tag.DSL.(fun f ->
                         f "protocol %a is already in store: nothing to do"
                         -% a Protocol_hash.Logging.tag protocol_hash
                         -% t event "embedded_protocol_already_stored")
    ) embedded_protocols

let create
    ?(sandboxed = false)
    { genesis ; store_root ; context_root ;
      patch_context ; p2p = p2p_params ;
      test_chain_max_tll = max_child_ttl ;
      checkpoint }
    peer_validator_limits
    block_validator_limits
    prevalidator_limits
<<<<<<< HEAD
    chain_validator_limits =
=======
    chain_validator_limits
    history_mode
  =
>>>>>>> 6ffabdd8
  let (start_prevalidator, start_testchain) =
    match p2p_params with
    | Some (config, _limits) -> not config.P2p.disable_mempool, not config.P2p.disable_testchain
    | None -> true, true in
  init_p2p ~sandboxed p2p_params >>=? fun p2p ->
  State.init
    ~store_root ~context_root ?history_mode ?patch_context
    genesis >>=? fun (state, mainchain_state, context_index, history_mode) ->
  may_update_checkpoint mainchain_state checkpoint history_mode >>=? fun () ->
  let distributed_db = Distributed_db.create state p2p in
  store_known_protocols state >>= fun () ->
  Validator.create state distributed_db
    peer_validator_limits
    block_validator_limits
    (Block_validator.Internal context_index)
    prevalidator_limits
    chain_validator_limits
    ~start_testchain
  >>=? fun validator ->
  (* TODO : Check that the testchain is correctly activated after a node restart *)
  Validator.activate validator
    ?max_child_ttl ~start_prevalidator
    mainchain_state >>=? fun mainchain_validator ->
  let shutdown () =
    P2p.shutdown p2p >>= fun () ->
    Distributed_db.shutdown distributed_db >>= fun () ->
    Validator.shutdown validator >>= fun () ->
    State.close state >>= fun () ->
    Lwt.return_unit
  in
  return {
    state ;
    distributed_db ;
    validator ;
    mainchain_validator ;
    p2p ;
    shutdown ;
  }

let shutdown node = node.shutdown ()

let build_rpc_directory node =
  let dir : unit RPC_directory.t ref = ref RPC_directory.empty in
  let merge d = dir := RPC_directory.merge !dir d in
  let register0 s f =
    dir := RPC_directory.register !dir s (fun () p q -> f p q) in

  merge (Protocol_directory.build_rpc_directory
           (Block_validator.running_worker ()) node.state) ;
  merge (Monitor_directory.build_rpc_directory
           node.validator node.mainchain_validator) ;
  merge (Injection_directory.build_rpc_directory node.validator) ;
  merge (Chain_directory.build_rpc_directory node.validator) ;
  merge (P2p.build_rpc_directory node.p2p) ;
  merge (Worker_directory.build_rpc_directory node.state) ;

  merge (Stat_directory.rpc_directory ()) ;

  register0 RPC_service.error_service begin fun () () ->
    return (Data_encoding.Json.schema Error_monad.error_encoding)
  end ;

  RPC_directory.register_describe_directory_service
    !dir RPC_service.description_service<|MERGE_RESOLUTION|>--- conflicted
+++ resolved
@@ -106,12 +106,7 @@
   match p2p_params with
   | None ->
       let c_meta = init_connection_metadata None in
-<<<<<<< HEAD
-      lwt_log_notice Tag.DSL.(fun f ->
-          f "P2P layer is disabled" -% t event "p2p_disabled") >>= fun () ->
-=======
       Initialization_event.lwt_emit `P2p_layer_disabled >>= fun () ->
->>>>>>> 6ffabdd8
       return (P2p.faked_network Distributed_db_message.cfg peer_metadata_cfg c_meta)
   | Some (config, limits) ->
       let c_meta = init_connection_metadata (Some config) in
@@ -262,46 +257,6 @@
                          -% t event "embedded_protocol_already_stored")
     ) embedded_protocols
 
-let store_known_protocols state =
-  let embedded_protocols = Registered_protocol.list_embedded () in
-  Lwt_list.iter_s
-    (fun protocol_hash ->
-       State.Protocol.known state protocol_hash >>= function
-       | true ->
-           lwt_log_info Tag.DSL.(fun f ->
-               f "protocol %a is already in store: nothing to do"
-               -% a Protocol_hash.Logging.tag protocol_hash
-               -% t event "embedded_protocol_already_stored")
-       | false ->
-           match Registered_protocol.get_embedded_sources protocol_hash with
-           | None ->
-               lwt_log_info Tag.DSL.(fun f ->
-                   f "protocol %a won't be stored: missing source files"
-                   -% a Protocol_hash.Logging.tag protocol_hash
-                   -% t event "embedded_protocol_missing_sources"
-                 )
-           | Some protocol ->
-               let hash = Protocol.hash protocol in
-               if not (Protocol_hash.equal hash protocol_hash) then
-                 lwt_log_info Tag.DSL.(fun f ->
-                     f "protocol %a won't be stored: wrong hash"
-                     -% a Protocol_hash.Logging.tag protocol_hash
-                     -% t event "embedded_protocol_inconsistent_hash")
-               else
-                 State.Protocol.store state protocol >>= function
-                 | Some hash' ->
-                     assert (hash = hash') ;
-                     lwt_log_info Tag.DSL.(fun f ->
-                         f "protocol %a successfully stored"
-                         -% a Protocol_hash.Logging.tag protocol_hash
-                         -% t event "embedded_protocol_stored")
-                 | None ->
-                     lwt_log_info Tag.DSL.(fun f ->
-                         f "protocol %a is already in store: nothing to do"
-                         -% a Protocol_hash.Logging.tag protocol_hash
-                         -% t event "embedded_protocol_already_stored")
-    ) embedded_protocols
-
 let create
     ?(sandboxed = false)
     { genesis ; store_root ; context_root ;
@@ -311,13 +266,9 @@
     peer_validator_limits
     block_validator_limits
     prevalidator_limits
-<<<<<<< HEAD
-    chain_validator_limits =
-=======
     chain_validator_limits
     history_mode
   =
->>>>>>> 6ffabdd8
   let (start_prevalidator, start_testchain) =
     match p2p_params with
     | Some (config, _limits) -> not config.P2p.disable_mempool, not config.P2p.disable_testchain
