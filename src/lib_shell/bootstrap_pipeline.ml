(*****************************************************************************)
(*                                                                           *)
(* Open Source License                                                       *)
(* Copyright (c) 2020-2021 Nomadic Labs. <contact@nomadic-labs.com>          *)
(*                                                                           *)
(* Permission is hereby granted, free of charge, to any person obtaining a   *)
(* copy of this software and associated documentation files (the "Software"),*)
(* to deal in the Software without restriction, including without limitation *)
(* the rights to use, copy, modify, merge, publish, distribute, sublicense,  *)
(* and/or sell copies of the Software, and to permit persons to whom the     *)
(* Software is furnished to do so, subject to the following conditions:      *)
(*                                                                           *)
(* The above copyright notice and this permission notice shall be included   *)
(* in all copies or substantial portions of the Software.                    *)
(*                                                                           *)
(* THE SOFTWARE IS PROVIDED "AS IS", WITHOUT WARRANTY OF ANY KIND, EXPRESS OR*)
(* IMPLIED, INCLUDING BUT NOT LIMITED TO THE WARRANTIES OF MERCHANTABILITY,  *)
(* FITNESS FOR A PARTICULAR PURPOSE AND NONINFRINGEMENT. IN NO EVENT SHALL   *)
(* THE AUTHORS OR COPYRIGHT HOLDERS BE LIABLE FOR ANY CLAIM, DAMAGES OR OTHER*)
(* LIABILITY, WHETHER IN AN ACTION OF CONTRACT, TORT OR OTHERWISE, ARISING   *)
(* FROM, OUT OF OR IN CONNECTION WITH THE SOFTWARE OR THE USE OR OTHER       *)
(* DEALINGS IN THE SOFTWARE.                                                 *)
(*                                                                           *)
(*****************************************************************************)

open Validation_errors

(** Workflow of the bootstrap pipeline.

            +-------+
            |Locator|
            +---+---+
                |
                |
      +---------v---------+                 +----------------------+
      |      promise      <-----------------+                      |
      |  fetching headers |                 |    distributed_db    |
      |                   +----------------->                      |
      +---------+---------+                 +----------------------+
                |
                |
            +---v---+
            | pipe  |
            +---+---+
                |
                |
      +---------v---------+                 +----------------------+
      |      promise      <-----------------+                      |
      |fetching operations|                 |    distributed_db    |
      |                   +----------------->                      |
      +---------+---------+                 +----------------------+
                |
                |
            +---v---+
            | pipe  |
            +---+---+
                |
                |
      +---------v---------+                 +----------------------+
      |      promsie      <-----------------+       block          |
      | validating blocks |                 |     validator        |
      |                   +----------------->                      |
      +-------------------+                 +----------------------+
*)

(** Overview:

   The [bootstrap_pipeline] is a promise which is fulfilled when all
   block hashes of a locator has been valided. It is canceled if one
   of the three premises above fails.

   The promise "fetching headers" fetches headers step by step (a
   locator being a list of steps). [steps] are processed bottom to
   top. A [step] is a subchain delimited by two block hashes. A
   subchain being a list of block [[b1;...;bn]] such that [bi.pred] =
   hash([bj]) where i = j + 1. Headers are fetched from the
   [distributed_db] top to bottom but are enqueued in the [pipe]
   bottom to top.  The promise is fulfilled if every hashes contain in
   the locator steps were successfuly enqueued in the [pipe]. The
   promise is canceled if an error from the [distrubted_db] is raised,
   or if the [locator] was invalid.

   The promise "fetching operations" dequeue block headers and for
   each block header fetches the operations contained in the
   block. Once all the operations are fetched, it enqueues the headers
   and the operations in a [pipe] used by the promise validating
   blocks. This promise is fulfilled when it fetches all the
   operations for all the blocks that were in the input [pipe]. It is
   canceled if the [distributed_db] raised an error.

   The promise "validating blocks" dequeue full blocks and give them
   to the [Block_validator]. The promise is fulfilled is all blocks
   were validated successfuly. It is canceled otherwise. *)

(** An event is trigerred when the node is fetching large steps of a
   [Block_locator] from the network. A large step is defined by
   [big_step_size]. In that case an event is made every
   [big_step_size_announced]. *)
let (big_step_size, big_step_size_announce) = (2000, 1000)

(** The promises which fetches headers and operations communicate
   through a [Lwt_pipe.Bounded]. This pipe stores headers by batch. The size
   of the batch is defined by [header_batch_size]. *)
let header_batch_size = 20

(** Size of the [Lwt_pipe.Bounded] containing the fetched headers. If this
   size is reached, the promise which fetches headers holds and wait
   that the promise which fetches operations to dequeue some
   headers. This means that the maximum number of headers the queue
   can contain is [fetched_headers_queue_size] *
   [batch_header_size]. *)
let fetched_headers_queue_size = 1024

(** Size of the queue containing a full blocks (block + operations)
   before they are processed by the [Block_validator]. *)
let fetched_blocks_queue_size = 128

type t = {
  canceler : Lwt_canceler.t;
  block_header_timeout : Time.System.Span.t;
  block_operations_timeout : Time.System.Span.t;
  mutable headers_fetch_worker : unit Lwt.t;
  mutable operations_fetch_worker : unit Lwt.t;
  mutable validation_worker : unit Lwt.t;
  peer_id : P2p_peer.Id.t;
  chain_db : Distributed_db.chain_db;
  locator : Block_locator.t;
  block_validator : Block_validator.t;
  notify_new_block : Store.Block.t -> unit;
  fetched_headers : (Block_hash.t * Block_header.t) list Lwt_pipe.Bounded.t;
  fetched_blocks :
    (Block_hash.t * Block_header.t * Operation.t list list tzresult Lwt.t)
    Lwt_pipe.Bounded.t;
  (* HACK, a worker should be able
     to return the 'error'. *)
  mutable errors : Error_monad.error list;
}

(* FIXME: this function may be called many times by different
   bootstrap pipelines on the same hash (and therefore same
   header). This can be fixed by having only one
   bootstrap_pipeline. *)

(** A block is NOT acceptable if one of the following holds:

    - The timestamp of the block is more than s seconds in the
   future, where s is specified by the module Clock_drift.

    - The block is at the same level as the checkpoint, but they are
   different.

    - The checkpoint has been reached (that is, the head of the chain
   is past the checkpoint) but the block is not yet in the chain. *)
let assert_acceptable_header pipeline hash (header : Block_header.t) =
  let open Lwt_result_syntax in
  let chain_store = Distributed_db.chain_store pipeline.chain_db in
  let time_now = Time.System.now () in
  let* () =
    fail_unless
      (Clock_drift.is_not_too_far_in_the_future header.shell.timestamp)
      (Future_block_header
         {block = hash; time = time_now; block_time = header.shell.timestamp})
  in
  let*! (checkpoint_hash, checkpoint_level) =
    Store.Chain.checkpoint chain_store
  in
  let* () =
    fail_when
      (Compare.Int32.(header.shell.level = checkpoint_level)
      && not (Block_hash.equal hash checkpoint_hash))
      (Checkpoint_error (hash, Some pipeline.peer_id))
  in
  let*! current_head = Store.Chain.current_head chain_store in
  let checkpoint_reached =
    Compare.Int32.(Store.Block.level current_head >= checkpoint_level)
  in
  if checkpoint_reached then
    (* If the checkpoint is reached, every block before the checkpoint
       must be part of the chain. *)
    if header.shell.level <= checkpoint_level then
      let*! in_chain =
        Store.Chain.is_in_chain chain_store (hash, header.shell.level)
      in
      fail_unless in_chain (Checkpoint_error (hash, Some pipeline.peer_id))
    else return_unit
  else return_unit

(** [fetch_step] fetches block headers given a [Block_locator.step]
   and returns them as a list. It fetches headers iteratively starting
   from the top block down to the bottom block. Blocks are returned in
   the reverse order. At each iteration, the function does the
   following:

    1. First, it does some sanity check to ensure that the locator is
   valid.

    2. Then it asks to the [Distributed_db] for the block header
   associated to the hash of the block.

    3. It checks whether the received header is acceptable.

    4. It loops on the predecessor of the current block. *)
let fetch_step pipeline (step : Block_locator.step) =
  let open Lwt_result_syntax in
  let rec fetch_loop acc hash cpt =
    let*! () = Lwt.pause () in
    let*! () =
      if
        step.step > big_step_size && 0 <> cpt
        && cpt mod big_step_size_announce = 0
      then
        Bootstrap_pipeline_event.(emit still_fetching_large_step_from_peer)
          (pipeline.peer_id, cpt, step.step)
      else Lwt.return_unit
    in
    if cpt > step.step then
      let*! () =
        Bootstrap_pipeline_event.(emit step_too_long) pipeline.peer_id
      in
      tzfail (Invalid_locator (pipeline.peer_id, pipeline.locator))
    else if Block_hash.equal hash step.predecessor then
      if step.strict_step && cpt <> step.step then
        let*! () =
          Bootstrap_pipeline_event.(emit step_too_short) pipeline.peer_id
        in
        tzfail (Invalid_locator (pipeline.peer_id, pipeline.locator))
      else return acc
    else
      let chain_store = Distributed_db.chain_store pipeline.chain_db in
      let*! in_chain =
        let*! o = Store.Block.read_block_opt chain_store hash in
        match o with
        | Some b ->
            Store.Chain.is_in_chain chain_store (hash, Store.Block.level b)
        | None -> Lwt.return_false
      in
      if in_chain then return acc
      else
        let* header =
          protect ~canceler:pipeline.canceler (fun () ->
              Distributed_db.Block_header.fetch
                ~timeout:pipeline.block_header_timeout
                pipeline.chain_db
                ~peer:pipeline.peer_id
                hash
                ())
        in
        let* () = assert_acceptable_header pipeline hash header in
        let*! () =
          Bootstrap_pipeline_event.(emit fetching_block_header_from_peer)
            (hash, pipeline.peer_id, cpt, step.step)
        in
        fetch_loop ((hash, header) :: acc) header.shell.predecessor (cpt + 1)
  in
  fetch_loop [] step.block 0

(** [headers_fetch_work_loop] is a promise which fetches headers
   locator step by locator step and store them in a queue. Each
   locator step is processed bottom to top by the [fetch_step]
   function. This promise is fulfilled if it fetches all the locators
   and store them successfuly in the queue. It is canceled the first
   time it was unable to fetch a header or if the [locator] was
   invalid.

   A step may be truncated in [rolling] or in [full] mode if the
   blocks are below the [savepoint].*)
let headers_fetch_worker_loop pipeline =
<<<<<<< HEAD
  (let sender_id = Distributed_db.my_peer_id pipeline.chain_db in
   (* sender and receiver are inverted here because they are from the
      point of view of the node sending the locator *)
   let seed =
     {Block_locator.sender_id = pipeline.peer_id; receiver_id = sender_id}
   in
   let chain_store = Distributed_db.chain_store pipeline.chain_db in
   (match Store.Chain.history_mode chain_store with
   | History_mode.Archive -> Lwt.return_none
   | Full _ | Rolling _ -> Store.Chain.savepoint chain_store >>= Lwt.return_some)
   >>= fun savepoint ->
   (* In Full and Rolling mode, we do not want to receive blocks that
      are past our savepoint's level, otherwise we would start
      validating them again. *)
   let steps =
     match savepoint with
     | None -> Block_locator.to_steps seed pipeline.locator
     | Some (savepoint_hash, savepoint_level) ->
         let head_level = pipeline.locator.head_header.shell.level in
         let truncate_limit = Int32.(sub head_level savepoint_level) in
         Block_locator.to_steps_truncate
           ~limit:(Int32.to_int truncate_limit)
           ~save_point:savepoint_hash
           seed
           pipeline.locator
   in
   let locator_length = Block_locator.estimated_length seed pipeline.locator in
   let number_of_steps = List.length steps in
   Bootstrap_pipeline_event.(emit fetching_locator)
     (locator_length, pipeline.peer_id, number_of_steps)
   >>= fun () ->
   match steps with
   | [] -> fail (Too_short_locator (sender_id, pipeline.locator))
   | {Block_locator.predecessor; _} :: _ ->
       Store.Block.is_known chain_store predecessor >>= fun predecessor_known ->
       (* Check that the locator is anchored in a block locally
          known. *)
       fail_unless
         predecessor_known
         (Too_short_locator (sender_id, pipeline.locator))
       >>=? fun () ->
       (* We add the headers by batch to the fetched_headers queue.
          If the queue is full, the [Lwt_pipe.Bounded.push] promise is pending
          until some headers are popped from the queue. *)
       let rec process_headers headers =
         let (batch, remaining_headers) =
           List.split_n header_batch_size headers
         in
         protect ~canceler:pipeline.canceler (fun () ->
             Lwt_pipe.Bounded.push pipeline.fetched_headers batch >>= fun () ->
             return_unit)
         >>=? fun () ->
         match remaining_headers with
         | [] -> return_unit
         | _ -> process_headers remaining_headers
       in
       let rec loop counter steps =
         match steps with
         | [] -> return_unit
         | current :: rest ->
             let open Block_locator in
             Bootstrap_pipeline_event.(emit fetching_step_from_peer)
               ( counter,
                 number_of_steps,
                 current.step,
                 current.block,
                 current.predecessor,
                 pipeline.peer_id )
             >>= fun () ->
             fetch_step pipeline current >>=? process_headers >>=? fun () ->
             loop (succ counter) rest
       in
       loop 1 steps)
  >>= function
=======
  let open Lwt_result_syntax in
  let*! r =
    let sender_id = Distributed_db.my_peer_id pipeline.chain_db in
    (* sender and receiver are inverted here because they are from the
       point of view of the node sending the locator *)
    let seed =
      {Block_locator.sender_id = pipeline.peer_id; receiver_id = sender_id}
    in
    let chain_store = Distributed_db.chain_store pipeline.chain_db in
    let*! savepoint =
      match Store.Chain.history_mode chain_store with
      | History_mode.Archive -> Lwt.return_none
      | Full _ | Rolling _ ->
          let*! v = Store.Chain.savepoint chain_store in
          Lwt.return_some v
    in
    (* In Full and Rolling mode, we do not want to receive blocks that
       are past our savepoint's level, otherwise we would start
       validating them again. *)
    let steps =
      match savepoint with
      | None -> Block_locator.to_steps seed pipeline.locator
      | Some (savepoint_hash, savepoint_level) ->
          let head_level = pipeline.locator.head_header.shell.level in
          let truncate_limit = Int32.(sub head_level savepoint_level) in
          Block_locator.to_steps_truncate
            ~limit:(Int32.to_int truncate_limit)
            ~save_point:savepoint_hash
            seed
            pipeline.locator
    in
    let locator_length = Block_locator.estimated_length seed pipeline.locator in
    let number_of_steps = List.length steps in
    let*! () =
      Bootstrap_pipeline_event.(emit fetching_locator)
        (locator_length, pipeline.peer_id, number_of_steps)
    in
    match steps with
    | [] -> tzfail (Too_short_locator (sender_id, pipeline.locator))
    | {Block_locator.predecessor; _} :: _ ->
        let*! predecessor_known =
          Store.Block.is_known chain_store predecessor
        in
        (* Check that the locator is anchored in a block locally
           known. *)
        let* () =
          fail_unless
            predecessor_known
            (Too_short_locator (sender_id, pipeline.locator))
        in
        (* We add the headers by batch to the fetched_headers queue.
           If the queue is full, the [Lwt_pipe.Bounded.push] promise is pending
           until some headers are popped from the queue. *)
        let rec process_headers headers =
          let (batch, remaining_headers) =
            List.split_n header_batch_size headers
          in
          let* () =
            protect ~canceler:pipeline.canceler (fun () ->
                let*! () =
                  Lwt_pipe.Bounded.push pipeline.fetched_headers batch
                in
                return_unit)
          in
          match remaining_headers with
          | [] -> return_unit
          | _ -> process_headers remaining_headers
        in
        let rec loop counter steps =
          match steps with
          | [] -> return_unit
          | current :: rest ->
              let open Block_locator in
              let*! () =
                Bootstrap_pipeline_event.(emit fetching_step_from_peer)
                  ( counter,
                    number_of_steps,
                    current.step,
                    current.block,
                    current.predecessor,
                    pipeline.peer_id )
              in
              let* v = fetch_step pipeline current in
              let* () = process_headers v in
              loop (succ counter) rest
        in
        loop 1 steps
  in
  match r with
>>>>>>> 55b3bab8
  | Ok () ->
      let*! () =
        Bootstrap_pipeline_event.(emit fetching_all_steps_from_peer)
          pipeline.peer_id
      in
      Lwt_pipe.Bounded.close pipeline.fetched_headers ;
      Lwt.return_unit
  | Error (Exn Lwt.Canceled :: _)
  | Error (Canceled :: _)
  | Error (Exn Lwt_pipe.Closed :: _) ->
      Lwt.return_unit
  | Error (Distributed_db.Block_header.Timeout bh :: _) ->
      let*! () =
        Bootstrap_pipeline_event.(emit header_request_timeout)
          (bh, pipeline.peer_id)
      in
      Error_monad.cancel_with_exceptions pipeline.canceler
  | Error (Future_block_header {block; block_time; time} :: _) ->
      let*! () =
        Bootstrap_pipeline_event.(emit locator_contains_future_block)
          (block, pipeline.peer_id, time, block_time)
      in
      Error_monad.cancel_with_exceptions pipeline.canceler
  | Error (Too_short_locator _ :: _ as err) ->
      pipeline.errors <- pipeline.errors @ err ;
      let*! () = Bootstrap_pipeline_event.(emit locator_too_short) () in
      Error_monad.cancel_with_exceptions pipeline.canceler
  | Error err ->
      pipeline.errors <- pipeline.errors @ err ;
      let*! () =
        Bootstrap_pipeline_event.(emit unexpected_error_while_fetching_headers)
          err
      in
      Error_monad.cancel_with_exceptions pipeline.canceler

(** [operations_fetch_worker_loop] is a promise which fethches
   operations and store them with the corresponding header to a
   queue. Operations are fetched block by block bottom to top. The
   promise is fulfilled if every operation was fetched and stored
   successfuly in the queue. It is canceled if one operation could not
   be fetched. *)
let rec operations_fetch_worker_loop pipeline =
  let open Lwt_result_syntax in
  let*! r =
    let*! () = Lwt.pause () in
    let* batch =
      protect ~canceler:pipeline.canceler (fun () ->
          let*! v = Lwt_pipe.Bounded.pop pipeline.fetched_headers in
          return v)
    in
    let* operationss =
      List.map_ep
        (fun (hash, header) ->
          let*! () =
            Bootstrap_pipeline_event.(emit fetching_operations)
              (hash, pipeline.peer_id)
          in
          let operations =
            let* operations =
              List.map_ep
                (fun i ->
                  protect ~canceler:pipeline.canceler (fun () ->
                      let*! res =
                        Distributed_db.Operations.fetch
                          ~timeout:pipeline.block_operations_timeout
                          pipeline.chain_db
                          ~peer:pipeline.peer_id
                          (hash, i)
                          header.Block_header.shell.operations_hash
                      in
                      Lwt.return res))
                (0 -- (header.shell.validation_passes - 1))
            in
            let*! () =
              Bootstrap_pipeline_event.(emit fetched_operations)
                (hash, pipeline.peer_id)
            in
            return operations
          in
          return (hash, header, operations))
        batch
    in
    List.iter_es
      (fun (hash, header, operations) ->
        protect ~canceler:pipeline.canceler (fun () ->
            let*! () =
              Lwt_pipe.Bounded.push
                pipeline.fetched_blocks
                (hash, header, operations)
            in
            return_unit))
      operationss
  in
  match r with
  | Ok () -> operations_fetch_worker_loop pipeline
  | Error (Exn Lwt.Canceled :: _)
  | Error (Canceled :: _)
  | Error (Exn Lwt_pipe.Closed :: _) ->
      Lwt_pipe.Bounded.close pipeline.fetched_blocks ;
      Lwt.return_unit
  | Error (Distributed_db.Operations.Timeout (bh, n) :: _) ->
      let*! () =
        Bootstrap_pipeline_event.(emit request_operations_timeout)
          (bh, n, pipeline.peer_id)
      in
      Error_monad.cancel_with_exceptions pipeline.canceler
  | Error err ->
      pipeline.errors <- pipeline.errors @ err ;
      let*! () =
        Bootstrap_pipeline_event.(emit unexpected_error_while_fetching_headers)
          err
      in
      Error_monad.cancel_with_exceptions pipeline.canceler

(** [validation_work_loop] is a promise which validates blocks one by
   one using the [Block_validator.validate] function. Each validated
   block calls the [notify_new_block] callback. The promise is
   fulfilled if every block from the locator was validated. It is
   canceled if the validation of one block fails. *)
let rec validation_worker_loop pipeline =
  let open Lwt_result_syntax in
  let*! r =
    let*! () = Lwt.pause () in
    let* (hash, header, operations) =
      protect ~canceler:pipeline.canceler (fun () ->
          let*! v = Lwt_pipe.Bounded.pop pipeline.fetched_blocks in
          return v)
    in
    let*! () =
      Bootstrap_pipeline_event.(emit requesting_validation)
        (hash, pipeline.peer_id)
    in
    let* operations = operations in
    let* () =
      protect ~canceler:pipeline.canceler (fun () ->
          let*! r =
            Block_validator.validate
              ~canceler:pipeline.canceler
              ~notify_new_block:pipeline.notify_new_block
              ~precheck_and_notify:false
              pipeline.block_validator
              pipeline.chain_db
              hash
              header
              operations
          in
          match r with
          | Block_validator.Invalid errs | Invalid_after_precheck errs ->
              (* Cancel the pipeline if a block is invalid *)
              Lwt.return_error errs
          | Valid -> return_unit)
    in
    let*! () =
      Bootstrap_pipeline_event.(emit validated_block) (hash, pipeline.peer_id)
    in
    return_unit
  in
  match r with
  | Ok () -> validation_worker_loop pipeline
  | Error ((Exn Lwt.Canceled | Canceled | Exn Lwt_pipe.Closed) :: _) ->
      Lwt.return_unit
  | Error
      (( Block_validator_errors.Invalid_block _
       | Block_validator_errors.Unavailable_protocol _
       | Block_validator_errors.System_error _ | Timeout )
       :: _ as err) ->
      (* Propagate the error to the peer validator. *)
      pipeline.errors <- pipeline.errors @ err ;
      Error_monad.cancel_with_exceptions pipeline.canceler
  | Error err ->
      pipeline.errors <- pipeline.errors @ err ;
      let*! () =
        Bootstrap_pipeline_event.(emit unexpected_error_while_fetching_headers)
          err
      in
      Error_monad.cancel_with_exceptions pipeline.canceler

(** The creation of the bootstrap starts three promises:

    - One to fetch block headers

    - One to fetch block operations

    - One which validates operations

    It intializes two pipes so that promises can communicate each
   others (see diagram at the begining of the file). *)
let create ?(notify_new_block = fun _ -> ()) ~block_header_timeout
    ~block_operations_timeout block_validator peer_id chain_db locator =
  let canceler = Lwt_canceler.create () in
  let fetched_headers =
    Lwt_pipe.Bounded.create
      ~max_size:fetched_headers_queue_size
      ~compute_size:(fun _ -> 1)
      ()
  in
  let fetched_blocks =
    Lwt_pipe.Bounded.create
      ~max_size:fetched_blocks_queue_size
      ~compute_size:(fun _ -> 1)
      ()
  in
  let pipeline =
    {
      canceler;
      block_header_timeout;
      block_operations_timeout;
      headers_fetch_worker = Lwt.return_unit;
      operations_fetch_worker = Lwt.return_unit;
      validation_worker = Lwt.return_unit;
      notify_new_block;
      peer_id;
      chain_db;
      locator;
      block_validator;
      fetched_headers;
      fetched_blocks;
      errors = [];
    }
  in
  Lwt_canceler.on_cancel pipeline.canceler (fun () ->
      Lwt_pipe.Bounded.close fetched_blocks ;
      Lwt_pipe.Bounded.close fetched_headers ;
      (* TODO proper cleanup of resources... *)
      Lwt.return_unit) ;
  pipeline.headers_fetch_worker <-
    Lwt_utils.worker
      (Format.asprintf
         "bootstrap_pipeline-headers_fetch.%a.%a"
         P2p_peer.Id.pp_short
         peer_id
         Block_hash.pp_short
         locator.Block_locator.head_hash)
      ~on_event:Internal_event.Lwt_worker_event.on_event
      ~run:(fun () -> headers_fetch_worker_loop pipeline)
      ~cancel:(fun () -> Error_monad.cancel_with_exceptions pipeline.canceler) ;
  pipeline.operations_fetch_worker <-
    Lwt_utils.worker
      (Format.asprintf
         "bootstrap_pipeline-operations_fetch.%a.%a"
         P2p_peer.Id.pp_short
         peer_id
         Block_hash.pp_short
         locator.head_hash)
      ~on_event:Internal_event.Lwt_worker_event.on_event
      ~run:(fun () -> operations_fetch_worker_loop pipeline)
      ~cancel:(fun () -> Error_monad.cancel_with_exceptions pipeline.canceler) ;
  pipeline.validation_worker <-
    Lwt_utils.worker
      (Format.asprintf
         "bootstrap_pipeline-validation.%a.%a"
         P2p_peer.Id.pp_short
         peer_id
         Block_hash.pp_short
         locator.head_hash)
      ~on_event:Internal_event.Lwt_worker_event.on_event
      ~run:(fun () -> validation_worker_loop pipeline)
      ~cancel:(fun () -> Error_monad.cancel_with_exceptions pipeline.canceler) ;
  pipeline

let wait_workers pipeline =
  let open Lwt_syntax in
  let* () = pipeline.headers_fetch_worker in
  let* () = pipeline.operations_fetch_worker in
  pipeline.validation_worker

let wait pipeline =
  let open Lwt_syntax in
  let* () = wait_workers pipeline in
  match pipeline.errors with
  | [] -> return_ok_unit
  | errors -> Lwt.return_error errors

let cancel pipeline =
  let open Lwt_syntax in
  let* _res = Lwt_canceler.cancel pipeline.canceler in
  wait_workers pipeline

let length pipeline =
  Peer_validator_worker_state.
    {
      fetched_header_length = Lwt_pipe.Bounded.length pipeline.fetched_headers;
      fetched_block_length = Lwt_pipe.Bounded.length pipeline.fetched_blocks;
    }

let length_zero =
  Peer_validator_worker_state.
    {fetched_header_length = 0; fetched_block_length = 0}<|MERGE_RESOLUTION|>--- conflicted
+++ resolved
@@ -265,82 +265,6 @@
    A step may be truncated in [rolling] or in [full] mode if the
    blocks are below the [savepoint].*)
 let headers_fetch_worker_loop pipeline =
-<<<<<<< HEAD
-  (let sender_id = Distributed_db.my_peer_id pipeline.chain_db in
-   (* sender and receiver are inverted here because they are from the
-      point of view of the node sending the locator *)
-   let seed =
-     {Block_locator.sender_id = pipeline.peer_id; receiver_id = sender_id}
-   in
-   let chain_store = Distributed_db.chain_store pipeline.chain_db in
-   (match Store.Chain.history_mode chain_store with
-   | History_mode.Archive -> Lwt.return_none
-   | Full _ | Rolling _ -> Store.Chain.savepoint chain_store >>= Lwt.return_some)
-   >>= fun savepoint ->
-   (* In Full and Rolling mode, we do not want to receive blocks that
-      are past our savepoint's level, otherwise we would start
-      validating them again. *)
-   let steps =
-     match savepoint with
-     | None -> Block_locator.to_steps seed pipeline.locator
-     | Some (savepoint_hash, savepoint_level) ->
-         let head_level = pipeline.locator.head_header.shell.level in
-         let truncate_limit = Int32.(sub head_level savepoint_level) in
-         Block_locator.to_steps_truncate
-           ~limit:(Int32.to_int truncate_limit)
-           ~save_point:savepoint_hash
-           seed
-           pipeline.locator
-   in
-   let locator_length = Block_locator.estimated_length seed pipeline.locator in
-   let number_of_steps = List.length steps in
-   Bootstrap_pipeline_event.(emit fetching_locator)
-     (locator_length, pipeline.peer_id, number_of_steps)
-   >>= fun () ->
-   match steps with
-   | [] -> fail (Too_short_locator (sender_id, pipeline.locator))
-   | {Block_locator.predecessor; _} :: _ ->
-       Store.Block.is_known chain_store predecessor >>= fun predecessor_known ->
-       (* Check that the locator is anchored in a block locally
-          known. *)
-       fail_unless
-         predecessor_known
-         (Too_short_locator (sender_id, pipeline.locator))
-       >>=? fun () ->
-       (* We add the headers by batch to the fetched_headers queue.
-          If the queue is full, the [Lwt_pipe.Bounded.push] promise is pending
-          until some headers are popped from the queue. *)
-       let rec process_headers headers =
-         let (batch, remaining_headers) =
-           List.split_n header_batch_size headers
-         in
-         protect ~canceler:pipeline.canceler (fun () ->
-             Lwt_pipe.Bounded.push pipeline.fetched_headers batch >>= fun () ->
-             return_unit)
-         >>=? fun () ->
-         match remaining_headers with
-         | [] -> return_unit
-         | _ -> process_headers remaining_headers
-       in
-       let rec loop counter steps =
-         match steps with
-         | [] -> return_unit
-         | current :: rest ->
-             let open Block_locator in
-             Bootstrap_pipeline_event.(emit fetching_step_from_peer)
-               ( counter,
-                 number_of_steps,
-                 current.step,
-                 current.block,
-                 current.predecessor,
-                 pipeline.peer_id )
-             >>= fun () ->
-             fetch_step pipeline current >>=? process_headers >>=? fun () ->
-             loop (succ counter) rest
-       in
-       loop 1 steps)
-  >>= function
-=======
   let open Lwt_result_syntax in
   let*! r =
     let sender_id = Distributed_db.my_peer_id pipeline.chain_db in
@@ -430,7 +354,6 @@
         loop 1 steps
   in
   match r with
->>>>>>> 55b3bab8
   | Ok () ->
       let*! () =
         Bootstrap_pipeline_event.(emit fetching_all_steps_from_peer)
