(*****************************************************************************)
(*                                                                           *)
(* Open Source License                                                       *)
(* Copyright (c) 2018 Dynamic Ledger Solutions, Inc. <contact@tezos.com>     *)
(* Copyright (c) 2018 Nomadic Labs, <contact@nomadic-labs.com>               *)
(*                                                                           *)
(* Permission is hereby granted, free of charge, to any person obtaining a   *)
(* copy of this software and associated documentation files (the "Software"),*)
(* to deal in the Software without restriction, including without limitation *)
(* the rights to use, copy, modify, merge, publish, distribute, sublicense,  *)
(* and/or sell copies of the Software, and to permit persons to whom the     *)
(* Software is furnished to do so, subject to the following conditions:      *)
(*                                                                           *)
(* The above copyright notice and this permission notice shall be included   *)
(* in all copies or substantial portions of the Software.                    *)
(*                                                                           *)
(* THE SOFTWARE IS PROVIDED "AS IS", WITHOUT WARRANTY OF ANY KIND, EXPRESS OR*)
(* IMPLIED, INCLUDING BUT NOT LIMITED TO THE WARRANTIES OF MERCHANTABILITY,  *)
(* FITNESS FOR A PARTICULAR PURPOSE AND NONINFRINGEMENT. IN NO EVENT SHALL   *)
(* THE AUTHORS OR COPYRIGHT HOLDERS BE LIABLE FOR ANY CLAIM, DAMAGES OR OTHER*)
(* LIABILITY, WHETHER IN AN ACTION OF CONTRACT, TORT OR OTHERWISE, ARISING   *)
(* FROM, OUT OF OR IN CONNECTION WITH THE SOFTWARE OR THE USE OR OTHER       *)
(* DEALINGS IN THE SOFTWARE.                                                 *)
(*                                                                           *)
(*****************************************************************************)

open Block_validator_worker_state
open Block_validator_errors

type limits = {
  protocol_timeout: Time.System.Span.t ;
  worker_limits : Worker_types.limits ;
}

type validator_kind = Block_validator_process.validator_kind =
  | Internal of Context.index

module Name = struct
  type t = unit
  let encoding = Data_encoding.empty
  let base = [ "validator.block" ]
  let pp _ () = ()
end

module Types = struct
  include Worker_state
  type state = {
    protocol_validator: Protocol_validator.t ;
    validation_process: Block_validator_process.t ;
    limits : limits ;
    start_testchain : bool ;
  }
  type parameters = limits * bool * Distributed_db.t * Block_validator_process.validator_kind
  let view _state _parameters = ()
end

module Request = struct
  include Request
  type 'a t =
    | Request_validation : {
        chain_db: Distributed_db.chain_db ;
        notify_new_block: State.Block.t -> unit ;
        canceler: Lwt_canceler.t option ;
        peer: P2p_peer.Id.t option ;
        hash: Block_hash.t ;
        header: Block_header.t ;
        operations: Operation.t list list ;
      } -> State.Block.t option tzresult t
  let view
    : type a. a t -> view
    = fun (Request_validation { chain_db ; peer ; hash ; _ }) ->
      let chain_id = chain_db |> Distributed_db.chain_state |> State.Chain.id in
      { chain_id ; block = hash ; peer = peer }
end

module Worker = Worker.Make (Name) (Event) (Request) (Types)

type t = Worker.infinite Worker.queue Worker.t

let debug w =
  Format.kasprintf (fun msg -> Worker.record_event w (Debug msg))

let check_chain_liveness chain_db hash (header: Block_header.t) =
  let chain_state = Distributed_db.chain_state chain_db in
  match State.Chain.expiration chain_state with
  | Some eol when Time.Protocol.(eol <= header.shell.timestamp) ->
      fail @@ invalid_block hash @@
      Expired_chain { chain_id = State.Chain.id chain_state ;
                      expiration = eol ;
                      timestamp = header.shell.timestamp }
  | None | Some _ -> return_unit

let on_request
  : type r. t -> r Request.t -> r tzresult Lwt.t
  = fun w
    (Request.Request_validation
       { chain_db ; notify_new_block ; canceler ;
         peer ; hash ; header ; operations }) ->
    let bv = Worker.state w in
    let chain_state = Distributed_db.chain_state chain_db in
    State.Block.read_opt chain_state hash >>= function
    | Some block ->
        debug w "previously validated block %a (after pipe)"
          Block_hash.pp_short hash ;
        Protocol_validator.prefetch_and_compile_protocols
          bv.protocol_validator
          ?peer ~timeout:bv.limits.protocol_timeout
          block ;
        return (Ok None)
    | None ->
        State.Block.read_invalid chain_state hash >>= function
        | Some { errors ; _ } ->
            return (Error errors)
        | None ->
            State.Chain.save_point chain_state >>= fun (save_point_lvl, _) ->
            (* Safety and late workers in partial mode. *)
<<<<<<< HEAD
            if Int32.compare header.shell.level save_point_lvl = -1 then
=======
            if Compare.Int32.(header.shell.level < save_point_lvl) then
>>>>>>> ec3576fd
              return (Ok None)
            else
              begin
                debug w "validating block %a" Block_hash.pp_short hash ;
                State.Block.read
                  chain_state header.shell.predecessor >>=? fun pred ->
<<<<<<< HEAD
                (* TODO also protect with [Worker.canceler w]. *)
                protect ?canceler begin fun () ->
                  begin Block_validator_process.apply_block
                      bv.validation_process
                      ~predecessor:pred
                      header operations >>= function
                    | Ok x -> return x
                    | Error [ Missing_test_protocol protocol ] ->
                        Protocol_validator.fetch_and_compile_protocol
                          bv.protocol_validator
                          ?peer ~timeout:bv.limits.protocol_timeout
                          protocol >>=? fun _ ->
                        Block_validator_process.apply_block
                          bv.validation_process
                          ~predecessor:pred
                          header operations
                    | Error _ as x -> Lwt.return x
                  end >>=? fun { validation_result ; block_metadata ;
                                 ops_metadata ; context_hash ; forking_testchain } ->
=======
                Worker.protect w begin fun () ->
                  protect ?canceler begin fun () ->
                    begin Block_validator_process.apply_block
                        bv.validation_process
                        ~predecessor:pred
                        header operations >>= function
                      | Ok x -> return x
                      | Error [ Missing_test_protocol protocol ] ->
                          Protocol_validator.fetch_and_compile_protocol
                            bv.protocol_validator
                            ?peer ~timeout:bv.limits.protocol_timeout
                            protocol >>=? fun _ ->
                          Block_validator_process.apply_block
                            bv.validation_process
                            ~predecessor:pred
                            header operations
                      | Error _ as x -> Lwt.return x
                    end end >>=? fun { validation_result ; block_metadata ;
                                       ops_metadata ; context_hash ; forking_testchain } ->
>>>>>>> ec3576fd
                  let validation_store =
                    ({ context_hash ;
                       message = validation_result.message ;
                       max_operations_ttl =  validation_result.max_operations_ttl ;
                       last_allowed_fork_level = validation_result.last_allowed_fork_level} :
                       State.Block.validation_store) in
                  Distributed_db.commit_block
                    chain_db hash
                    header block_metadata operations ops_metadata
                    validation_store
                    ~forking_testchain >>=? function
                  | None -> assert false (* should not happen *)
                  | Some block -> return block
                end
              end >>= function
              | Ok block ->
                  Protocol_validator.prefetch_and_compile_protocols
                    bv.protocol_validator
                    ?peer ~timeout:bv.limits.protocol_timeout
                    block ;
                  notify_new_block block ;
                  return (Ok (Some block))
              | Error [Canceled | Unavailable_protocol _ | Missing_test_protocol _ | System_error _ ] as err ->
<<<<<<< HEAD
                  (* FIXME: Canceled can escape. Canceled is not registered. BOOM! *)
=======
>>>>>>> ec3576fd
                  return err
              | Error errors ->
                  Worker.protect w begin fun () ->
                    Distributed_db.commit_invalid_block
                      chain_db hash header errors
                  end >>=? fun commited ->
                  assert commited ;
                  return (Error errors)

let on_launch _ _ (limits, start_testchain, db, validation_kind) =
  let protocol_validator = Protocol_validator.create db in
  Block_validator_process.init validation_kind >>= fun validation_process ->
  return { Types.protocol_validator ; validation_process ; limits ; start_testchain }

let on_error w r st errs =
  Worker.record_event w (Validation_failure (r, st, errs)) ;
  Lwt.return_error errs

let on_completion
  : type a. t -> a Request.t -> a -> Worker_types.request_status -> unit Lwt.t
  = fun w (Request.Request_validation _ as r) v st ->
    match v with
    | Ok (Some _) ->
        Worker.record_event w
          (Event.Validation_success (Request.view r, st)) ;
        Lwt.return_unit
    | Ok None ->
        Lwt.return_unit
    | Error errs ->
        Worker.record_event w
          (Event.Validation_failure (Request.view r, st, errs)) ;
        Lwt.return_unit

let on_close w =
  let bv = Worker.state w in
  Block_validator_process.close bv.validation_process

let table = Worker.create_table Queue

let create limits db validation_process_kind ~start_testchain =
  let module Handlers = struct
    type self = t
    let on_launch = on_launch
    let on_request = on_request
    let on_close = on_close
    let on_error = on_error
    let on_completion = on_completion
    let on_no_request _ = return_unit
  end in
  Worker.launch
    table
    limits.worker_limits
    ()
    (limits, start_testchain, db, validation_process_kind)
    (module Handlers)

let shutdown = Worker.shutdown

let validate w
    ?canceler ?peer ?(notify_new_block = fun _ -> ())
    chain_db hash (header : Block_header.t) operations =
  let bv = Worker.state w in
  let chain_state = Distributed_db.chain_state chain_db in
  State.Block.read_opt chain_state hash >>= function
  | Some block ->
      debug w "previously validated block %a (before pipe)"
        Block_hash.pp_short hash ;
      Protocol_validator.prefetch_and_compile_protocols
        bv.protocol_validator
        ?peer ~timeout:bv.limits.protocol_timeout
        block ;
      return_none
  | None ->
      map_p (map_p (fun op ->
          let op_hash = Operation.hash op in
          return op_hash))
        operations >>=? fun hashes ->
      let computed_hash =
        Operation_list_list_hash.compute
          (List.map Operation_list_hash.compute hashes) in
      fail_when
        (Operation_list_list_hash.compare
           computed_hash header.shell.operations_hash <> 0)
        (Inconsistent_operations_hash {
            block = hash ;
            expected = header.shell.operations_hash ;
            found = computed_hash ;
          }) >>=? fun () ->
      check_chain_liveness chain_db hash header >>=? fun () ->
      Worker.Queue.push_request_and_wait w
        (Request_validation
           { chain_db ; notify_new_block ; canceler ;
             peer ; hash ; header ; operations }) >>=? fun result ->
      Lwt.return result

let fetch_and_compile_protocol w =
  let bv = Worker.state w in
  Protocol_validator.fetch_and_compile_protocol bv.protocol_validator

let status = Worker.status

let running_worker () =
  match Worker.list table with
  | [(_, single)] -> single
  | [] -> raise Not_found
  | _ :: _ :: _ ->
      (* NOTE: names of workers must be unique, [Name.t = unit] which has only
         one inhabitant. *)
      assert false

let pending_requests t = Worker.Queue.pending_requests t

let current_request t = Worker.current_request t

let last_events = Worker.last_events<|MERGE_RESOLUTION|>--- conflicted
+++ resolved
@@ -114,38 +114,13 @@
         | None ->
             State.Chain.save_point chain_state >>= fun (save_point_lvl, _) ->
             (* Safety and late workers in partial mode. *)
-<<<<<<< HEAD
-            if Int32.compare header.shell.level save_point_lvl = -1 then
-=======
             if Compare.Int32.(header.shell.level < save_point_lvl) then
->>>>>>> ec3576fd
               return (Ok None)
             else
               begin
                 debug w "validating block %a" Block_hash.pp_short hash ;
                 State.Block.read
                   chain_state header.shell.predecessor >>=? fun pred ->
-<<<<<<< HEAD
-                (* TODO also protect with [Worker.canceler w]. *)
-                protect ?canceler begin fun () ->
-                  begin Block_validator_process.apply_block
-                      bv.validation_process
-                      ~predecessor:pred
-                      header operations >>= function
-                    | Ok x -> return x
-                    | Error [ Missing_test_protocol protocol ] ->
-                        Protocol_validator.fetch_and_compile_protocol
-                          bv.protocol_validator
-                          ?peer ~timeout:bv.limits.protocol_timeout
-                          protocol >>=? fun _ ->
-                        Block_validator_process.apply_block
-                          bv.validation_process
-                          ~predecessor:pred
-                          header operations
-                    | Error _ as x -> Lwt.return x
-                  end >>=? fun { validation_result ; block_metadata ;
-                                 ops_metadata ; context_hash ; forking_testchain } ->
-=======
                 Worker.protect w begin fun () ->
                   protect ?canceler begin fun () ->
                     begin Block_validator_process.apply_block
@@ -165,7 +140,6 @@
                       | Error _ as x -> Lwt.return x
                     end end >>=? fun { validation_result ; block_metadata ;
                                        ops_metadata ; context_hash ; forking_testchain } ->
->>>>>>> ec3576fd
                   let validation_store =
                     ({ context_hash ;
                        message = validation_result.message ;
@@ -189,10 +163,6 @@
                   notify_new_block block ;
                   return (Ok (Some block))
               | Error [Canceled | Unavailable_protocol _ | Missing_test_protocol _ | System_error _ ] as err ->
-<<<<<<< HEAD
-                  (* FIXME: Canceled can escape. Canceled is not registered. BOOM! *)
-=======
->>>>>>> ec3576fd
                   return err
               | Error errors ->
                   Worker.protect w begin fun () ->
