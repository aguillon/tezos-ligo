--- conflicted
+++ resolved
@@ -24,17 +24,6 @@
 (*                                                                           *)
 (*****************************************************************************)
 
-<<<<<<< HEAD
-include Internal_event.Legacy_logging.Make_semantic (struct
-  let name = "shell.snapshots"
-end)
-
-let ( // ) = Filename.concat
-
-let context_dir data_dir = data_dir // "context"
-
-let store_dir data_dir = data_dir // "store"
-=======
 type status =
   | Export_unspecified_hash of Block_hash.t
   | Export_info of History_mode.t * Block_hash.t * Int32.t
@@ -232,7 +221,6 @@
         "Snapshot_event.emit: %a"
         pp_print_error
         el
->>>>>>> fc8990b1
 
 type error += Wrong_snapshot_export of History_mode.t * History_mode.t
 
@@ -250,11 +238,8 @@
   | Inconsistent_operation_hashes of
       (Operation_list_list_hash.t * Operation_list_list_hash.t)
 
-<<<<<<< HEAD
-=======
 type error += Cannot_reconstruct of History_mode.t
 
->>>>>>> fc8990b1
 let () =
   let open Data_encoding in
   register_error_kind
@@ -281,11 +266,7 @@
       | `Pruned ->
           "is pruned"
       | `Too_few_predecessors ->
-<<<<<<< HEAD
-          "has not enough predecessors"
-=======
           "does not have enough predecessors"
->>>>>>> fc8990b1
       | `Cannot_be_found ->
           "cannot be found"
     in
@@ -305,11 +286,7 @@
     ~pp:(fun ppf (bh, kind) ->
       Format.fprintf
         ppf
-<<<<<<< HEAD
-        "Fails to export snapshot as the block with block hash %a %a."
-=======
         "Fails to export snapshot using the block %a because it %a."
->>>>>>> fc8990b1
         Block_hash.pp
         bh
         pp_wrong_block_export_error
@@ -387,9 +364,6 @@
           Some (oph, oph')
       | _ ->
           None)
-<<<<<<< HEAD
-    (fun (oph, oph') -> Inconsistent_operation_hashes (oph, oph'))
-=======
     (fun (oph, oph') -> Inconsistent_operation_hashes (oph, oph')) ;
   register_error_kind
     `Permanent
@@ -411,7 +385,6 @@
 let context_dir data_dir = data_dir // "context"
 
 let store_dir data_dir = data_dir // "store"
->>>>>>> fc8990b1
 
 let compute_export_limit block_store chain_data_store block_header
     export_rolling =
@@ -466,13 +439,6 @@
       Context.get_protocol_data_from_header index header
       >>= fun proto_data -> return (Some pruned_block, Some proto_data)
     else return (Some pruned_block, None)
-<<<<<<< HEAD
-
-let filename_tag = Tag.def "filename" Format.pp_print_string
-
-let block_level_tag = Tag.def "block_level" Format.pp_print_int
-=======
->>>>>>> fc8990b1
 
 let export ?(export_rolling = false) ~context_index ~store ~genesis filename
     block =
@@ -499,17 +465,7 @@
         fail (Wrong_block_export (genesis, `Too_few_predecessors))
       else
         let last_checkpoint_hash = Block_header.hash last_checkpoint in
-<<<<<<< HEAD
-        lwt_log_notice
-          Tag.DSL.(
-            fun f ->
-              f
-                "There is no block hash specified with the `--block` option. \
-                 Using %a (last checkpoint)"
-              -% a Block_hash.Logging.tag last_checkpoint_hash)
-=======
         lwt_emit (Export_unspecified_hash last_checkpoint_hash)
->>>>>>> fc8990b1
         >>= fun () -> return last_checkpoint_hash )
   >>=? fun checkpoint_block_hash ->
   State.Block.Header.read_opt (block_store, checkpoint_block_hash)
@@ -520,21 +476,9 @@
             let export_mode =
               if export_rolling then History_mode.Rolling else Full
             in
-<<<<<<< HEAD
-            lwt_log_notice
-              Tag.DSL.(
-                fun f ->
-                  f
-                    "Exporting a snapshot in mode %a, targeting block hash %a \
-                     at level %a"
-                  -% a History_mode.tag export_mode
-                  -% a Block_hash.Logging.tag checkpoint_block_hash
-                  -% a block_level_tag (Int32.to_int block_header.shell.level))
-=======
             lwt_emit
               (Export_info
                  (export_mode, checkpoint_block_hash, block_header.shell.level))
->>>>>>> fc8990b1
             >>= fun () ->
             (* Get block precessor's block header *)
             Store.Block.Predecessors.read
@@ -564,18 +508,8 @@
             let block_data = {Context.Block_data.block_header; operations} in
             return (pred_block_header, block_data, export_mode, iterator))
   >>=? fun data_to_dump ->
-<<<<<<< HEAD
-  lwt_log_notice (fun f -> f "Now loading data")
-  >>= fun () ->
-  Context.dump_contexts context_index data_to_dump ~filename
-  >>=? fun () ->
-  lwt_log_notice
-    Tag.DSL.(fun f -> f "@[Successful export: %a@]" -% a filename_tag filename)
-  >>= fun () -> return_unit
-=======
   Context.dump_contexts context_index data_to_dump ~filename
   >>=? fun () -> lwt_emit (Export_success filename) >>= fun () -> return_unit
->>>>>>> fc8990b1
 
 let check_operations_consistency block_header operations operation_hashes =
   (* Compute operations hashes and compare *)
@@ -583,12 +517,7 @@
     (fun (_, op) (_, oph) ->
       let expected_op_hash = List.map Operation.hash op in
       List.iter2
-<<<<<<< HEAD
-        (fun expected found ->
-          assert (Operation_hash.equal expected found) (* paul:here *))
-=======
         (fun expected found -> assert (Operation_hash.equal expected found))
->>>>>>> fc8990b1
         expected_op_hash
         oph)
     operations
@@ -629,37 +558,6 @@
     (Snapshot_import_failure "resulting context hash does not match")
 
 let set_history_mode store history_mode =
-<<<<<<< HEAD
-  match history_mode with
-  | History_mode.Full | History_mode.Rolling ->
-      lwt_log_notice
-        Tag.DSL.(
-          fun f ->
-            f "Setting history-mode to %a" -% a History_mode.tag history_mode)
-      >>= fun () ->
-      Store.Configuration.History_mode.store store history_mode
-      >>= fun () -> return_unit
-  | History_mode.Archive ->
-      fail (Snapshot_import_failure "cannot import an archive context")
-
-let store_new_head chain_state chain_data ~genesis block_header operations
-    block_validation_result =
-  let { Tezos_validation.Block_validation.validation_result;
-        block_metadata;
-        ops_metadata;
-        forking_testchain;
-        context_hash } =
-    block_validation_result
-  in
-  let validation_store =
-    {
-      State.Block.context_hash;
-      message = validation_result.message;
-      max_operations_ttl = validation_result.max_operations_ttl;
-      last_allowed_fork_level = validation_result.last_allowed_fork_level;
-    }
-  in
-=======
   lwt_emit (Set_history_mode history_mode)
   >>= fun () ->
   Store.Configuration.History_mode.store store history_mode
@@ -671,7 +569,6 @@
         : Tezos_validation.Block_validation.result) =
     block_validation_result
   in
->>>>>>> fc8990b1
   State.Block.store
     chain_state
     block_header
@@ -685,12 +582,8 @@
   | None ->
       (* Should not happen as the data-dir must be empty *)
       fail
-<<<<<<< HEAD
-        (Snapshot_import_failure "a chain head is already present in the store")
-=======
         (Snapshot_import_failure
            "a chain head is already registered in the store")
->>>>>>> fc8990b1
   | Some new_head ->
       (* New head is set*)
       Store.Chain_data.Known_heads.remove chain_data genesis
@@ -798,11 +691,7 @@
       fail_unless
         ( header.Block_header.shell.level >= 2l
         && Block_hash.equal header.shell.predecessor pred_hash )
-<<<<<<< HEAD
-        (Snapshot_import_failure "inconsistent predecessors")
-=======
         (Snapshot_import_failure "predecessors inconsistency")
->>>>>>> fc8990b1
 
 let verify_oldest_header oldest_header genesis_hash =
   let oldest_level = oldest_header.Block_header.shell.level in
@@ -812,11 +701,7 @@
        && Block_hash.equal
             oldest_header.Block_header.shell.predecessor
             genesis_hash )
-<<<<<<< HEAD
-    (Snapshot_import_failure "inconsistent oldest level")
-=======
     (Snapshot_import_failure "oldest level inconsistency")
->>>>>>> fc8990b1
 
 let block_validation succ_header_opt header_hash
     {Context.Pruned_block.block_header; operations; operation_hashes} =
@@ -825,27 +710,6 @@
   check_operations_consistency block_header operations operation_hashes
   >>=? fun () -> return_unit
 
-<<<<<<< HEAD
-let import ~data_dir ~dir_cleaner ~patch_context ~genesis filename block =
-  lwt_log_notice
-    Tag.DSL.(
-      fun f ->
-        f "Importing data from snapshot file %a" -% a filename_tag filename)
-  >>= fun () ->
-  ( match block with
-  | None ->
-      lwt_log_notice (fun f ->
-          f
-            "You may consider using the --block <block_hash> argument to \
-             verify that the block imported is the one you expect")
-  | Some _ ->
-      Lwt.return_unit )
-  >>= fun () ->
-  lwt_log_notice (fun f ->
-      f
-        "Retrieving and validating data. This can take a while, please bear \
-         with us")
-=======
 (* Reconstruct the storage (without checking if the context/store is already populated) *)
 let reconstruct_storage store context_index chain_id block_store chain_state
     chain_store (history_list : Block_hash.t list) =
@@ -1007,21 +871,11 @@
       Lwt.return_unit )
   >>= fun () ->
   lwt_emit Import_loading
->>>>>>> fc8990b1
   >>= fun () ->
   let context_root = context_dir data_dir in
   let store_root = store_dir data_dir in
   let chain_id = Chain_id.of_block_hash genesis.State.Chain.block in
-<<<<<<< HEAD
-  (* FIXME: use config value ? *)
-  State.init
-    ~context_root
-    ~store_root
-    genesis
-    ~patch_context:(patch_context None)
-=======
   State.init ~context_root ~store_root genesis ?patch_context
->>>>>>> fc8990b1
   >>=? fun (state, chain_state, context_index, _history_mode) ->
   Store.init store_root
   >>=? fun store ->
@@ -1131,15 +985,7 @@
       | None ->
           return_unit )
       >>=? fun () ->
-<<<<<<< HEAD
-      lwt_log_notice
-        Tag.DSL.(
-          fun f ->
-            f "Setting current head to block %a"
-            -% a Block_hash.Logging.tag (Block_header.hash block_header))
-=======
       lwt_emit (Set_head (Block_header.hash block_header))
->>>>>>> fc8990b1
       >>= fun () ->
       let pred_context_hash = predecessor_block_header.shell.context in
       checkout_exn context_index pred_context_hash
@@ -1153,14 +999,6 @@
         ~block_header
         operations
       >>=? fun block_validation_result ->
-<<<<<<< HEAD
-      check_context_hash_consistency block_validation_result block_header
-      >>=? fun () ->
-      verify_oldest_header oldest_header genesis.block
-      >>=? fun () ->
-      (* ... we set the history mode regarding the snapshot version hint ... *)
-      set_history_mode store history_mode
-=======
       check_context_hash_consistency
         block_validation_result.validation_store
         block_header
@@ -1169,7 +1007,6 @@
       >>=? fun () ->
       ( if not reconstruct then set_history_mode store history_mode
       else return_unit )
->>>>>>> fc8990b1
       >>=? fun () ->
       (* ... and we import protocol data...*)
       import_protocol_data_list
@@ -1198,9 +1035,6 @@
         ~genesis:genesis.block
         block_header
         oldest_header
-<<<<<<< HEAD
-        block_validation_result.validation_result.max_operations_ttl
-=======
         block_validation_result.validation_store.max_operations_ttl
       >>=? fun () ->
       ( match reconstruct with
@@ -1219,22 +1053,12 @@
           else fail (Cannot_reconstruct history_mode)
       | false ->
           return_unit )
->>>>>>> fc8990b1
       >>=? fun () ->
       Store.close store ;
       State.close state >>= fun () -> return_unit)
     (function
       | Ok () ->
-<<<<<<< HEAD
-          lwt_log_notice
-            Tag.DSL.(
-              fun f ->
-                f "@[Successful import from file %a@]"
-                -% a filename_tag filename)
-          >>= fun () -> return_unit
-=======
           lwt_emit (Import_success filename) >>= fun () -> return_unit
->>>>>>> fc8990b1
       | Error errors ->
           dir_cleaner data_dir >>= fun () -> Lwt.return (Error errors))
     (fun exn -> dir_cleaner data_dir >>= fun () -> Lwt.fail exn)