(*****************************************************************************)
(*                                                                           *)
(* Open Source License                                                       *)
(* Copyright (c) 2018 Dynamic Ledger Solutions, Inc. <contact@tezos.com>     *)
(*                                                                           *)
(* Permission is hereby granted, free of charge, to any person obtaining a   *)
(* copy of this software and associated documentation files (the "Software"),*)
(* to deal in the Software without restriction, including without limitation *)
(* the rights to use, copy, modify, merge, publish, distribute, sublicense,  *)
(* and/or sell copies of the Software, and to permit persons to whom the     *)
(* Software is furnished to do so, subject to the following conditions:      *)
(*                                                                           *)
(* The above copyright notice and this permission notice shall be included   *)
(* in all copies or substantial portions of the Software.                    *)
(*                                                                           *)
(* THE SOFTWARE IS PROVIDED "AS IS", WITHOUT WARRANTY OF ANY KIND, EXPRESS OR*)
(* IMPLIED, INCLUDING BUT NOT LIMITED TO THE WARRANTIES OF MERCHANTABILITY,  *)
(* FITNESS FOR A PARTICULAR PURPOSE AND NONINFRINGEMENT. IN NO EVENT SHALL   *)
(* THE AUTHORS OR COPYRIGHT HOLDERS BE LIABLE FOR ANY CLAIM, DAMAGES OR OTHER*)
(* LIABILITY, WHETHER IN AN ACTION OF CONTRACT, TORT OR OTHERWISE, ARISING   *)
(* FROM, OUT OF OR IN CONNECTION WITH THE SOFTWARE OR THE USE OR OTHER       *)
(* DEALINGS IN THE SOFTWARE.                                                 *)
(*                                                                           *)
(*****************************************************************************)

open Validation_errors

module type T = sig

  module Proto: Registered_protocol.T

  type t

  type operation = private {
    hash: Operation_hash.t ;
    raw: Operation.t ;
    protocol_data: Proto.operation_data ;
  }
  val compare: operation -> operation -> int

  val parse: Operation.t -> operation tzresult

  (** Creates a new prevalidation context w.r.t. the protocol associate to the
      predecessor block . When ?protocol_data is passed to this function, it will
      be used to create the new block *)
  val create :
    ?protocol_data: MBytes.t ->
    predecessor: State.Block.t ->
    timestamp: Time.t ->
    unit -> t tzresult Lwt.t

  type result =
    | Applied of t * Proto.operation_receipt
    | Branch_delayed of error list
    | Branch_refused of error list
    | Refused of error list
    | Duplicate
    | Outdated

  val apply_operation: t -> operation -> result Lwt.t

  type status = {
    applied_operations : (operation * Proto.operation_receipt) list ;
    block_result : Tezos_protocol_environment_shell.validation_result ;
    block_metadata : Proto.block_header_metadata ;
  }

  val status: t -> status tzresult Lwt.t

  val pp_result: Format.formatter -> result -> unit
end

module Make(Proto : Registered_protocol.T) : T with module Proto = Proto = struct

  module Proto = Proto

  type operation = {
    hash: Operation_hash.t ;
    raw: Operation.t ;
    protocol_data: Proto.operation_data ;
  }


  type t =
    { state : Proto.validation_state ;
      applied : (operation * Proto.operation_receipt) list ;
      live_blocks : Block_hash.Set.t ;
      live_operations : Operation_hash.Set.t ;
    }

  type result =
    | Applied of t * Proto.operation_receipt
    | Branch_delayed of error list
    | Branch_refused of error list
    | Refused of error list
    | Duplicate
    | Outdated

  let parse (raw : Operation.t) =
    let hash = Operation.hash raw in
    let size = Data_encoding.Binary.length Operation.encoding raw in
    if size > Proto.max_operation_data_length then
      error
        (Oversized_operation
           { size ; max = Proto.max_operation_data_length })
    else
      match Data_encoding.Binary.of_bytes
              Proto.operation_data_encoding
              raw.Operation.proto with
      | None -> error Parse_error
      | Some protocol_data ->
          ok { hash ; raw ; protocol_data }

  let compare op1 op2 =
    Proto.compare_operations
      { shell = op1.raw.shell ; protocol_data = op1.protocol_data }
      { shell = op2.raw.shell ; protocol_data = op2.protocol_data }

  let create ?protocol_data ~predecessor ~timestamp () =
    let { Block_header.shell =
            { fitness = predecessor_fitness ;
              timestamp = predecessor_timestamp ;
              level = predecessor_level } } =
      State.Block.header predecessor in
    State.Block.context predecessor >>= fun predecessor_context ->
    let predecessor_header = State.Block.header predecessor in
    let predecessor_hash = State.Block.hash predecessor in
    Chain_traversal.live_blocks
      predecessor
      (State.Block.max_operations_ttl predecessor)
<<<<<<< HEAD
    >>=? fun (live_blocks, live_operations) ->
=======
    >>= fun (live_blocks, live_operations) ->
>>>>>>> 9f69abe8
    Block_validation.update_testchain_status
      predecessor_context predecessor_header
      timestamp >>=? fun predecessor_context ->
    begin
      match protocol_data with
      | None -> return_none
      | Some protocol_data ->
          match
            Data_encoding.Binary.of_bytes
              Proto.block_header_data_encoding
              protocol_data
          with
          | None -> failwith "Invalid block header"
          | Some protocol_data -> return_some protocol_data
    end >>=? fun protocol_data ->
    Proto.begin_construction
      ~chain_id: (State.Block.chain_id predecessor)
      ~predecessor_context
      ~predecessor_timestamp
      ~predecessor_fitness
      ~predecessor_level
      ~predecessor: predecessor_hash
      ~timestamp
      ?protocol_data
      ()
    >>=? fun state ->
    (* FIXME arbitrary value, to be customisable *)
    return {
      state ;
      applied = [] ;
      live_blocks ;
      live_operations ;
    }

  let apply_operation pv op =
    if Operation_hash.Set.mem op.hash pv.live_operations then
      Lwt.return Outdated
    else
      Proto.apply_operation pv.state
        { shell = op.raw.shell ; protocol_data = op.protocol_data } >|= function
      | Ok (state, receipt) ->
          let pv =
            { state ;
              applied = (op, receipt) :: pv.applied ;
              live_blocks = pv.live_blocks ;
              live_operations = Operation_hash.Set.add op.hash pv.live_operations ;
            } in
          Applied (pv, receipt)
      | Error errors ->
          match classify_errors errors with
          | `Branch -> Branch_refused errors
          | `Permanent -> Refused errors
          | `Temporary -> Branch_delayed errors

  type status = {
    applied_operations : (operation * Proto.operation_receipt) list ;
    block_result : Tezos_protocol_environment_shell.validation_result ;
    block_metadata : Proto.block_header_metadata ;
  }

  let status pv =
    Proto.finalize_block pv.state >>=? fun (block_result, block_metadata) ->
    return {
      block_metadata ;
      block_result ;
      applied_operations = pv.applied ;
    }

  let pp_result ppf =
    let open Format in
    function
    | Applied _ -> pp_print_string ppf "applied"
    | Branch_delayed err -> fprintf ppf "branch delayed (%a)" pp_print_error err
    | Branch_refused err -> fprintf ppf "branch refused (%a)" pp_print_error err
    | Refused err -> fprintf ppf "refused (%a)" pp_print_error err
    | Duplicate -> pp_print_string ppf "duplicate"
    | Outdated -> pp_print_string ppf "outdated"

end

let preapply ~predecessor ~timestamp ~protocol_data operations =
  State.Block.context predecessor >>= fun predecessor_context ->
  Context.get_protocol predecessor_context >>= fun protocol ->
  begin
    match Registered_protocol.get protocol with
    | None ->
        (* FIXME. *)
        (* This should not happen: it should be handled in the validator. *)
        failwith "Prevalidation: missing protocol '%a' for the current block."
          Protocol_hash.pp_short protocol
    | Some protocol ->
        return protocol
  end >>=? fun (module Proto) ->
  let module Prevalidation = Make(Proto) in
  let apply_operation_with_preapply_result preapp t op =
    let open Preapply_result in
    Prevalidation.apply_operation t op >>= function
    | Applied (t, _) ->
        let applied = (op.hash, op.raw) :: preapp.applied in
        Lwt.return ({ preapp with applied }, t)
    | Branch_delayed errors ->
        let branch_delayed =
          Operation_hash.Map.add
            op.hash
            (op.raw, errors)
            preapp.branch_delayed in
        Lwt.return ({ preapp with branch_delayed }, t)
    | Branch_refused errors ->
        let branch_refused =
          Operation_hash.Map.add
            op.hash
            (op.raw, errors)
            preapp.branch_refused in
        Lwt.return ({ preapp with branch_refused }, t)
    | Refused errors ->
        let refused =
          Operation_hash.Map.add
            op.hash
            (op.raw, errors)
            preapp.refused in
        Lwt.return ({ preapp with refused }, t)
    | Duplicate | Outdated -> Lwt.return (preapp, t) in
  Prevalidation.create
    ~protocol_data ~predecessor ~timestamp () >>=? fun validation_state ->
  Lwt_list.fold_left_s
    (fun (acc_validation_result, acc_validation_state) operations ->
       Lwt_list.fold_left_s
         (fun (acc_validation_result, acc_validation_state) op ->
            match Prevalidation.parse op with
            | Error _ ->
                (* FIXME *)
                Lwt.return (acc_validation_result, acc_validation_state)
            | Ok op ->
                apply_operation_with_preapply_result
                  acc_validation_result acc_validation_state op)
         (Preapply_result.empty, acc_validation_state)
         operations
       >>= fun (new_validation_result, new_validation_state) ->
       (* Applied operations are reverted ; revert to the initial ordering *)
       let new_validation_result =
         { new_validation_result with applied = List.rev new_validation_result.applied } in
       Lwt.return (acc_validation_result @ [new_validation_result], new_validation_state)
    ) ([], validation_state) operations
  >>= fun (validation_result_list, validation_state) ->
  let operations_hash =
    Operation_list_list_hash.compute
      (List.map (fun r ->
           Operation_list_hash.compute
             (List.map fst r.Preapply_result.applied)
         ) validation_result_list)
  in
  Prevalidation.status validation_state >>=? fun { block_result ; _ } ->
  let pred_shell_header = State.Block.shell_header predecessor in
  let level = Int32.succ pred_shell_header.level in
  Block_validation.may_patch_protocol
    ~level block_result >>=? fun { fitness ; context ; message } ->
  State.Block.protocol_hash predecessor >>= fun pred_protocol ->
  Context.get_protocol context >>= fun protocol ->
  let proto_level =
    if Protocol_hash.equal protocol pred_protocol then
      pred_shell_header.proto_level
    else
      ((pred_shell_header.proto_level + 1) mod 256) in
  let shell_header : Block_header.shell_header = {
    level ;
    proto_level ;
    predecessor = State.Block.hash predecessor ;
    timestamp ;
    validation_passes = List.length validation_result_list ;
    operations_hash ;
    fitness ;
    context = Context_hash.zero ; (* place holder *)
  } in
  begin
    if Protocol_hash.equal protocol pred_protocol then
      return (context, message)
    else
      match Registered_protocol.get protocol with
      | None ->
          fail (Block_validator_errors.Unavailable_protocol
                  { block = State.Block.hash predecessor ; protocol })
      | Some (module NewProto) ->
          NewProto.init context shell_header >>=? fun { context ; message ; _ } ->
          return (context, message)
  end >>=? fun (context, message) ->
  Context.hash ?message ~time:timestamp context >>= fun context ->
  return ({ shell_header with context }, validation_result_list)<|MERGE_RESOLUTION|>--- conflicted
+++ resolved
@@ -128,11 +128,7 @@
     Chain_traversal.live_blocks
       predecessor
       (State.Block.max_operations_ttl predecessor)
-<<<<<<< HEAD
-    >>=? fun (live_blocks, live_operations) ->
-=======
     >>= fun (live_blocks, live_operations) ->
->>>>>>> 9f69abe8
     Block_validation.update_testchain_status
       predecessor_context predecessor_header
       timestamp >>=? fun predecessor_context ->
