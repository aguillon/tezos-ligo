(*****************************************************************************)
(*                                                                           *)
(* Open Source License                                                       *)
(* Copyright (c) 2018 Dynamic Ledger Solutions, Inc. <contact@tezos.com>     *)
(* Copyright (c) 2018-2021 Nomadic Labs, <contact@nomadic-labs.com>          *)
(*                                                                           *)
(* Permission is hereby granted, free of charge, to any person obtaining a   *)
(* copy of this software and associated documentation files (the "Software"),*)
(* to deal in the Software without restriction, including without limitation *)
(* the rights to use, copy, modify, merge, publish, distribute, sublicense,  *)
(* and/or sell copies of the Software, and to permit persons to whom the     *)
(* Software is furnished to do so, subject to the following conditions:      *)
(*                                                                           *)
(* The above copyright notice and this permission notice shall be included   *)
(* in all copies or substantial portions of the Software.                    *)
(*                                                                           *)
(* THE SOFTWARE IS PROVIDED "AS IS", WITHOUT WARRANTY OF ANY KIND, EXPRESS OR*)
(* IMPLIED, INCLUDING BUT NOT LIMITED TO THE WARRANTIES OF MERCHANTABILITY,  *)
(* FITNESS FOR A PARTICULAR PURPOSE AND NONINFRINGEMENT. IN NO EVENT SHALL   *)
(* THE AUTHORS OR COPYRIGHT HOLDERS BE LIABLE FOR ANY CLAIM, DAMAGES OR OTHER*)
(* LIABILITY, WHETHER IN AN ACTION OF CONTRACT, TORT OR OTHERWISE, ARISING   *)
(* FROM, OUT OF OR IN CONNECTION WITH THE SOFTWARE OR THE USE OR OTHER       *)
(* DEALINGS IN THE SOFTWARE.                                                 *)
(*                                                                           *)
(*****************************************************************************)

(* FIXME ignore/postpone fetching/validating of block in the future... *)

open Peer_validator_worker_state

module Name = struct
  type t = Chain_id.t * P2p_peer.Id.t

  let encoding = Data_encoding.tup2 Chain_id.encoding P2p_peer.Id.encoding

  let base = ["validator"; "peer"]

  let pp ppf (chain, peer) =
    Format.fprintf ppf "%a:%a" Chain_id.pp_short chain P2p_peer.Id.pp_short peer

  let equal (c1, p1) (c2, p2) = Chain_id.equal c1 c2 && P2p_peer.Id.equal p1 p2
end

module Request = struct
  include Request

  type _ t =
    | New_head : Block_hash.t * Block_header.t -> unit t
    | New_branch : Block_locator.t * Block_locator.seed -> unit t

  let view (type a) (req : a t) : view =
    match req with
    | New_head (hash, _) -> New_head hash
    | New_branch (locator, seed) ->
        (* the seed is associated to each locator
           w.r.t. the peer_id of the sender *)
        New_branch
          (locator.head_hash, Block_locator.estimated_length seed locator)
end

type limits = {
  new_head_request_timeout : Time.System.Span.t;
  block_header_timeout : Time.System.Span.t;
  block_operations_timeout : Time.System.Span.t;
  protocol_timeout : Time.System.Span.t;
}

module Types = struct
  type parameters = {
    chain_db : Distributed_db.chain_db;
    block_validator : Block_validator.t;
    (* callback to chain_validator *)
    notify_new_block : Store.Block.t -> unit;
    notify_termination : unit -> unit;
    limits : limits;
  }

  type state = {
    peer_id : P2p_peer.Id.t;
    parameters : parameters;
    mutable pipeline : Bootstrap_pipeline.t option;
    mutable last_validated_head : Block_header.t;
    mutable last_advertised_head : Block_header.t;
  }

  let pipeline_length = function
    | None -> Bootstrap_pipeline.length_zero
    | Some p -> Bootstrap_pipeline.length p
end

module Logger =
  Worker_logger.Make (Event) (Request)
    (struct
      let worker_name = "node_peer_validator"
    end)

module Worker = Worker.Make (Name) (Event) (Request) (Types) (Logger)
open Types

type t = Worker.dropbox Worker.t

let bootstrap_new_branch w unknown_prefix =
<<<<<<< HEAD
=======
  let open Lwt_result_syntax in
>>>>>>> 55b3bab8
  let pv = Worker.state w in
  let sender_id = Distributed_db.my_peer_id pv.parameters.chain_db in
  (* sender and receiver are inverted here because they are from
     the point of view of the node sending the locator *)
  let seed = {Block_locator.sender_id = pv.peer_id; receiver_id = sender_id} in
  let len = Block_locator.estimated_length seed unknown_prefix in
  let*! () =
    Worker.log_event
      w
      (Validating_new_branch {peer = pv.peer_id; nb_blocks = len})
  in
  let pipeline =
    Bootstrap_pipeline.create
      ~notify_new_block:pv.parameters.notify_new_block
      ~block_header_timeout:pv.parameters.limits.block_header_timeout
      ~block_operations_timeout:pv.parameters.limits.block_operations_timeout
      pv.parameters.block_validator
      pv.peer_id
      pv.parameters.chain_db
      unknown_prefix
  in
  pv.pipeline <- Some pipeline ;
  let* () =
    Worker.protect
      w
      ~on_error:(fun error ->
        (* if the peer_validator is killed, let's cancel the pipeline *)
        pv.pipeline <- None ;
        let*! () = Bootstrap_pipeline.cancel pipeline in
        fail error)
      (fun () -> Bootstrap_pipeline.wait pipeline)
  in
  pv.pipeline <- None ;
<<<<<<< HEAD
  Worker.log_event
    w
    (New_branch_validated {peer = pv.peer_id; hash = unknown_prefix.head_hash})
  >>= fun () -> return_unit

let validate_new_head w hash (header : Block_header.t) =
  let pv = Worker.state w in
  let block_received = {Event.peer = pv.peer_id; hash} in
  Worker.log_event w (Fetching_operations_for_head block_received) >>= fun () ->
  List.map_ep
    (fun i ->
      Worker.protect w (fun () ->
          Distributed_db.Operations.fetch
            ~timeout:pv.parameters.limits.block_operations_timeout
            pv.parameters.chain_db
            ~peer:pv.peer_id
            (hash, i)
            header.shell.operations_hash))
    (0 -- (header.shell.validation_passes - 1))
  >>=? fun operations ->
  Worker.log_event w (Requesting_new_head_validation block_received)
  >>= fun () ->
  Block_validator.validate
    ~notify_new_block:pv.parameters.notify_new_block
    ~precheck_and_notify:true
    pv.parameters.block_validator
    pv.parameters.chain_db
    hash
    header
    operations
  >>= function
  | Invalid errs ->
      (* This will convert into a kickban when treated by [on_error] --
         or, at least, by a worker termination which will close the
         connection. *)
      Lwt.return_error errs
  | Invalid_after_precheck _errs ->
      Worker.log_event w (Ignoring_prechecked_invalid_block block_received)
      >>= fun () ->
      (* We do not kickban the peer if the block received was
         successfully prechecked but invalid -- this means that he
         could have propagated a precheckable block before terminating
         its validation *)
      return_unit
  | Valid ->
      Worker.log_event w (New_head_validation_end block_received) >>= fun () ->
      let meta =
        Distributed_db.get_peer_metadata pv.parameters.chain_db pv.peer_id
      in
      Peer_metadata.incr meta Valid_blocks ;
      return_unit

let only_if_fitness_increases w distant_header hash cont =
  let pv = Worker.state w in
  let chain_store = Distributed_db.chain_store pv.parameters.chain_db in
  Store.Block.is_known_valid chain_store hash >>= fun known_valid ->
=======
  let*! () =
    Worker.log_event
      w
      (New_branch_validated {peer = pv.peer_id; hash = unknown_prefix.head_hash})
  in
  return_unit

let only_if_fitness_increases w distant_header hash cont =
  let open Lwt_syntax in
  let pv = Worker.state w in
  let chain_store = Distributed_db.chain_store pv.parameters.chain_db in
  let* known_valid = Store.Block.is_known_valid chain_store hash in
>>>>>>> 55b3bab8
  if known_valid then (
    pv.last_validated_head <- distant_header ;
    cont `Known_valid)
  else
    let* current_head = Store.Chain.current_head chain_store in
    if
      Fitness.compare
        distant_header.Block_header.shell.fitness
        (Store.Block.fitness current_head)
      <= 0
    then (
      let* () = Worker.log_event w (Ignoring_head {peer = pv.peer_id; hash}) in
      (* Don't download a branch that cannot beat the current head. *)
      let meta =
        Distributed_db.get_peer_metadata pv.parameters.chain_db pv.peer_id
      in
      Peer_metadata.incr meta Old_heads ;
      cont `Lower_fitness)
    else cont `Ok

let validate_new_head w hash (header : Block_header.t) =
  let open Lwt_result_syntax in
  let pv = Worker.state w in
  let block_received = {Event.peer = pv.peer_id; hash} in
  let*! () = Worker.log_event w (Fetching_operations_for_head block_received) in
  let* operations =
    List.map_ep
      (fun i ->
        Worker.protect w (fun () ->
            Distributed_db.Operations.fetch
              ~timeout:pv.parameters.limits.block_operations_timeout
              pv.parameters.chain_db
              ~peer:pv.peer_id
              (hash, i)
              header.shell.operations_hash))
      (0 -- (header.shell.validation_passes - 1))
  in
  (* We redo a check for the fitness here because while waiting for the
     operations, a new head better than this block might be validated. *)
  only_if_fitness_increases w header hash @@ function
  | `Known_valid | `Lower_fitness ->
      (* If the block is known valid or if the fitness does not increase
         we need to clear the fetched operation of the block from the ddb *)
      List.iter
        (fun i ->
          Distributed_db.Operations.clear_or_cancel
            pv.parameters.chain_db
            (hash, i))
        (0 -- (header.shell.validation_passes - 1)) ;
      return_unit
  | `Ok -> (
      let*! () =
        Worker.log_event w (Requesting_new_head_validation block_received)
      in
      let*! v =
        Block_validator.validate
          ~notify_new_block:pv.parameters.notify_new_block
          ~precheck_and_notify:true
          pv.parameters.block_validator
          pv.parameters.chain_db
          hash
          header
          operations
      in
      match v with
      | Invalid errs ->
          (* This will convert into a kickban when treated by [on_error] --
             or, at least, by a worker termination which will close the
             connection. *)
          Lwt.return_error errs
      | Invalid_after_precheck _errs ->
          let*! () =
            Worker.log_event
              w
              (Ignoring_prechecked_invalid_block block_received)
          in
          (* We do not kickban the peer if the block received was
             successfully prechecked but invalid -- this means that he
             could have propagated a precheckable block before terminating
             its validation *)
          return_unit
      | Valid ->
          let*! () =
            Worker.log_event w (New_head_validation_end block_received)
          in
          let meta =
            Distributed_db.get_peer_metadata pv.parameters.chain_db pv.peer_id
          in
          Peer_metadata.incr meta Valid_blocks ;
          return_unit)

let assert_acceptable_head w hash (header : Block_header.t) =
  let open Lwt_result_syntax in
  let pv = Worker.state w in
  let chain_store = Distributed_db.chain_store pv.parameters.chain_db in
  let*! acceptable =
    Store.Chain.is_acceptable_block chain_store (hash, header.shell.level)
  in
  fail_unless
    acceptable
    (Validation_errors.Checkpoint_error (hash, Some pv.peer_id))

let may_validate_new_head w hash (header : Block_header.t) =
  let open Lwt_result_syntax in
  let pv = Worker.state w in
  let chain_store = Distributed_db.chain_store pv.parameters.chain_db in
  let*! valid_block = Store.Block.is_known_valid chain_store hash in
  let*! invalid_block = Store.Block.is_known_invalid chain_store hash in
  let*! valid_predecessor =
    Store.Block.is_known_valid chain_store header.shell.predecessor
  in
  let*! invalid_predecessor =
    Store.Block.is_known_invalid chain_store header.shell.predecessor
  in
  let block_received = {Event.peer = pv.peer_id; hash} in
  if valid_block then
    let*! () =
      Worker.log_event w (Ignoring_previously_validated_block block_received)
    in
    return_unit
  else if invalid_block then
    let*! () = Worker.log_event w (Ignoring_invalid_block block_received) in
    tzfail Validation_errors.Known_invalid
  else if invalid_predecessor then
    let*! () = Worker.log_event w (Ignoring_invalid_block block_received) in
    let* _ =
      Distributed_db.commit_invalid_block
        pv.parameters.chain_db
        hash
        header
        [Validation_errors.Known_invalid]
    in
    tzfail Validation_errors.Known_invalid
  else if not valid_predecessor then (
    let*! () =
      Worker.log_event w (Missing_new_head_predecessor block_received)
    in
    Distributed_db.Request.current_branch
      pv.parameters.chain_db
      ~peer:pv.peer_id
      () ;
    return_unit)
  else
<<<<<<< HEAD
    only_if_fitness_increases w header hash @@ fun () ->
    assert_acceptable_head w hash header >>=? fun () ->
    validate_new_head w hash header

let may_validate_new_branch w locator =
=======
    only_if_fitness_increases w header hash @@ function
    | `Known_valid | `Lower_fitness -> return_unit
    | `Ok ->
        let* () = assert_acceptable_head w hash header in
        validate_new_head w hash header

let may_validate_new_branch w locator =
  let open Lwt_result_syntax in
>>>>>>> 55b3bab8
  (* Make sure this is still ok w.r.t @phink fix *)
  let pv = Worker.state w in
  let {Block_locator.head_header = distant_header; head_hash = distant_hash; _}
      =
<<<<<<< HEAD
    locator
  in
  only_if_fitness_increases w distant_header distant_hash @@ fun () ->
  assert_acceptable_head w distant_hash distant_header >>=? fun () ->
  let chain_store = Distributed_db.chain_store pv.parameters.chain_db in
  (* TODO: should we consider level as well ? Rolling could have
     difficulties boostrapping. *)
  let block_received = {Event.peer = pv.peer_id; hash = distant_hash} in
  Block_locator.unknown_prefix
    ~is_known:(Store.Block.validity chain_store)
    locator
  >>= function
  | (Known_valid, prefix_locator) ->
      if prefix_locator.Block_locator.history <> [] then
        bootstrap_new_branch w prefix_locator
      else return_unit
  | (Unknown, _) ->
      (* May happen when:
         - A locator from another chain is received;
         - A rolling peer is too far ahead;
         - In rolling mode when the step is too wide. *)
      Worker.log_event
        w
        (Ignoring_branch_without_common_ancestor block_received)
      >>= fun () -> fail Validation_errors.Unknown_ancestor
  | (Known_invalid, _) ->
      Worker.log_event w (Ignoring_branch_with_invalid_locator block_received)
      >>= fun () ->
      fail (Validation_errors.Invalid_locator (pv.peer_id, locator))
=======
    locator
  in
  only_if_fitness_increases w distant_header distant_hash @@ function
  | `Known_valid | `Lower_fitness -> return_unit
  | `Ok -> (
      let* () = assert_acceptable_head w distant_hash distant_header in
      let chain_store = Distributed_db.chain_store pv.parameters.chain_db in
      (* TODO: should we consider level as well ? Rolling could have
         difficulties boostrapping. *)
      let block_received = {Event.peer = pv.peer_id; hash = distant_hash} in
      let*! v =
        Block_locator.unknown_prefix
          ~is_known:(Store.Block.validity chain_store)
          locator
      in
      match v with
      | (Known_valid, prefix_locator) ->
          if prefix_locator.Block_locator.history <> [] then
            bootstrap_new_branch w prefix_locator
          else return_unit
      | (Unknown, _) ->
          (* May happen when:
             - A locator from another chain is received;
             - A rolling peer is too far ahead;
             - In rolling mode when the step is too wide. *)
          let*! () =
            Worker.log_event
              w
              (Ignoring_branch_without_common_ancestor block_received)
          in
          tzfail Validation_errors.Unknown_ancestor
      | (Known_invalid, _) ->
          let*! () =
            Worker.log_event
              w
              (Ignoring_branch_with_invalid_locator block_received)
          in
          tzfail (Validation_errors.Invalid_locator (pv.peer_id, locator)))
>>>>>>> 55b3bab8

let on_no_request w =
  let open Lwt_syntax in
  let pv = Worker.state w in
  let timespan =
    Ptime.Span.to_float_s pv.parameters.limits.new_head_request_timeout
  in
  let* () =
    Worker.log_event w (No_new_head_from_peer {peer = pv.peer_id; timespan})
  in
  Distributed_db.Request.current_head pv.parameters.chain_db ~peer:pv.peer_id () ;
  return_ok_unit

let on_request (type a) w (req : a Request.t) : a tzresult Lwt.t =
  let open Lwt_syntax in
  let pv = Worker.state w in
  match req with
  | Request.New_head (hash, header) ->
<<<<<<< HEAD
      Worker.log_event w (Processing_new_head {peer = pv.peer_id; hash})
      >>= fun () -> may_validate_new_head w hash header
  | Request.New_branch (locator, _seed) ->
      (* TODO penalize empty locator... ?? *)
      Worker.log_event
        w
        (Processing_new_branch {peer = pv.peer_id; hash = locator.head_hash})
      >>= fun () -> may_validate_new_branch w locator
=======
      let* () =
        Worker.log_event w (Processing_new_head {peer = pv.peer_id; hash})
      in
      may_validate_new_head w hash header
  | Request.New_branch (locator, _seed) ->
      (* TODO penalize empty locator... ?? *)
      let* () =
        Worker.log_event
          w
          (Processing_new_branch {peer = pv.peer_id; hash = locator.head_hash})
      in
      may_validate_new_branch w locator
>>>>>>> 55b3bab8

let on_completion w r _ st =
  Worker.log_event w (Event.Request (Request.view r, st, None))

let on_error w r st err =
  let open Lwt_syntax in
  let pv = Worker.state w in
  match err with
  | ( Validation_errors.Invalid_locator _
    | Block_validator_errors.Invalid_block _ )
    :: _ ->
      let* () = Distributed_db.greylist pv.parameters.chain_db pv.peer_id in
      let* () =
        Worker.log_event
          w
          (Terminating_worker
             {peer = pv.peer_id; reason = "invalid data received: kickban"})
      in
      Worker.trigger_shutdown w ;
      let* () = Worker.log_event w (Event.Request (r, st, Some err)) in
      Lwt.return_error err
  | Block_validator_errors.System_error _ :: _ ->
      let* () = Worker.log_event w (Event.Request (r, st, Some err)) in
      return_ok_unit
  | Block_validator_errors.Unavailable_protocol {protocol; _} :: _ -> (
      let* fetched_and_compiled =
        Block_validator.fetch_and_compile_protocol
          pv.parameters.block_validator
          ~peer:pv.peer_id
          ~timeout:pv.parameters.limits.protocol_timeout
          protocol
      in
      match fetched_and_compiled with
      | Ok _ ->
          Distributed_db.Request.current_head
            pv.parameters.chain_db
            ~peer:pv.peer_id
            () ;
          return_ok_unit
      | Error _ ->
          (* TODO: punish *)
          let* () =
            Worker.log_event
              w
              (Terminating_worker
                 {
                   peer = pv.peer_id;
                   reason =
                     Format.asprintf
                       "missing protocol: %a"
                       Protocol_hash.pp
                       protocol;
                 })
          in
          let* () = Worker.log_event w (Event.Request (r, st, Some err)) in
          Lwt.return_error err)
  | (Validation_errors.Unknown_ancestor | Validation_errors.Too_short_locator _)
    :: _ ->
      let* () =
        Worker.log_event
          w
          (Terminating_worker
             {
               peer = pv.peer_id;
               reason =
                 Format.asprintf "unknown ancestor or too short locator: kick";
             })
      in
      Worker.trigger_shutdown w ;
      let* () = Worker.log_event w (Event.Request (r, st, Some err)) in
      return_ok_unit
  | Distributed_db.Operations.Canceled _ :: _ -> (
      (* Given two nodes A and B (remote). This may happen if A
         prechecks a block, sends it to B. B prechecks a block, sends
         it to A. A tries to fetch operations of the block to B, in
         the meantime, A validates the block and cancels the fetching.
      *)
      match r with
      | New_head hash -> (
          let chain_store = Distributed_db.chain_store pv.parameters.chain_db in
          let* b = Store.Block.is_known_valid chain_store hash in
          match b with true -> return_ok_unit | false -> Lwt.return_error err)
      | _ -> Lwt.return_error err)
  | _ ->
      let* () = Worker.log_event w (Event.Request (r, st, Some err)) in
      Lwt.return_error err

let on_close w =
  let open Lwt_syntax in
  let pv = Worker.state w in
  let* () = Distributed_db.disconnect pv.parameters.chain_db pv.peer_id in
  pv.parameters.notify_termination () ;
  Lwt.return_unit

let on_launch _ name parameters =
  let open Lwt_syntax in
  let chain_store = Distributed_db.chain_store parameters.chain_db in
  let* genesis = Store.Chain.genesis_block chain_store in
  (* TODO : why do we have genesis and not current_head here ?? *)
  let rec pv =
    {
      peer_id = snd name;
      parameters = {parameters with notify_new_block};
      pipeline = None;
      last_validated_head = Store.Block.header genesis;
      last_advertised_head = Store.Block.header genesis;
    }
  and notify_new_block block =
    pv.last_validated_head <- Store.Block.header block ;
    parameters.notify_new_block block
  in
  return_ok pv

let table =
  let merge w (Worker.Any_request neu) old =
    let pv = Worker.state w in
    match neu with
    | Request.New_branch (locator, _) ->
        pv.last_advertised_head <- locator.Block_locator.head_header ;
        Some (Worker.Any_request neu)
    | Request.New_head (_, header) -> (
        pv.last_advertised_head <- header ;
        (* TODO penalize decreasing fitness *)
        match old with
        | Some (Worker.Any_request (Request.New_branch _) as old) ->
            Some old (* ignore *)
        | Some (Worker.Any_request (Request.New_head _)) ->
            Some (Any_request neu)
        | None -> Some (Any_request neu))
  in
  Worker.create_table (Dropbox {merge})

let create ?(notify_new_block = fun _ -> ()) ?(notify_termination = fun _ -> ())
    limits block_validator chain_db peer_id =
  let name =
    (Store.Chain.chain_id (Distributed_db.chain_store chain_db), peer_id)
  in
  let parameters =
    {chain_db; notify_termination; block_validator; notify_new_block; limits}
  in
  let module Handlers = struct
    type self = t

    let on_launch = on_launch

    let on_request = on_request

    let on_close = on_close

    let on_error = on_error

    let on_completion = on_completion

    let on_no_request = on_no_request
  end in
  Worker.launch
    table
    ~timeout:limits.new_head_request_timeout
    name
    parameters
    (module Handlers)

let notify_branch w locator =
  let pv = Worker.state w in
  let sender_id = Distributed_db.my_peer_id pv.parameters.chain_db in
  (* sender and receiver are inverted here because they are from
     the point of view of the node sending the locator *)
  let seed = {Block_locator.sender_id = pv.peer_id; receiver_id = sender_id} in
  Worker.Dropbox.put_request w (New_branch (locator, seed))

let notify_head w hash header =
  Worker.Dropbox.put_request w (New_head (hash, header))

let shutdown w = Worker.shutdown w

let peer_id w =
  let pv = Worker.state w in
  pv.peer_id

let status = Worker.status

let information = Worker.information

let running_workers () = Worker.list table

let current_request t = Worker.current_request t

let pipeline_length w =
  let state = Worker.state w in
  Types.pipeline_length state.pipeline

module Internal_for_tests = struct
  let validate_new_head (t : t) block_hash block_header =
    let open Lwt_result_syntax in
    let* () = validate_new_head t block_hash block_header in
    return_unit
end<|MERGE_RESOLUTION|>--- conflicted
+++ resolved
@@ -100,10 +100,7 @@
 type t = Worker.dropbox Worker.t
 
 let bootstrap_new_branch w unknown_prefix =
-<<<<<<< HEAD
-=======
   let open Lwt_result_syntax in
->>>>>>> 55b3bab8
   let pv = Worker.state w in
   let sender_id = Distributed_db.my_peer_id pv.parameters.chain_db in
   (* sender and receiver are inverted here because they are from
@@ -137,64 +134,6 @@
       (fun () -> Bootstrap_pipeline.wait pipeline)
   in
   pv.pipeline <- None ;
-<<<<<<< HEAD
-  Worker.log_event
-    w
-    (New_branch_validated {peer = pv.peer_id; hash = unknown_prefix.head_hash})
-  >>= fun () -> return_unit
-
-let validate_new_head w hash (header : Block_header.t) =
-  let pv = Worker.state w in
-  let block_received = {Event.peer = pv.peer_id; hash} in
-  Worker.log_event w (Fetching_operations_for_head block_received) >>= fun () ->
-  List.map_ep
-    (fun i ->
-      Worker.protect w (fun () ->
-          Distributed_db.Operations.fetch
-            ~timeout:pv.parameters.limits.block_operations_timeout
-            pv.parameters.chain_db
-            ~peer:pv.peer_id
-            (hash, i)
-            header.shell.operations_hash))
-    (0 -- (header.shell.validation_passes - 1))
-  >>=? fun operations ->
-  Worker.log_event w (Requesting_new_head_validation block_received)
-  >>= fun () ->
-  Block_validator.validate
-    ~notify_new_block:pv.parameters.notify_new_block
-    ~precheck_and_notify:true
-    pv.parameters.block_validator
-    pv.parameters.chain_db
-    hash
-    header
-    operations
-  >>= function
-  | Invalid errs ->
-      (* This will convert into a kickban when treated by [on_error] --
-         or, at least, by a worker termination which will close the
-         connection. *)
-      Lwt.return_error errs
-  | Invalid_after_precheck _errs ->
-      Worker.log_event w (Ignoring_prechecked_invalid_block block_received)
-      >>= fun () ->
-      (* We do not kickban the peer if the block received was
-         successfully prechecked but invalid -- this means that he
-         could have propagated a precheckable block before terminating
-         its validation *)
-      return_unit
-  | Valid ->
-      Worker.log_event w (New_head_validation_end block_received) >>= fun () ->
-      let meta =
-        Distributed_db.get_peer_metadata pv.parameters.chain_db pv.peer_id
-      in
-      Peer_metadata.incr meta Valid_blocks ;
-      return_unit
-
-let only_if_fitness_increases w distant_header hash cont =
-  let pv = Worker.state w in
-  let chain_store = Distributed_db.chain_store pv.parameters.chain_db in
-  Store.Block.is_known_valid chain_store hash >>= fun known_valid ->
-=======
   let*! () =
     Worker.log_event
       w
@@ -207,7 +146,6 @@
   let pv = Worker.state w in
   let chain_store = Distributed_db.chain_store pv.parameters.chain_db in
   let* known_valid = Store.Block.is_known_valid chain_store hash in
->>>>>>> 55b3bab8
   if known_valid then (
     pv.last_validated_head <- distant_header ;
     cont `Known_valid)
@@ -351,13 +289,6 @@
       () ;
     return_unit)
   else
-<<<<<<< HEAD
-    only_if_fitness_increases w header hash @@ fun () ->
-    assert_acceptable_head w hash header >>=? fun () ->
-    validate_new_head w hash header
-
-let may_validate_new_branch w locator =
-=======
     only_if_fitness_increases w header hash @@ function
     | `Known_valid | `Lower_fitness -> return_unit
     | `Ok ->
@@ -366,42 +297,10 @@
 
 let may_validate_new_branch w locator =
   let open Lwt_result_syntax in
->>>>>>> 55b3bab8
   (* Make sure this is still ok w.r.t @phink fix *)
   let pv = Worker.state w in
   let {Block_locator.head_header = distant_header; head_hash = distant_hash; _}
       =
-<<<<<<< HEAD
-    locator
-  in
-  only_if_fitness_increases w distant_header distant_hash @@ fun () ->
-  assert_acceptable_head w distant_hash distant_header >>=? fun () ->
-  let chain_store = Distributed_db.chain_store pv.parameters.chain_db in
-  (* TODO: should we consider level as well ? Rolling could have
-     difficulties boostrapping. *)
-  let block_received = {Event.peer = pv.peer_id; hash = distant_hash} in
-  Block_locator.unknown_prefix
-    ~is_known:(Store.Block.validity chain_store)
-    locator
-  >>= function
-  | (Known_valid, prefix_locator) ->
-      if prefix_locator.Block_locator.history <> [] then
-        bootstrap_new_branch w prefix_locator
-      else return_unit
-  | (Unknown, _) ->
-      (* May happen when:
-         - A locator from another chain is received;
-         - A rolling peer is too far ahead;
-         - In rolling mode when the step is too wide. *)
-      Worker.log_event
-        w
-        (Ignoring_branch_without_common_ancestor block_received)
-      >>= fun () -> fail Validation_errors.Unknown_ancestor
-  | (Known_invalid, _) ->
-      Worker.log_event w (Ignoring_branch_with_invalid_locator block_received)
-      >>= fun () ->
-      fail (Validation_errors.Invalid_locator (pv.peer_id, locator))
-=======
     locator
   in
   only_if_fitness_increases w distant_header distant_hash @@ function
@@ -440,7 +339,6 @@
               (Ignoring_branch_with_invalid_locator block_received)
           in
           tzfail (Validation_errors.Invalid_locator (pv.peer_id, locator)))
->>>>>>> 55b3bab8
 
 let on_no_request w =
   let open Lwt_syntax in
@@ -459,16 +357,6 @@
   let pv = Worker.state w in
   match req with
   | Request.New_head (hash, header) ->
-<<<<<<< HEAD
-      Worker.log_event w (Processing_new_head {peer = pv.peer_id; hash})
-      >>= fun () -> may_validate_new_head w hash header
-  | Request.New_branch (locator, _seed) ->
-      (* TODO penalize empty locator... ?? *)
-      Worker.log_event
-        w
-        (Processing_new_branch {peer = pv.peer_id; hash = locator.head_hash})
-      >>= fun () -> may_validate_new_branch w locator
-=======
       let* () =
         Worker.log_event w (Processing_new_head {peer = pv.peer_id; hash})
       in
@@ -481,7 +369,6 @@
           (Processing_new_branch {peer = pv.peer_id; hash = locator.head_hash})
       in
       may_validate_new_branch w locator
->>>>>>> 55b3bab8
 
 let on_completion w r _ st =
   Worker.log_event w (Event.Request (Request.view r, st, None))
