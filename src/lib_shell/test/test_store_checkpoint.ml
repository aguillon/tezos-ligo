--- conflicted
+++ resolved
@@ -70,29 +70,17 @@
           predecessor = genesis_block;
           operations_hash;
           fitness =
-<<<<<<< HEAD
-            [ MBytes.of_string @@ string_of_int @@ String.length header;
-              MBytes.of_string @@ string_of_int @@ 12 ];
-          context = Context_hash.zero;
-        };
-      protocol_data = MBytes.of_string header;
-=======
             [ Bytes.of_string @@ string_of_int @@ String.length header;
               Bytes.of_string @@ string_of_int @@ 12 ];
           context = Context_hash.zero;
         };
       protocol_data = Bytes.of_string header;
->>>>>>> fc8990b1
     }
   in
   let block_contents =
     {
       header = block_header;
-<<<<<<< HEAD
-      Store.Block.metadata = MBytes.create 0;
-=======
       Store.Block.metadata = Bytes.create 0;
->>>>>>> fc8990b1
       max_operations_ttl = 0;
       message = None;
       context = Context_hash.zero;
