--- conflicted
+++ resolved
@@ -86,15 +86,9 @@
   val increment_successful_precheck :
     protocol_operation operation -> protocol_operation operation
 
-<<<<<<< HEAD
-  (** Creates a new prevalidation context w.r.t. the protocol associate to the
-      predecessor block . When ?protocol_data is passed to this function, it will
-      be used to create the new block *)
-=======
   (** Creates a new prevalidation context w.r.t. the protocol associated with
       the predecessor block. When [?protocol_data] is passed to this function,
       it will be used to create the new block. *)
->>>>>>> 55b3bab8
   val create :
     chain_store ->
     ?protocol_data:Bytes.t ->
@@ -147,15 +141,8 @@
   val to_raw : _ operation -> Operation.t
 
   (** A constructor for the [operation] datatype. It by-passes the
-<<<<<<< HEAD
-     checks done by the [parse] function. *)
-  val make_operation : Operation.t -> Operation_hash.t -> 'a -> 'a operation
-
-  (** [safe_binary_of_bytes encoding bytes] parses [bytes] using [encoding]. Any error happening during parsing becomes {!Parse_error}.
-=======
       checks done by the [parse] function. *)
   val make_operation : Operation.t -> Operation_hash.t -> 'a -> 'a operation
->>>>>>> 55b3bab8
 
   (** [safe_binary_of_bytes encoding bytes] parses [bytes] using [encoding].
       Any error happening during parsing becomes {!Parse_error}.
