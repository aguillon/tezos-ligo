(*****************************************************************************)
(*                                                                           *)
(* Open Source License                                                       *)
(* Copyright (c) 2018 Dynamic Ledger Solutions, Inc. <contact@tezos.com>     *)
(*                                                                           *)
(* Permission is hereby granted, free of charge, to any person obtaining a   *)
(* copy of this software and associated documentation files (the "Software"),*)
(* to deal in the Software without restriction, including without limitation *)
(* the rights to use, copy, modify, merge, publish, distribute, sublicense,  *)
(* and/or sell copies of the Software, and to permit persons to whom the     *)
(* Software is furnished to do so, subject to the following conditions:      *)
(*                                                                           *)
(* The above copyright notice and this permission notice shall be included   *)
(* in all copies or substantial portions of the Software.                    *)
(*                                                                           *)
(* THE SOFTWARE IS PROVIDED "AS IS", WITHOUT WARRANTY OF ANY KIND, EXPRESS OR*)
(* IMPLIED, INCLUDING BUT NOT LIMITED TO THE WARRANTIES OF MERCHANTABILITY,  *)
(* FITNESS FOR A PARTICULAR PURPOSE AND NONINFRINGEMENT. IN NO EVENT SHALL   *)
(* THE AUTHORS OR COPYRIGHT HOLDERS BE LIABLE FOR ANY CLAIM, DAMAGES OR OTHER*)
(* LIABILITY, WHETHER IN AN ACTION OF CONTRACT, TORT OR OTHERWISE, ARISING   *)
(* FROM, OUT OF OR IN CONNECTION WITH THE SOFTWARE OR THE USE OR OTHER       *)
(* DEALINGS IN THE SOFTWARE.                                                 *)
(*                                                                           *)
(*****************************************************************************)

module Helpers_Nonce = Nonce
open Protocol
open Parameters_repr
open Constants_repr
open Alpha_context

(** Args *)

type args = {
  mutable length : int;
  mutable seed : int;
  mutable accounts : int;
  mutable nb_commitments : int;
  mutable params : Parameters_repr.t;
}

let default_args =
  {
    length = 100;
    seed = 0;
    accounts = 100;
    nb_commitments = 200;
    params =
      {
        bootstrap_accounts = [];
        commitments = [];
        bootstrap_contracts = [];
        constants = Default_parameters.constants_mainnet;
        security_deposit_ramp_up_cycles = None;
        no_reward_cycles = None;
      };
  }

let debug = ref false

let if_debug k = if !debug then k ()

let if_debug_s k = if !debug then k () else return_unit

let args = default_args

let parse_param_file name =
  if not (Sys.file_exists name) then
    failwith "Parameters : Inexistent JSON file"
  else
    Tezos_stdlib_unix.Lwt_utils_unix.Json.read_file name
    >>=? fun json ->
    match Data_encoding.Json.destruct Parameters_repr.encoding json with
    | exception exn ->
        failwith "Parameters : Invalid JSON file - %a" Error_monad.pp_exn exn
    | param ->
        return param

let read_args () =
  let parse_param name =
    parse_param_file name
    >>= (function
          | Ok p ->
              Lwt.return p
          | Error errs ->
              Format.printf
                "Parameters parsing error : %a ==> using default parameters\n\
                 %!"
                Error_monad.pp_print_error
                errs ;
              Lwt.return default_args.params)
    |> Lwt_main.run
  in
  let specific =
    [ ( "--length",
        Arg.Int (fun n -> args.length <- n),
        "Length of the chain (nb of blocks)" );
      ("--seed", Arg.Int (fun n -> args.seed <- n), "Used seed (default 0)");
      ( "--random-commitments",
        Arg.Int (fun n -> args.nb_commitments <- n),
        "Number of randomly generated commitments. Defaults to 200. If less \
         than 0, commitments in protocol parameter files are used." );
      ( "--accounts",
        Arg.Int (fun n -> args.accounts <- n),
        "Number of initial randomly generated accounts. Still adds bootstrap \
         account if present in the parameters file." );
      ( "--parameters",
        Arg.String (fun s -> args.params <- parse_param s),
        "JSON protocol parameters file" );
      ("--debug", Arg.Set debug, "Print more info") ]
  in
  let usage =
    "Usage: [--length n] [--seed n] [--accounts n] [--parameters json_file]"
  in
  Arg.parse specific (fun _ -> ()) usage

(** Utils *)

let choose_exp_nat n =
  (* seems fine *)
  let lambda = 1. /. log (float n) in
  let u = Random.float 1. in
  -.log u /. lambda |> int_of_float

let pi = 3.1415926502

let two_pi = 2. *. 3.1415926502

let round x = x +. 0.5 |> int_of_float

let rec choose_gaussian_nat (a, b) =
  assert (b >= a) ;
  let sigma = 4. in
  let mu = ((b - a) / 2) + a |> float in
  let gauss () =
    let u1 = Random.float 1. (* |> fun x -> 1. -. x *) in
    let u2 = Random.float 1. in
    let r = sqrt (-.(2. *. log u1)) in
    let theta = cos (two_pi *. u2) in
    r *. theta
  in
  let z = gauss () in
  let z = (z *. sigma) +. mu |> round in
  if z > a && z < b then z else choose_gaussian_nat (a, b)

let list_shuffle l =
  List.map (fun c -> (Random.bits (), c)) l
  |> List.sort compare |> List.map snd

(******************************************************************)

type gen_state = {
  mutable possible_transfers : (Account.t * Account.t) list;
  mutable remaining_transfers : (Account.t * Account.t) list;
  mutable remaining_activations : (Account.t * Commitment_repr.t) list;
  mutable nonce_to_reveal : (Cycle.t * Raw_level.t * Nonce.t) list;
}

let get_n_endorsements ctxt n =
  Context.get_endorsers ctxt
  >>=? fun endorsing_rights ->
  let endorsing_rights = List.sub endorsing_rights n in
  map_s
    (fun {Delegate_services.Endorsing_rights.delegate; level; _} ->
      Op.endorsement ~delegate ~level ctxt ())
    endorsing_rights

let generate_and_add_random_endorsements inc =
  let pred inc = Incremental.predecessor inc in
  let nb_endorsements =
    let n = args.params.constants.endorsers_per_block in
    n - choose_exp_nat n
  in
  if_debug (fun () ->
      Format.printf
        "[DEBUG] Generating up to %d endorsements...\n%!"
        nb_endorsements) ;
  get_n_endorsements (B (pred inc)) (nb_endorsements - 1)
  >>=? fun endorsements ->
  let compare op1 op2 =
    Operation_hash.compare (Operation.hash op1) (Operation.hash op2)
  in
  let endorsements = List.sort_uniq compare endorsements in
  let endorsements = List.map Operation.pack endorsements in
  fold_left_s Incremental.add_operation inc endorsements

let regenerate_transfers = ref false

let generate_random_activation ({remaining_activations; _} as gen_state) inc =
  regenerate_transfers := true ;
  let open Account in
  match remaining_activations with
  | [] ->
      assert false
  | (({pkh; _} as account), _) :: l ->
      if_debug (fun () ->
          Format.printf "[DEBUG] Generating an activation.\n%!") ;
      gen_state.remaining_activations <- l ;
      add_account account ;
      Op.activation inc pkh Account.commitment_secret

exception No_transfer_left

let rec generate_random_transfer ({remaining_transfers; _} as gen_state) ctxt =
  if remaining_transfers = [] then raise No_transfer_left ;
  let (a1, a2) = List.hd remaining_transfers in
  gen_state.remaining_transfers <- List.tl remaining_transfers ;
  let open Account in
  let c1 = Alpha_context.Contract.implicit_contract a1.pkh in
  let c2 = Alpha_context.Contract.implicit_contract a2.pkh in
  Context.Contract.balance ctxt c1
  >>=? fun b1 ->
  if Tez.(b1 < Tez.one) then generate_random_transfer gen_state ctxt
  else Op.transaction ctxt c1 c2 Tez.one

let generate_random_operation (inc : Incremental.t) gen_state =
  let rnd = Random.int 100 in
  match rnd with
  | x when x < 2 && gen_state.remaining_activations <> [] ->
      generate_random_activation gen_state (I inc)
  | _ ->
      generate_random_transfer gen_state (I inc)

(* Build a random block *)
let step gen_state blk : Block.t tzresult Lwt.t =
  let priority = choose_exp_nat 5 in
  (* let nb_operations_per_block = choose_gaussian_nat (10, List.length (Account.get_known_accounts ())) in *)
  let nb_operations_per_block = choose_gaussian_nat (10, 100) in
  if !regenerate_transfers then (
    let l =
      Signature.Public_key_hash.Table.fold
        (fun _ v acc -> v :: acc)
        Account.known_accounts
        []
    in
    (* TODO : make possible transfer computations efficient.. *)
    gen_state.possible_transfers <-
      List.product l l |> List.filter (fun (a, b) -> a <> b) ;
    regenerate_transfers := false ) ;
  gen_state.remaining_transfers <- list_shuffle gen_state.possible_transfers ;
  let nb_operations =
    min nb_operations_per_block (List.length gen_state.remaining_transfers)
  in
  (* Nonce *)
  Alpha_services.Helpers.current_level ~offset:1l Block.rpc_ctxt blk
  >>|? (function
         | Level.{expected_commitment = true; cycle; level; _} ->
             if_debug (fun () -> Format.printf "[DEBUG] Commiting a nonce\n%!") ;
             let (hash, nonce) = Helpers_Nonce.generate () in
             gen_state.nonce_to_reveal <-
               (cycle, level, nonce) :: gen_state.nonce_to_reveal ;
             Some hash
         | _ ->
             None)
  >>=? fun seed_nonce_hash ->
  Incremental.begin_construction ~priority ?seed_nonce_hash blk
  >>=? fun inc ->
  let open Cycle in
  if_debug (fun () ->
      Format.printf
        "[DEBUG] Generating %d random operations...\n%!"
        nb_operations) ;
  (* Generate random operations *)
  fold_left_s
    (fun inc _ ->
      try
        generate_random_operation inc gen_state
        >>=? fun op -> Incremental.add_operation inc op
      with No_transfer_left -> return inc)
    inc
    (1 -- nb_operations)
  >>=? fun inc ->
  (* Endorsements *)
  generate_and_add_random_endorsements inc
  >>=? fun inc ->
  (* Revelations *)
  (* TODO debug cycle *)
  Alpha_services.Helpers.current_level ~offset:1l Incremental.rpc_ctxt inc
  >>|? (function
         | {cycle; level; _} -> (
             if_debug (fun () ->
                 Format.printf "[DEBUG] Current cycle : %a\n%!" Cycle.pp cycle) ;
             if_debug (fun () ->
                 Format.printf
                   "[DEBUG] Current level : %a\n%!"
                   Raw_level.pp
                   level) ;
             match gen_state.nonce_to_reveal with
             | (pred_cycle, _, _) :: _ as l when succ pred_cycle = cycle ->
                 if_debug (fun () ->
                     Format.printf
                       "[DEBUG] Seed nonce revelation : %d nonces to reveal.\n\
                        %!"
                     @@ List.length l) ;
                 gen_state.nonce_to_reveal <- [] ;
                 (* fold_left_s (fun inc (_, level, nonce) -> *)
                 (* Op.seed_nonce_revelation inc level nonce >>=? fun op ->
                  * Incremental.add_operation inc op *)
                 (* return *)
                 inc
             (* TODO reactivate the seeds *)
             (* ) inc l *)
             | _ ->
                 inc ))
  >>=? fun inc ->
  (* (\* Shuffle the operations a bit (why not) *\)
   * let operations = endorsements @ operations |> list_shuffle in *)
  Incremental.finalize_block inc

let init () =
  Random.init args.seed ;
  let parameters = args.params in
  (* keys randomness is delegated to module Signature's bindings *)
  (* TODO : distribute the tokens randomly *)
  (* Right now, we split half of 80.000 rolls between generated accounts *)
  (* TODO : ensure we don't overflow with the underlying commitments *)
  Tez_repr.(
    Lwt.return @@ Environment.wrap_error
    @@ args.params.Parameters_repr.constants.Constants_repr.tokens_per_roll
       *? 80_000L
    >>=? fun total_amount ->
    Lwt.return @@ Environment.wrap_error @@ (total_amount /? 2L)
    >>=? fun amount ->
    Lwt.return @@ Environment.wrap_error
    @@ (amount /? Int64.of_int args.accounts))
  >>=? fun initial_amount ->
  (* Ensure a deterministic run *)
<<<<<<< HEAD
  let new_seed () : MBytes.t =
    String.(make 32 '\000' |> map (fun _ -> Random.int 0x100 |> char_of_int))
    |> MBytes.of_string
=======
  let new_seed () : Bytes.t =
    Bytes.(make 32 '\000' |> map (fun _ -> Random.int 0x100 |> char_of_int))
>>>>>>> fc8990b1
  in
  map_s
    (fun _ ->
      return (Account.new_account ~seed:(new_seed ()) (), initial_amount))
    (1 -- args.accounts)
  >>=? fun initial_accounts ->
  if_debug (fun () ->
      List.iter
        (fun (Account.{pkh; _}, _) ->
          Format.printf
            "[DEBUG] Account %a created\n%!"
            Signature.Public_key_hash.pp_short
            pkh)
        initial_accounts) ;
  let possible_transfers =
    let l = List.map fst initial_accounts in
    List.product l l |> List.filter (fun (a, b) -> a <> b)
  in
  ( match args.nb_commitments with
  | x when x < 0 ->
      return ([], parameters)
  | x ->
      map_s (fun _ -> Account.new_commitment ~seed:(new_seed ()) ()) (1 -- x)
      >>=? fun commitments ->
      return
        (commitments, {parameters with commitments = List.map snd commitments})
  )
  >>=? fun ( remaining_activations,
             { bootstrap_accounts = _;
               commitments;
               constants;
               security_deposit_ramp_up_cycles;
               no_reward_cycles;
               _ } ) ->
  let gen_state =
    {
      possible_transfers;
      remaining_transfers = [];
      nonce_to_reveal = [];
      remaining_activations;
    }
  in
  let bootstrap_accounts =
    List.map
      (fun (Account.{pk; pkh; _}, amount) ->
        Default_parameters.make_bootstrap_account (pkh, pk, amount))
      initial_accounts
  in
  let parameters =
    {
      Parameters_repr.bootstrap_accounts;
      bootstrap_contracts = [];
      commitments;
      constants;
      security_deposit_ramp_up_cycles;
      no_reward_cycles;
    }
  in
  Block.genesis_with_parameters parameters
  >>=? fun genesis ->
  if_debug_s (fun () ->
      iter_s
        (let open Account in
        fun (({pkh; _} as acc), _) ->
          let contract = Alpha_context.Contract.implicit_contract acc.pkh in
          Context.Contract.manager (B genesis) contract
          >>=? fun {pkh = pkh'; _} ->
          Context.Contract.balance (B genesis) contract
          >>=? fun balance ->
          return
          @@ Format.printf
               "[DEBUG] %a's manager is %a with a balance of %a\n%!"
               Signature.Public_key_hash.pp_short
               pkh
               Signature.Public_key_hash.pp_short
               pkh'
               Tez.pp
               balance)
        initial_accounts)
  >>=? fun () ->
  if_debug (fun () ->
      Format.printf
        "[DEBUG] Constants : %a\n%!"
        Data_encoding.Json.pp
        (Data_encoding.Json.construct
           Constants_repr.parametric_encoding
           parameters.Parameters_repr.constants)) ;
  let print_block block =
    let open Block in
    Format.printf
      "@[%6i %s@]\n%!"
      (Int32.to_int block.header.shell.level)
      (Block_hash.to_b58check block.hash)
  in
  Format.printf
    "@[<v 2>Starting generation with :@ @[length    = %d@]@ @[seed      = \
     %d@]@ @[nb_commi. = %d@]@ @[#accounts = %d@]@ @]@."
    args.length
    args.seed
    args.nb_commitments
    args.accounts ;
  let rec loop gen_state blk = function
    | 0 ->
        return (gen_state, blk)
    | n ->
        print_block blk ;
        step gen_state blk >>=? fun blk' -> loop gen_state blk' (n - 1)
  in
  return (loop gen_state genesis args.length)

let () =
  Lwt_main.run (read_args () ; init ())
  |> function
  | Ok _head ->
      Format.printf "Success.@." ; exit 0
  | Error err ->
      Format.eprintf "%a@." pp_print_error err ;
      exit 1<|MERGE_RESOLUTION|>--- conflicted
+++ resolved
@@ -325,14 +325,8 @@
     @@ (amount /? Int64.of_int args.accounts))
   >>=? fun initial_amount ->
   (* Ensure a deterministic run *)
-<<<<<<< HEAD
-  let new_seed () : MBytes.t =
-    String.(make 32 '\000' |> map (fun _ -> Random.int 0x100 |> char_of_int))
-    |> MBytes.of_string
-=======
   let new_seed () : Bytes.t =
     Bytes.(make 32 '\000' |> map (fun _ -> Random.int 0x100 |> char_of_int))
->>>>>>> fc8990b1
   in
   map_s
     (fun _ ->
