(*****************************************************************************)
(*                                                                           *)
(* Open Source License                                                       *)
(* Copyright (c) 2018 Dynamic Ledger Solutions, Inc. <contact@tezos.com>     *)
(*                                                                           *)
(* Permission is hereby granted, free of charge, to any person obtaining a   *)
(* copy of this software and associated documentation files (the "Software"),*)
(* to deal in the Software without restriction, including without limitation *)
(* the rights to use, copy, modify, merge, publish, distribute, sublicense,  *)
(* and/or sell copies of the Software, and to permit persons to whom the     *)
(* Software is furnished to do so, subject to the following conditions:      *)
(*                                                                           *)
(* The above copyright notice and this permission notice shall be included   *)
(* in all copies or substantial portions of the Software.                    *)
(*                                                                           *)
(* THE SOFTWARE IS PROVIDED "AS IS", WITHOUT WARRANTY OF ANY KIND, EXPRESS OR*)
(* IMPLIED, INCLUDING BUT NOT LIMITED TO THE WARRANTIES OF MERCHANTABILITY,  *)
(* FITNESS FOR A PARTICULAR PURPOSE AND NONINFRINGEMENT. IN NO EVENT SHALL   *)
(* THE AUTHORS OR COPYRIGHT HOLDERS BE LIABLE FOR ANY CLAIM, DAMAGES OR OTHER*)
(* LIABILITY, WHETHER IN AN ACTION OF CONTRACT, TORT OR OTHERWISE, ARISING   *)
(* FROM, OUT OF OR IN CONNECTION WITH THE SOFTWARE OR THE USE OR OTHER       *)
(* DEALINGS IN THE SOFTWARE.                                                 *)
(*                                                                           *)
(*****************************************************************************)

(** Tezos Shell - Abstraction over all the disk storage.

    It encapsulates access to:

    - the index of validation contexts; and
    - the persistent state of the node:
    - the blockchain and its alternate heads ;
    - the pool of pending operations of a chain. *)

type t

type global_state = t

(** {2 Network} *)

(** Data specific to a given chain (e.g the main chain or the current
    test chain).  *)
module Chain : sig
  type t

  type chain_state = t

  (** The chain starts from a genesis block associated to a seed protocol *)
  type genesis = {
    time : Time.Protocol.t;
    block : Block_hash.t;
    protocol : Protocol_hash.t;
  }

  val genesis_encoding : genesis Data_encoding.t

  (** Initialize a chain for a given [genesis]. By default,
      the chain does accept forking test chain. When
      [~allow_forked_chain:true] is provided, test chain are allowed. *)
  val create :
    global_state ->
    ?allow_forked_chain:bool ->
    commit_genesis:(chain_id:Chain_id.t ->
                   time:Time.Protocol.t ->
                   protocol:Protocol_hash.t ->
                   Context_hash.t tzresult Lwt.t) ->
    genesis ->
    Chain_id.t ->
    chain_state tzresult Lwt.t

  (** Look up for a chain by the hash of its genesis block. *)
  val get : global_state -> Chain_id.t -> chain_state tzresult Lwt.t

<<<<<<< HEAD
=======
  val get_opt : global_state -> Chain_id.t -> chain_state option Lwt.t

>>>>>>> fc8990b1
  val get_exn : global_state -> Chain_id.t -> chain_state Lwt.t

  val main : global_state -> Chain_id.t

  val test : chain_state -> Chain_id.t option Lwt.t

  (** Returns all the known chains. *)
  val all : global_state -> chain_state list Lwt.t

  (** Destroy a chain: this completly removes from the local storage all
      the data associated to the chain (this includes blocks and
      operations). *)
  val destroy : global_state -> chain_state -> unit Lwt.t

  (** Various accessors. *)
  val id : chain_state -> Chain_id.t

  val genesis : chain_state -> genesis

  val global_state : chain_state -> global_state

  (** Hash of the faked block header of the genesis block. *)
  val faked_genesis_hash : chain_state -> Block_hash.t

  (** Return the expiration timestamp of a test chain. *)
  val expiration : chain_state -> Time.Protocol.t option

  val allow_forked_chain : chain_state -> bool

  val checkpoint : chain_state -> Block_header.t Lwt.t

  val save_point : chain_state -> (Int32.t * Block_hash.t) Lwt.t

  val caboose : chain_state -> (Int32.t * Block_hash.t) Lwt.t

  val store : chain_state -> Store.t Lwt.t

  (** Update the current checkpoint. The current head should be
      consistent (i.e. it should either have a lower level or pass
      through the checkpoint). In the process all the blocks from
      invalid alternate heads are removed from the disk, either
      completely (when `level <= checkpoint`) or still tagged as
      invalid (when `level > checkpoint`). *)
  val set_checkpoint : chain_state -> Block_header.t -> unit Lwt.t

  (** Apply [set_checkpoint] then [purge_full] (see {!History_mode.t}). *)
  val set_checkpoint_then_purge_full :
    chain_state -> Block_header.t -> unit tzresult Lwt.t

  (** Apply [set_checkpoint] then [purge_rolling] (see {!History_mode.t}). *)
  val set_checkpoint_then_purge_rolling :
    chain_state -> Block_header.t -> unit tzresult Lwt.t

  (** Check that a block is compatible with the current checkpoint.
      This function assumes that the predecessor is known valid. *)
  val acceptable_block : chain_state -> Block_header.t -> bool Lwt.t

  (** Get the level indexed chain protocol store for the given header. *)
  val get_level_indexed_protocol :
    chain_state -> Block_header.t -> Protocol_hash.t Lwt.t

  (** Update the level indexed chain protocol store so that the block can easily access
      its corresponding protocol hash from the protocol level in its header.
      Also stores the transition block level.
  *)
  val update_level_indexed_protocol_store :
    chain_state ->
    Chain_id.t ->
    int ->
    Protocol_hash.t ->
    Block_header.t ->
    unit Lwt.t
end

(** {2 Block database} *)

type error += Block_not_found of Block_hash.t

type error += Block_contents_not_found of Block_hash.t

module Block : sig
  type t
<<<<<<< HEAD

  type block = t

  type validation_store = {
    context_hash : Context_hash.t;
    message : string option;
    max_operations_ttl : int;
    last_allowed_fork_level : Int32.t;
  }
=======

  type block = t
>>>>>>> fc8990b1

  (** Abstract view over block header storage.
      This module aims to abstract over block header's [read], [read_opt] and [known]
      functions by calling the adequate function depending on the block being pruned or not. *)
  module Header : sig
    val read :
      Store.Block.store * Block_hash.t -> Block_header.t tzresult Lwt.t

    val read_opt :
      Store.Block.store * Block_hash.t -> Block_header.t option Lwt.t

    val known : Store.Block.store * Block_hash.t -> bool Lwt.t
  end

  val known : Chain.t -> Block_hash.t -> bool Lwt.t

  val known_valid : Chain.t -> Block_hash.t -> bool Lwt.t

  val known_invalid : Chain.t -> Block_hash.t -> bool Lwt.t

  val read_invalid :
    Chain.t -> Block_hash.t -> Store.Block.invalid_block option Lwt.t

  val list_invalid : Chain.t -> (Block_hash.t * int32 * error list) list Lwt.t

  val unmark_invalid : Chain.t -> Block_hash.t -> unit tzresult Lwt.t

  val read : Chain.t -> Block_hash.t -> t tzresult Lwt.t

  val read_opt : Chain.t -> Block_hash.t -> t option Lwt.t

  (** Will return the full block if the block has never been cleaned
      (all blocks for nodes whose history-mode is set to archive), only
      the header for nodes below the save point (nodes in full or
      rolling history-mode) or even `Pruned` for blocks below the rock
      bottom, only for nodes in rolling history-mode. Will fail with
      `Not_found` if the given hash is unknown. *)
  val read_predecessor :
    Chain.t ->
    pred:int ->
    ?below_save_point:bool ->
    Block_hash.t ->
    t option Lwt.t

  val store :
    ?dont_enforce_context_hash:bool ->
    Chain.t ->
    Block_header.t ->
<<<<<<< HEAD
    MBytes.t ->
    Operation.t list list ->
    MBytes.t list list ->
    validation_store ->
=======
    Bytes.t ->
    Operation.t list list ->
    Bytes.t list list ->
    Block_validation.validation_store ->
>>>>>>> fc8990b1
    forking_testchain:bool ->
    block option tzresult Lwt.t

  val store_invalid :
    Chain.t -> Block_header.t -> error list -> bool tzresult Lwt.t

<<<<<<< HEAD
=======
  (** [remove block] deletes every occurrence of [block] in the
      different stores. If [block] is the current head, the head is
      also backtracked to the [block] predecessor *)
  val remove : t -> unit tzresult Lwt.t

>>>>>>> fc8990b1
  val compare : t -> t -> int

  val equal : t -> t -> bool

  val hash : t -> Block_hash.t

  val header : t -> Block_header.t

  val header_of_hash : Chain.t -> Block_hash.t -> Block_header.t option Lwt.t

  val shell_header : t -> Block_header.shell_header

  val timestamp : t -> Time.Protocol.t

  val fitness : t -> Fitness.t

  val validation_passes : t -> int

  val chain_id : t -> Chain_id.t

  val chain_state : t -> Chain.t

  val level : t -> Int32.t

  val message : t -> string option tzresult Lwt.t

  val max_operations_ttl : t -> int tzresult Lwt.t

<<<<<<< HEAD
  val metadata : t -> MBytes.t tzresult Lwt.t
=======
  val metadata : t -> Bytes.t tzresult Lwt.t
>>>>>>> fc8990b1

  val last_allowed_fork_level : t -> Int32.t tzresult Lwt.t

  val is_genesis : t -> bool

  val predecessor : t -> t option Lwt.t

  val predecessor_n : t -> int -> Block_hash.t option Lwt.t

  val is_valid_for_checkpoint : t -> Block_header.t -> bool Lwt.t

<<<<<<< HEAD
  val context : t -> Context.t Lwt.t

  val protocol_hash : t -> Protocol_hash.t Lwt.t
=======
  val context : t -> Context.t tzresult Lwt.t

  val context_opt : t -> Context.t option Lwt.t

  val context_exn : t -> Context.t Lwt.t

  val context_exists : t -> bool Lwt.t

  val protocol_hash : t -> Protocol_hash.t tzresult Lwt.t

  val protocol_hash_exn : t -> Protocol_hash.t Lwt.t
>>>>>>> fc8990b1

  val test_chain : t -> (Test_chain_status.t * t option) Lwt.t

  val protocol_level : t -> int

  val operation_hashes :
    t -> int -> (Operation_hash.t list * Operation_list_list_hash.path) Lwt.t

  val all_operation_hashes : t -> Operation_hash.t list list Lwt.t

  val operations :
    t -> int -> (Operation.t list * Operation_list_list_hash.path) Lwt.t

  val all_operations : t -> Operation.t list list Lwt.t

<<<<<<< HEAD
  val operations_metadata : t -> int -> MBytes.t list Lwt.t

  val all_operations_metadata : t -> MBytes.t list list Lwt.t
=======
  val operations_metadata : t -> int -> Bytes.t list Lwt.t

  val all_operations_metadata : t -> Bytes.t list list Lwt.t
>>>>>>> fc8990b1

  val watcher : Chain.t -> block Lwt_stream.t * Lwt_watcher.stopper

  (** [known_ancestor chain_state locator] computes the unknown prefix in
      the [locator] according to [chain_state].
      It either returns:
      - [Some (h, hist)] when we find a valid block, where [hist]
        is the unknown prefix, ending with the first valid block found.
      - [Some (h, hist)] when we dont find any block known valid nor invalid
        and the node runs in full or rolling mode. In this case
        [(h, hist)] is the given [locator].
      - [None] when the node runs in archive history mode and
        we find an invalid block or no valid block in the [locator].
      - [None] when the node runs in full or rolling mode and we find
        an invalid block in the [locator]. *)
  val known_ancestor :
    Chain.t -> Block_locator.t -> Block_locator.t option Lwt.t

  val get_rpc_directory : t -> t RPC_directory.t option Lwt.t

  val set_rpc_directory : t -> t RPC_directory.t -> unit Lwt.t

  val get_header_rpc_directory :
    Chain.t ->
    Block_header.t ->
    (Chain.t * Block_hash.t * Block_header.t) RPC_directory.t option Lwt.t

  val set_header_rpc_directory :
    Chain.t ->
    Block_header.t ->
    (Chain.t * Block_hash.t * Block_header.t) RPC_directory.t ->
    unit Lwt.t
end

val read_block : global_state -> Block_hash.t -> Block.t option Lwt.t

val read_block_exn : global_state -> Block_hash.t -> Block.t Lwt.t

val watcher : t -> Block.t Lwt_stream.t * Lwt_watcher.stopper

(** Computes the block with the best fitness amongst the known blocks
    which are compatible with the given checkpoint. *)
val best_known_head_for_checkpoint : Chain.t -> Block_header.t -> Block.t Lwt.t

val compute_locator :
  Chain.t ->
  ?size:int ->
  Block.t ->
  Block_locator.seed ->
  Block_locator.t Lwt.t

val update_testchain : Block.t -> testchain_state:Chain.t -> unit Lwt.t

val fork_testchain :
  Block.t ->
  Chain_id.t ->
  Block_hash.t ->
  Block_header.t ->
  Protocol_hash.t ->
  Time.Protocol.t ->
  Chain.t tzresult Lwt.t

type chain_data = {
  current_head : Block.t;
  current_mempool : Mempool.t;
  live_blocks : Block_hash.Set.t;
  live_operations : Operation_hash.Set.t;
  test_chain : Chain_id.t option;
  save_point : Int32.t * Block_hash.t;
  caboose : Int32.t * Block_hash.t;
}

val read_chain_data :
  Chain.t -> (Store.Chain_data.store -> chain_data -> 'a Lwt.t) -> 'a Lwt.t

val update_chain_data :
  Chain.t ->
  (Store.Chain_data.store -> chain_data -> (chain_data option * 'a) Lwt.t) ->
  'a Lwt.t

(** {2 Protocol database} *)

module Protocol : sig
  include module type of struct
    include Protocol
  end

  (** Is a value stored in the local database ? *)
  val known : global_state -> Protocol_hash.t -> bool Lwt.t

  (** Read a value in the local database. *)
  val read : global_state -> Protocol_hash.t -> Protocol.t tzresult Lwt.t

  val read_opt : global_state -> Protocol_hash.t -> Protocol.t option Lwt.t

  (** Read a value in the local database (without parsing). *)
<<<<<<< HEAD
  val read_raw : global_state -> Protocol_hash.t -> MBytes.t tzresult Lwt.t

  val read_raw_opt : global_state -> Protocol_hash.t -> MBytes.t option Lwt.t
=======
  val read_raw : global_state -> Protocol_hash.t -> Bytes.t tzresult Lwt.t

  val read_raw_opt : global_state -> Protocol_hash.t -> Bytes.t option Lwt.t
>>>>>>> fc8990b1

  val store : global_state -> Protocol.t -> Protocol_hash.t option Lwt.t

  (** Remove a value from the local database. *)
  val remove : global_state -> Protocol_hash.t -> bool Lwt.t

  val list : global_state -> Protocol_hash.Set.t Lwt.t

  val watcher :
    global_state -> Protocol_hash.t Lwt_stream.t * Lwt_watcher.stopper
end

module Current_mempool : sig
  (** The current mempool. *)
  val get : Chain.t -> (Block_header.t * Mempool.t) Lwt.t

  (** Set the current mempool. It is ignored if the current head is
      not the provided one. *)
  val set : Chain.t -> head:Block_hash.t -> Mempool.t -> unit Lwt.t
end

type error +=
  | Incorrect_history_mode_switch of {
      previous_mode : History_mode.t;
      next_mode : History_mode.t;
    }
<<<<<<< HEAD

val history_mode : global_state -> History_mode.t Lwt.t

val upgrade_0_0_1 :
  ?store_mapsize:Int64.t ->
  store_root:string ->
  ?context_mapsize:Int64.t ->
  context_root:string ->
  protocol_root:string ->
  unit ->
  unit tzresult Lwt.t
=======

val history_mode : global_state -> History_mode.t Lwt.t
>>>>>>> fc8990b1

(** Read the internal state of the node and initialize
    the databases. *)
val init :
  ?patch_context:(Context.t -> Context.t Lwt.t) ->
  ?commit_genesis:(chain_id:Chain_id.t ->
                  time:Time.Protocol.t ->
                  protocol:Protocol_hash.t ->
                  Context_hash.t tzresult Lwt.t) ->
  ?store_mapsize:int64 ->
  ?context_mapsize:int64 ->
  store_root:string ->
  context_root:string ->
  ?history_mode:History_mode.t ->
  Chain.genesis ->
  (global_state * Chain.t * Context.index * History_mode.t) tzresult Lwt.t

val close : global_state -> unit Lwt.t<|MERGE_RESOLUTION|>--- conflicted
+++ resolved
@@ -71,11 +71,8 @@
   (** Look up for a chain by the hash of its genesis block. *)
   val get : global_state -> Chain_id.t -> chain_state tzresult Lwt.t
 
-<<<<<<< HEAD
-=======
   val get_opt : global_state -> Chain_id.t -> chain_state option Lwt.t
 
->>>>>>> fc8990b1
   val get_exn : global_state -> Chain_id.t -> chain_state Lwt.t
 
   val main : global_state -> Chain_id.t
@@ -158,20 +155,8 @@
 
 module Block : sig
   type t
-<<<<<<< HEAD
 
   type block = t
-
-  type validation_store = {
-    context_hash : Context_hash.t;
-    message : string option;
-    max_operations_ttl : int;
-    last_allowed_fork_level : Int32.t;
-  }
-=======
-
-  type block = t
->>>>>>> fc8990b1
 
   (** Abstract view over block header storage.
       This module aims to abstract over block header's [read], [read_opt] and [known]
@@ -220,31 +205,21 @@
     ?dont_enforce_context_hash:bool ->
     Chain.t ->
     Block_header.t ->
-<<<<<<< HEAD
-    MBytes.t ->
-    Operation.t list list ->
-    MBytes.t list list ->
-    validation_store ->
-=======
     Bytes.t ->
     Operation.t list list ->
     Bytes.t list list ->
     Block_validation.validation_store ->
->>>>>>> fc8990b1
     forking_testchain:bool ->
     block option tzresult Lwt.t
 
   val store_invalid :
     Chain.t -> Block_header.t -> error list -> bool tzresult Lwt.t
 
-<<<<<<< HEAD
-=======
   (** [remove block] deletes every occurrence of [block] in the
       different stores. If [block] is the current head, the head is
       also backtracked to the [block] predecessor *)
   val remove : t -> unit tzresult Lwt.t
 
->>>>>>> fc8990b1
   val compare : t -> t -> int
 
   val equal : t -> t -> bool
@@ -273,11 +248,7 @@
 
   val max_operations_ttl : t -> int tzresult Lwt.t
 
-<<<<<<< HEAD
-  val metadata : t -> MBytes.t tzresult Lwt.t
-=======
   val metadata : t -> Bytes.t tzresult Lwt.t
->>>>>>> fc8990b1
 
   val last_allowed_fork_level : t -> Int32.t tzresult Lwt.t
 
@@ -289,11 +260,6 @@
 
   val is_valid_for_checkpoint : t -> Block_header.t -> bool Lwt.t
 
-<<<<<<< HEAD
-  val context : t -> Context.t Lwt.t
-
-  val protocol_hash : t -> Protocol_hash.t Lwt.t
-=======
   val context : t -> Context.t tzresult Lwt.t
 
   val context_opt : t -> Context.t option Lwt.t
@@ -305,7 +271,6 @@
   val protocol_hash : t -> Protocol_hash.t tzresult Lwt.t
 
   val protocol_hash_exn : t -> Protocol_hash.t Lwt.t
->>>>>>> fc8990b1
 
   val test_chain : t -> (Test_chain_status.t * t option) Lwt.t
 
@@ -321,15 +286,9 @@
 
   val all_operations : t -> Operation.t list list Lwt.t
 
-<<<<<<< HEAD
-  val operations_metadata : t -> int -> MBytes.t list Lwt.t
-
-  val all_operations_metadata : t -> MBytes.t list list Lwt.t
-=======
   val operations_metadata : t -> int -> Bytes.t list Lwt.t
 
   val all_operations_metadata : t -> Bytes.t list list Lwt.t
->>>>>>> fc8990b1
 
   val watcher : Chain.t -> block Lwt_stream.t * Lwt_watcher.stopper
 
@@ -426,15 +385,9 @@
   val read_opt : global_state -> Protocol_hash.t -> Protocol.t option Lwt.t
 
   (** Read a value in the local database (without parsing). *)
-<<<<<<< HEAD
-  val read_raw : global_state -> Protocol_hash.t -> MBytes.t tzresult Lwt.t
-
-  val read_raw_opt : global_state -> Protocol_hash.t -> MBytes.t option Lwt.t
-=======
   val read_raw : global_state -> Protocol_hash.t -> Bytes.t tzresult Lwt.t
 
   val read_raw_opt : global_state -> Protocol_hash.t -> Bytes.t option Lwt.t
->>>>>>> fc8990b1
 
   val store : global_state -> Protocol.t -> Protocol_hash.t option Lwt.t
 
@@ -461,22 +414,8 @@
       previous_mode : History_mode.t;
       next_mode : History_mode.t;
     }
-<<<<<<< HEAD
 
 val history_mode : global_state -> History_mode.t Lwt.t
-
-val upgrade_0_0_1 :
-  ?store_mapsize:Int64.t ->
-  store_root:string ->
-  ?context_mapsize:Int64.t ->
-  context_root:string ->
-  protocol_root:string ->
-  unit ->
-  unit tzresult Lwt.t
-=======
-
-val history_mode : global_state -> History_mode.t Lwt.t
->>>>>>> fc8990b1
 
 (** Read the internal state of the node and initialize
     the databases. *)
