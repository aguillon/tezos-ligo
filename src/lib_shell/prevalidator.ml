--- conflicted
+++ resolved
@@ -87,12 +87,8 @@
   val validation_result: types_state -> error Preapply_result.t
 
   val fitness: unit -> Fitness.t Lwt.t
-<<<<<<< HEAD
-  val worker: worker Lwt.t
-=======
   val initialization_errors: unit tzresult Lwt.t
   val worker: worker Lazy.t
->>>>>>> 4cbc5282
 
 end
 
@@ -330,7 +326,16 @@
             Worker.push_request_now w Advertise ;
             Lwt.return_unit)
 
-<<<<<<< HEAD
+  let is_endorsement ( op : Prevalidation.operation ) =
+    Proto.acceptable_passes {
+      shell = op.raw.shell ;
+      protocol_data = op.protocol_data } = [0]
+
+  let is_endorsement_raw op =
+    match Prevalidation.parse op with
+    |Ok op -> is_endorsement op
+    |Error _ -> false
+
   let filter_config w pv =
     try
       match Protocol_hash.Map.find_opt Proto.hash pv.filter_config with
@@ -354,18 +359,6 @@
   let post_filter w pv op receipt =
     let config = filter_config w pv in
     Filter.post_filter config (op, receipt)
-
-=======
->>>>>>> 4cbc5282
-  let is_endorsement ( op : Prevalidation.operation ) =
-    Proto.acceptable_passes {
-      shell = op.raw.shell ;
-      protocol_data = op.protocol_data } = [0]
-
-  let is_endorsement_raw op =
-    match Prevalidation.parse op with
-    |Ok op -> is_endorsement op
-    |Error _ -> false
 
   let handle_unprocessed w pv =
     begin match pv.validation_state with
@@ -404,7 +397,6 @@
                       refused (Operation.hash op) op errors
                   | Ok op ->
                       Prevalidation.apply_operation state op >>= function
-<<<<<<< HEAD
                       | Applied (new_acc_validation_state, receipt) ->
                           post_filter w pv
                             ~validation_state_before: (Prevalidation.validation_state acc_validation_state)
@@ -414,12 +406,6 @@
                           && (pv.applied_count <= 2000 (* this test is a quick fix while we wait for the new mempool *)
                               || is_endorsement op)
                           then begin
-=======
-                      | Applied (new_acc_validation_state, _) ->
-                          if pv.applied_count <= 2000
-                          (* this test is a quick fix while we wait for the new mempool *)
-                          || is_endorsement op then begin
->>>>>>> 4cbc5282
                             notify_operation pv `Applied op.raw ;
                             let new_mempool = Mempool.{ acc_mempool with known_valid = op.hash :: acc_mempool.known_valid } in
                             pv.applied <- (op.hash, op.raw) :: pv.applied ;
@@ -809,10 +795,6 @@
       (Arg.limits, Arg.chain_db)
       (module Handlers)
 
-<<<<<<< HEAD
-  let fitness () =
-    worker >>= fun w ->
-=======
   let initialization_errors =
     worker_promise >>=? fun _ -> return_unit
 
@@ -824,7 +806,6 @@
 
   let fitness () =
     let w = Lazy.force worker in
->>>>>>> 4cbc5282
     let pv = Worker.state w in
     begin
       Lwt.return pv.validation_state >>=? fun state ->
