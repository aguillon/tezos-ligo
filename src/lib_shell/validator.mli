(*****************************************************************************)
(*                                                                           *)
(* Open Source License                                                       *)
(* Copyright (c) 2018 Dynamic Ledger Solutions, Inc. <contact@tezos.com>     *)
(* Copyright (c) 2018 Nomadic Labs, <contact@nomadic-labs.com>               *)
(*                                                                           *)
(* Permission is hereby granted, free of charge, to any person obtaining a   *)
(* copy of this software and associated documentation files (the "Software"),*)
(* to deal in the Software without restriction, including without limitation *)
(* the rights to use, copy, modify, merge, publish, distribute, sublicense,  *)
(* and/or sell copies of the Software, and to permit persons to whom the     *)
(* Software is furnished to do so, subject to the following conditions:      *)
(*                                                                           *)
(* The above copyright notice and this permission notice shall be included   *)
(* in all copies or substantial portions of the Software.                    *)
(*                                                                           *)
(* THE SOFTWARE IS PROVIDED "AS IS", WITHOUT WARRANTY OF ANY KIND, EXPRESS OR*)
(* IMPLIED, INCLUDING BUT NOT LIMITED TO THE WARRANTIES OF MERCHANTABILITY,  *)
(* FITNESS FOR A PARTICULAR PURPOSE AND NONINFRINGEMENT. IN NO EVENT SHALL   *)
(* THE AUTHORS OR COPYRIGHT HOLDERS BE LIABLE FOR ANY CLAIM, DAMAGES OR OTHER*)
(* LIABILITY, WHETHER IN AN ACTION OF CONTRACT, TORT OR OTHERWISE, ARISING   *)
(* FROM, OUT OF OR IN CONNECTION WITH THE SOFTWARE OR THE USE OR OTHER       *)
(* DEALINGS IN THE SOFTWARE.                                                 *)
(*                                                                           *)
(*****************************************************************************)

(** Tezos Shell - Main entry point of the validation scheduler. *)

type t

val create :
  State.t ->
  Distributed_db.t ->
  Peer_validator.limits ->
  Block_validator.limits ->
  Block_validator_process.t ->
  Prevalidator.limits ->
  Chain_validator.limits ->
  start_testchain:bool ->
  t tzresult Lwt.t

val shutdown : t -> unit Lwt.t

(** Start the validation scheduler of a given chain. *)
val activate :
  t ->
  start_prevalidator:bool ->
<<<<<<< HEAD
=======
  validator_process:Block_validator_process.t ->
>>>>>>> fc8990b1
  State.Chain.t ->
  Chain_validator.t tzresult Lwt.t

val get : t -> Chain_id.t -> Chain_validator.t tzresult

val get_exn : t -> Chain_id.t -> Chain_validator.t

val get_active_chains : t -> Chain_id.t list

(** Force the validation of a block. *)
val validate_block :
  t ->
  ?force:bool ->
  ?chain_id:Chain_id.t ->
<<<<<<< HEAD
  MBytes.t ->
=======
  Bytes.t ->
>>>>>>> fc8990b1
  Operation.t list list ->
  (Block_hash.t * State.Block.t option tzresult Lwt.t) tzresult Lwt.t

(** Monitor all the valid block (for all activate chains). *)
val watcher : t -> State.Block.t Lwt_stream.t * Lwt_watcher.stopper

val chains_watcher :
  t -> (Chain_id.t * bool) Lwt_stream.t * Lwt_watcher.stopper

val inject_operation :
  t -> ?chain_id:Chain_id.t -> Operation.t -> unit tzresult Lwt.t

val distributed_db : t -> Distributed_db.t<|MERGE_RESOLUTION|>--- conflicted
+++ resolved
@@ -45,10 +45,7 @@
 val activate :
   t ->
   start_prevalidator:bool ->
-<<<<<<< HEAD
-=======
   validator_process:Block_validator_process.t ->
->>>>>>> fc8990b1
   State.Chain.t ->
   Chain_validator.t tzresult Lwt.t
 
@@ -63,11 +60,7 @@
   t ->
   ?force:bool ->
   ?chain_id:Chain_id.t ->
-<<<<<<< HEAD
-  MBytes.t ->
-=======
   Bytes.t ->
->>>>>>> fc8990b1
   Operation.t list list ->
   (Block_hash.t * State.Block.t option tzresult Lwt.t) tzresult Lwt.t
 
