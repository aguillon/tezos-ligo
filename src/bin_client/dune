--- conflicted
+++ resolved
@@ -10,13 +10,6 @@
             tezos-client-commands
             tezos-client-000-Ps9mPmXa
             tezos-client-003-PsddFKi3
-<<<<<<< HEAD
-            tezos-stdlib-unix
-            tezos-client-base-unix
-=======
-            tezos-client-001-PtCJ7pwo-commands.registration
-            tezos-client-002-PsYLVpVv-commands.registration
->>>>>>> 4ef74188
             tezos-client-003-PsddFKi3-commands.registration
             tezos-baking-003-PsddFKi3-commands.registration
             tezos-signer-backends)
