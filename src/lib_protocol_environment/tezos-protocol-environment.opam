--- conflicted
+++ resolved
@@ -6,18 +6,10 @@
 dev-repo: "git+https://gitlab.com/tezos/tezos.git"
 license: "MIT"
 depends: [
-<<<<<<< HEAD
-  "zarith" { >= "1.12" & < "1.13" } # the signature of the [Z] module has changed in 1.12
-  "dune" { >= "2.0" }
-  "bls12-381-legacy" # for env{1,2,3}
-  "bls12-381" { >= "1.0.0" & < "1.1.0" } # for env4
-  "tezos-sapling"
-=======
   "dune" { >= "2.9" }
   "zarith" { >= "1.12" & < "1.13" } # the signature of the [Z] module has changed in 1.12
   "zarith_stubs_js"
   "bls12-381" { >= "1.1.0" & < "1.2.0" } # for env4
->>>>>>> e445371a
   "tezos-base"
   "tezos-sapling"
   "tezos-protocol-environment-sigs"
