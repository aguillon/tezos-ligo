(**************************************************************************)
(*                                                                        *)
(*    Copyright (c) 2014 - 2018.                                          *)
(*    Dynamic Ledger Solutions, Inc. <contact@tezos.com>                  *)
(*                                                                        *)
(*    All rights reserved. No warranty, explicit or implicit, provided.   *)
(*                                                                        *)
(**************************************************************************)

(* Tezos Command line interface - Local Storage for Configuration *)

open Lwt.Infix
open Clic

module type Entity = sig
  type t
  val encoding : t Data_encoding.t
  val of_source : string -> t tzresult Lwt.t
  val to_source : t -> string tzresult Lwt.t
  val name : string
end

module type Alias = sig
  type t
  type fresh_param
  val load :
    #Client_context.wallet ->
    (string * t) list tzresult Lwt.t
  val set :
    #Client_context.wallet ->
    (string * t) list ->
    unit tzresult Lwt.t
  val find :
    #Client_context.wallet ->
    string -> t tzresult Lwt.t
  val find_opt :
    #Client_context.wallet ->
    string -> t option tzresult Lwt.t
  val rev_find :
    #Client_context.wallet ->
    t -> string option tzresult Lwt.t
  val name :
    #Client_context.wallet ->
    t -> string tzresult Lwt.t
  val mem :
    #Client_context.wallet ->
    string -> bool tzresult Lwt.t
  val add :
    force:bool ->
    #Client_context.wallet ->
    string -> t -> unit tzresult Lwt.t
  val del :
    #Client_context.wallet ->
    string -> unit tzresult Lwt.t
  val update :
    #Client_context.wallet ->
    string -> t -> unit tzresult Lwt.t
  val of_source : string -> t tzresult Lwt.t
  val to_source : t -> string tzresult Lwt.t
  val alias_param :
    ?name:string ->
    ?desc:string ->
    ('a, (#Client_context.wallet as 'b)) Clic.params ->
    (string * t -> 'a, 'b) Clic.params
  val fresh_alias_param :
    ?name:string ->
    ?desc:string ->
    ('a, (< .. > as 'obj)) Clic.params ->
    (fresh_param -> 'a, 'obj) Clic.params
  val force_switch :
    unit -> (bool, #Client_context.full) arg
  val of_fresh :
    #Client_context.wallet ->
    bool ->
    fresh_param ->
    string tzresult Lwt.t
  val source_param :
    ?name:string ->
    ?desc:string ->
<<<<<<< HEAD
    ('a, (#Client_context.wallet as 'obj)) Cli_entries.params ->
    (t -> 'a, 'obj) Cli_entries.params
=======
    ('a, (#Client_context.wallet as 'obj)) Clic.params ->
    (t -> 'a, 'obj) Clic.params
>>>>>>> 2c3906d1
  val source_arg :
    ?long:string ->
    ?placeholder:string ->
    ?doc:string ->
<<<<<<< HEAD
    unit -> (t option, (#Client_context.wallet as 'obj)) Cli_entries.arg
=======
    unit -> (t option, (#Client_context.wallet as 'obj)) Clic.arg
>>>>>>> 2c3906d1
  val autocomplete:
    #Client_context.wallet -> string list tzresult Lwt.t
end

module Alias = functor (Entity : Entity) -> struct

  open Client_context

  let wallet_encoding : (string * Entity.t) list Data_encoding.encoding =
    let open Data_encoding in
    list (obj2
            (req "name" string)
            (req "value" Entity.encoding))

  let load (wallet : #wallet) =
    wallet#load Entity.name ~default:[] wallet_encoding

  let set (wallet : #wallet) entries =
    wallet#write Entity.name entries wallet_encoding

  let autocomplete wallet =
    load wallet >>= function
    | Error _ -> return []
    | Ok list -> return (List.map fst list)

  let find_opt (wallet : #wallet) name =
    load wallet >>=? fun list ->
    try return (Some (List.assoc name list))
    with Not_found -> return None

  let find (wallet : #wallet) name =
    load wallet >>=? fun list ->
    try return (List.assoc name list)
    with Not_found ->
      failwith "no %s alias named %s" Entity.name name

  let rev_find (wallet : #wallet) v =
    load wallet >>=? fun list ->
    try return (Some (List.find (fun (_, v') -> v = v') list |> fst))
    with Not_found -> return None

  let mem (wallet : #wallet) name =
    load wallet >>=? fun list ->
    try
      ignore (List.assoc name list) ;
      return true
    with
    | Not_found -> return false

  let add ~force (wallet : #wallet) name value =
    let keep = ref false in
    load wallet >>=? fun list ->
    begin
      if force then
        return ()
      else
        iter_s (fun (n, v) ->
            if n = name && v = value then begin
              keep := true ;
              return ()
            end else if n = name && v <> value then begin
              failwith
                "another %s is already aliased as %s, \
                 use -force to update"
                Entity.name n
            end else if n <> name && v = value then begin
              failwith
                "this %s is already aliased as %s, \
                 use -force to insert duplicate"
                Entity.name n
            end else begin
              return ()
            end)
          list
    end >>=? fun () ->
    let list = List.filter (fun (n, _) -> n <> name) list in
    let list = (name, value) :: list in
    if !keep then
      return ()
    else
      wallet#write Entity.name list wallet_encoding

  let del (wallet : #wallet) name =
    load wallet >>=? fun list ->
    let list = List.filter (fun (n, _) -> n <> name) list in
    wallet#write Entity.name list wallet_encoding

  let update (wallet : #wallet) name value =
    load wallet >>=? fun list ->
    let list =
      List.map
        (fun (n, v) -> (n, if n = name then value else v))
        list in
    wallet#write Entity.name list wallet_encoding

  let save wallet list =
    wallet#write Entity.name wallet_encoding list

  include Entity

  let alias_param
      ?(name = "name") ?(desc = "existing " ^ Entity.name ^ " alias") next =
    param ~name ~desc
      (parameter
         ~autocomplete
         (fun (cctxt : #Client_context.wallet) s ->
            find cctxt s >>=? fun v ->
            return (s, v)))
      next

  type fresh_param = Fresh of string

  let of_fresh (wallet : #wallet) force (Fresh s) =
    load wallet >>=? fun list ->
    begin if force then
        return ()
      else
        iter_s
          (fun (n, v) ->
             if n = s then
               Entity.to_source v >>=? fun value ->
               failwith
                 "@[<v 2>The %s alias %s already exists.@,\
                  The current value is %s.@,\
                  Use -force to update@]"
                 Entity.name n
                 value
             else
               return ())
          list
    end >>=? fun () ->
    return s

  let fresh_alias_param
      ?(name = "new") ?(desc = "new " ^ Entity.name ^ " alias") next =
    param ~name ~desc
      (parameter (fun (_ : < .. >) s -> return @@ Fresh s))
      next

  let parse_source_string cctxt s =
    let read path =
      Lwt.catch
        (fun () ->
           Lwt_io.(with_file ~mode:Input path read) >>= fun content ->
           return content)
        (fun exn ->
           failwith
             "cannot read file (%s)" (Printexc.to_string exn))
      >>=? fun content ->
      of_source content in
    begin
      match String.split ~limit:1 ':' s with
      | [ "alias" ; alias ]->
          find cctxt alias
      | [ "text" ; text ] ->
          of_source text
      | [ "file" ; path ] ->
          read path
      | _ ->
          find cctxt s >>= function
          | Ok v -> return v
          | Error a_errs ->
              read s >>= function
              | Ok v -> return v
              | Error r_errs ->
                  of_source s >>= function
                  | Ok v -> return v
                  | Error s_errs ->
                      let all_errs =
                        List.flatten [ a_errs ; r_errs ; s_errs ] in
                      Lwt.return (Error all_errs)
    end

  let source_param ?(name = "src") ?(desc = "source " ^ Entity.name) next =
    let desc =
      Format.asprintf
        "%s\n\
         Can be a %s name, a file or a raw %s literal. If the \
         parameter is not the name of an existing %s, the client will \
         look for a file containing a %s, and if it does not exist, \
         the argument will be read as a raw %s.\n\
         Use 'alias:name', 'file:path' or 'text:literal' to disable \
         autodetect."
        desc Entity.name Entity.name Entity.name Entity.name Entity.name in
    param ~name ~desc
      (parameter parse_source_string)
      next

  let source_arg
      ?(long = "source " ^ Entity.name)
      ?(placeholder = "src")
      ?(doc = "") () =
    let doc =
      Format.asprintf
        "%s\n\
         Can be a %s name, a file or a raw %s literal. If the \
         parameter is not the name of an existing %s, the client will \
         look for a file containing a %s, and if it does not exist, \
         the argument will be read as a raw %s.\n\
         Use 'alias:name', 'file:path' or 'text:literal' to disable \
         autodetect."
        doc Entity.name Entity.name Entity.name Entity.name Entity.name in
    arg
      ~long
      ~placeholder
      ~doc
      (parameter parse_source_string)

  let force_switch () =
    Clic.switch
      ~long:"force" ~short:'f'
      ~doc:("overwrite existing " ^ Entity.name) ()

  let name (wallet : #wallet) d =
    rev_find wallet d >>=? function
    | None -> Entity.to_source d
    | Some name -> return name

end<|MERGE_RESOLUTION|>--- conflicted
+++ resolved
@@ -77,22 +77,13 @@
   val source_param :
     ?name:string ->
     ?desc:string ->
-<<<<<<< HEAD
-    ('a, (#Client_context.wallet as 'obj)) Cli_entries.params ->
-    (t -> 'a, 'obj) Cli_entries.params
-=======
     ('a, (#Client_context.wallet as 'obj)) Clic.params ->
     (t -> 'a, 'obj) Clic.params
->>>>>>> 2c3906d1
   val source_arg :
     ?long:string ->
     ?placeholder:string ->
     ?doc:string ->
-<<<<<<< HEAD
-    unit -> (t option, (#Client_context.wallet as 'obj)) Cli_entries.arg
-=======
     unit -> (t option, (#Client_context.wallet as 'obj)) Clic.arg
->>>>>>> 2c3906d1
   val autocomplete:
     #Client_context.wallet -> string list tzresult Lwt.t
 end
