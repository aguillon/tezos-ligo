--- conflicted
+++ resolved
@@ -31,18 +31,12 @@
 let home = try Sys.getenv "HOME" with Not_found -> "/root"
 
 let default_data_dir = home // ".tezos-node"
-<<<<<<< HEAD
-let default_rpc_port       =  8732
-let default_p2p_port       = 19732
+
+let default_rpc_port = 8732
+
+let default_p2p_port = 19732
+
 let default_discovery_port = 20732
-=======
-
-let default_rpc_port = 8732
-
-let default_p2p_port = 9732
-
-let default_discovery_port = 10732
->>>>>>> 1db34e40
 
 type t = {
   data_dir : string;
@@ -110,23 +104,10 @@
     binary_chunks_size = None;
   }
 
-<<<<<<< HEAD
-let default_p2p = {
-  expected_pow = 24. ;
-  bootstrap_peers  = [ "bootstrap.zeronet.fun"; "bootzero.tzbeta.net" ] ;
-  listen_addr = Some ("[::]:" ^ string_of_int default_p2p_port) ;
-  discovery_addr = None ;
-  private_mode = false ;
-  limits = default_p2p_limits ;
-  disable_mempool = false ;
-  disable_testchain = false ;
-  greylisting_config = P2p_point_state.Info.default_greylisting_config
-}
-=======
 let default_p2p =
   {
-    expected_pow = 26.;
-    bootstrap_peers = [];
+    expected_pow = 24.;
+    bootstrap_peers = ["bootstrap.zeronet.fun"; "bootzero.tzbeta.net"];
     listen_addr = Some ("[::]:" ^ string_of_int default_p2p_port);
     discovery_addr = None;
     private_mode = false;
@@ -135,7 +116,6 @@
     disable_testchain = false;
     greylisting_config = P2p_point_state.Info.default_greylisting_config;
   }
->>>>>>> 1db34e40
 
 let default_rpc =
   {listen_addrs = []; cors_origins = []; cors_headers = []; tls = None}
