--- conflicted
+++ resolved
@@ -13,10 +13,6 @@
             tezos-embedded-protocol-genesis
             tezos-embedded-protocol-003-PsddFKi3
             tezos-embedded-protocol-004-Pt24m4xi
-<<<<<<< HEAD
-            tezos-mempool-003-PsddFKi3
-=======
->>>>>>> 20ce5a62
             tezos-mempool-004-Pt24m4xi
             cmdliner
             tls)
