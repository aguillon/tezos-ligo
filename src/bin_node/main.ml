--- conflicted
+++ resolved
@@ -44,10 +44,7 @@
   `P Node_identity_command.Manpage.command_description ;
   `P Node_run_command.Manpage.command_description ;
   `P Node_config_command.Manpage.command_description ;
-<<<<<<< HEAD
-=======
   `P Node_upgrade_command.Manpage.command_description ;
->>>>>>> 68738252
   `P Node_snapshot_command.Manpage.command_description ;
 ]
 
@@ -69,10 +66,7 @@
   Node_run_command.cmd ;
   Node_config_command.cmd ;
   Node_identity_command.cmd ;
-<<<<<<< HEAD
-=======
   Node_upgrade_command.cmd ;
->>>>>>> 68738252
   Node_snapshot_command.cmd ;
 ]
 
