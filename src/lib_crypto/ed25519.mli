(*****************************************************************************)
(*                                                                           *)
(* Open Source License                                                       *)
(* Copyright (c) 2018 Dynamic Ledger Solutions, Inc. <contact@tezos.com>     *)
(*                                                                           *)
(* Permission is hereby granted, free of charge, to any person obtaining a   *)
(* copy of this software and associated documentation files (the "Software"),*)
(* to deal in the Software without restriction, including without limitation *)
(* the rights to use, copy, modify, merge, publish, distribute, sublicense,  *)
(* and/or sell copies of the Software, and to permit persons to whom the     *)
(* Software is furnished to do so, subject to the following conditions:      *)
(*                                                                           *)
(* The above copyright notice and this permission notice shall be included   *)
(* in all copies or substantial portions of the Software.                    *)
(*                                                                           *)
(* THE SOFTWARE IS PROVIDED "AS IS", WITHOUT WARRANTY OF ANY KIND, EXPRESS OR*)
(* IMPLIED, INCLUDING BUT NOT LIMITED TO THE WARRANTIES OF MERCHANTABILITY,  *)
(* FITNESS FOR A PARTICULAR PURPOSE AND NONINFRINGEMENT. IN NO EVENT SHALL   *)
(* THE AUTHORS OR COPYRIGHT HOLDERS BE LIABLE FOR ANY CLAIM, DAMAGES OR OTHER*)
(* LIABILITY, WHETHER IN AN ACTION OF CONTRACT, TORT OR OTHERWISE, ARISING   *)
(* FROM, OUT OF OR IN CONNECTION WITH THE SOFTWARE OR THE USE OR OTHER       *)
(* DEALINGS IN THE SOFTWARE.                                                 *)
(*                                                                           *)
(*****************************************************************************)

(** Tezos - Ed25519 cryptography *)

<<<<<<< HEAD
include S.SIGNATURE with type watermark = MBytes.t
=======
include S.SIGNATURE with type watermark = Bytes.t
>>>>>>> fc8990b1

include S.RAW_DATA with type t := t<|MERGE_RESOLUTION|>--- conflicted
+++ resolved
@@ -25,10 +25,6 @@
 
 (** Tezos - Ed25519 cryptography *)
 
-<<<<<<< HEAD
-include S.SIGNATURE with type watermark = MBytes.t
-=======
 include S.SIGNATURE with type watermark = Bytes.t
->>>>>>> fc8990b1
 
 include S.RAW_DATA with type t := t