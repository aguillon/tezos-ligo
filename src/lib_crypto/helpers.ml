--- conflicted
+++ resolved
@@ -30,11 +30,7 @@
 
   val name : string
 
-<<<<<<< HEAD
-  val of_bytes_opt : MBytes.t -> t option
-=======
   val of_bytes_opt : Bytes.t -> t option
->>>>>>> fc8990b1
 
   val to_string : t -> string
 
@@ -158,11 +154,8 @@
              H.to_b58check
              (Data_encoding.Json.wrap_error H.of_b58check_exn)
              string )
-<<<<<<< HEAD
-=======
 
   let of_b58check = H.of_b58check
->>>>>>> fc8990b1
 
   let rpc_arg =
     RPC_arg.make
@@ -182,27 +175,11 @@
       ()
 end
 
-<<<<<<< HEAD
-  let param ?(name = H.name) ?(desc = H.title) t =
-    Clic.param
-      ~name
-      ~desc
-      (Clic.parameter (fun _ str -> Lwt.return (H.of_b58check str)))
-      t
-end
-
 module MakeIterator (H : sig
   type t
 
   val encoding : t Data_encoding.t
 
-=======
-module MakeIterator (H : sig
-  type t
-
-  val encoding : t Data_encoding.t
-
->>>>>>> fc8990b1
   val compare : t -> t -> int
 
   val equal : t -> t -> bool
