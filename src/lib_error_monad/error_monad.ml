(*****************************************************************************)
(*                                                                           *)
(* Open Source License                                                       *)
(* Copyright (c) 2018 Dynamic Ledger Solutions, Inc. <contact@tezos.com>     *)
(* Copyright (c) 2019 Nomadic Labs <contact@nomadic-labs.com>                *)
(*                                                                           *)
(* Permission is hereby granted, free of charge, to any person obtaining a   *)
(* copy of this software and associated documentation files (the "Software"),*)
(* to deal in the Software without restriction, including without limitation *)
(* the rights to use, copy, modify, merge, publish, distribute, sublicense,  *)
(* and/or sell copies of the Software, and to permit persons to whom the     *)
(* Software is furnished to do so, subject to the following conditions:      *)
(*                                                                           *)
(* The above copyright notice and this permission notice shall be included   *)
(* in all copies or substantial portions of the Software.                    *)
(*                                                                           *)
(* THE SOFTWARE IS PROVIDED "AS IS", WITHOUT WARRANTY OF ANY KIND, EXPRESS OR*)
(* IMPLIED, INCLUDING BUT NOT LIMITED TO THE WARRANTIES OF MERCHANTABILITY,  *)
(* FITNESS FOR A PARTICULAR PURPOSE AND NONINFRINGEMENT. IN NO EVENT SHALL   *)
(* THE AUTHORS OR COPYRIGHT HOLDERS BE LIABLE FOR ANY CLAIM, DAMAGES OR OTHER*)
(* LIABILITY, WHETHER IN AN ACTION OF CONTRACT, TORT OR OTHERWISE, ARISING   *)
(* FROM, OUT OF OR IN CONNECTION WITH THE SOFTWARE OR THE USE OR OTHER       *)
(* DEALINGS IN THE SOFTWARE.                                                 *)
(*                                                                           *)
(*****************************************************************************)

(* Tezos Protocol Implementation - Error Monad *)

(*-- Error classification ----------------------------------------------------*)

type error_category = [`Branch | `Temporary | `Permanent]

(* hack: forward reference from [Data_encoding_ezjsonm] *)
let json_to_string = ref (fun _ -> "")

let json_pp id encoding ppf x =
  Format.pp_print_string ppf @@ !json_to_string
  @@
  let encoding =
    Data_encoding.(merge_objs (obj1 (req "id" string)) encoding)
  in
  Data_encoding.Json.construct encoding (id, x)

let set_error_encoding_cache_dirty = ref (fun () -> ())

module Make (Prefix : sig
  val id : string
end) =
struct
  type error = ..

  module type Wrapped_error_monad = sig
    type unwrapped = ..

    include Error_monad_sig.S with type error := unwrapped

    val unwrap : error -> unwrapped option

    val wrap : unwrapped -> error
  end

  type full_error_category =
    | Main of error_category
    | Wrapped of (module Wrapped_error_monad)

  (* the toplevel store for error kinds *)
  type error_kind =
    | Error_kind : {
        id : string;
        title : string;
        description : string;
        from_error : error -> 'err option;
        category : full_error_category;
        encoding_case : error Data_encoding.case;
        pp : Format.formatter -> 'err -> unit;
      }
        -> error_kind

  type error_info = {
    category : error_category;
    id : string;
    title : string;
    description : string;
    schema : Data_encoding.json_schema;
  }

  let error_kinds : error_kind list ref = ref []

  let get_registered_errors () : error_info list =
    List.flatten
      (List.map
         (function
           | Error_kind {id = ""; _} ->
               []
           | Error_kind
               { id;
                 title;
                 description;
                 category = Main category;
                 encoding_case;
                 _ } ->
               [ {
                   id;
                   title;
                   description;
                   category;
                   schema =
                     Data_encoding.Json.schema
                       (Data_encoding.union [encoding_case]);
                 } ]
           | Error_kind {category = Wrapped (module WEM); _} ->
               List.map
                 (fun {WEM.id; title; description; category; schema} ->
                   {id; title; description; category; schema})
                 (WEM.get_registered_errors ()))
         !error_kinds)

  let error_encoding_cache = ref None

  let () =
    let cont = !set_error_encoding_cache_dirty in
    set_error_encoding_cache_dirty :=
      fun () ->
        cont () ;
        error_encoding_cache := None

  let string_of_category = function
    | `Permanent ->
        "permanent"
    | `Temporary ->
        "temporary"
    | `Branch ->
        "branch"

  let pp_info ppf {category; id; title; description; schema} =
    Format.fprintf
      ppf
      "@[<v 2>category : %s\n\
       id : %s\n\
       title : %s\n\
       description : %s\n\
       schema : %a@]"
      (string_of_category category)
      id
      title
      description
      (Json_repr.pp (module Json_repr.Ezjsonm))
      (Json_schema.to_json schema)

  (* Catch all error when 'serializing' an error. *)
  type error += Unclassified of string

  let () =
    let id = "" in
    let category = Main `Temporary in
    let to_error msg = Unclassified msg in
    let from_error = function
      | Unclassified msg ->
          Some msg
      | error ->
          let msg = Obj.(extension_name @@ extension_constructor error) in
          Some ("Unclassified error: " ^ msg ^ ". Was the error registered?")
    in
    let title = "Generic error" in
    let description = "An unclassified error" in
    let encoding_case =
      let open Data_encoding in
      case
        Json_only
        ~title:"Generic error"
        ( def "generic_error" ~title ~description
        @@ conv (fun x -> ((), x)) (fun ((), x) -> x)
        @@ obj2 (req "kind" (constant "generic")) (req "error" string) )
        from_error
        to_error
    in
    let pp ppf s = Format.fprintf ppf "@[<h 0>%a@]" Format.pp_print_text s in
    error_kinds :=
      Error_kind
        {id; title; description; from_error; category; encoding_case; pp}
      :: !error_kinds

  (* Catch all error when 'deserializing' an error. *)
  type error += Unregistred_error of Data_encoding.json

  let () =
    let id = "" in
    let category = Main `Temporary in
    let to_error msg = Unregistred_error msg in
    let from_error = function
      | Unregistred_error json ->
          Some json
      | _ ->
          None
    in
    let encoding_case =
      let open Data_encoding in
      case Json_only ~title:"Unregistred error" json from_error to_error
    in
    let pp ppf json =
      Format.fprintf
        ppf
        "@[<v 2>Unregistred error:@ %a@]"
        Data_encoding.Json.pp
        json
    in
    error_kinds :=
      Error_kind
        {
          id;
          title = "";
          description = "";
          from_error;
          category;
          encoding_case;
          pp;
        }
      :: !error_kinds

  let raw_register_error_kind category ~id:name ~title ~description ?pp
      encoding from_error to_error =
    let name = Prefix.id ^ name in
    if List.exists (fun (Error_kind {id; _}) -> name = id) !error_kinds then
      invalid_arg
        (Printf.sprintf "register_error_kind: duplicate error name: %s" name) ;
    let encoding_case =
      let open Data_encoding in
      match category with
      | Wrapped (module WEM) ->
          let unwrap err =
            match WEM.unwrap err with
            | Some (WEM.Unclassified _) ->
                None
            | Some (WEM.Unregistred_error _) ->
                Format.eprintf "What %s@." name ;
                None
            | res ->
                res
          in
          let wrap err =
            match err with
            | WEM.Unclassified _ ->
                failwith "ignore wrapped error when serializing"
            | WEM.Unregistred_error _ ->
                failwith "ignore wrapped error when deserializing"
            | res ->
                WEM.wrap res
          in
          case Json_only ~title:name WEM.error_encoding unwrap wrap
      | Main category ->
          let with_id_and_kind_encoding =
            merge_objs
              (obj2
                 (req "kind" (constant (string_of_category category)))
                 (req "id" (constant name)))
              encoding
          in
          case
            Json_only
            ~title
            ~description
            (conv
               (fun x -> (((), ()), x))
               (fun (((), ()), x) -> x)
               with_id_and_kind_encoding)
            from_error
            to_error
    in
    !set_error_encoding_cache_dirty () ;
    error_kinds :=
      Error_kind
        {
          id = name;
          category;
          title;
          description;
          from_error;
          encoding_case;
          pp = Option.unopt ~default:(json_pp name encoding) pp;
        }
      :: !error_kinds

  let register_wrapped_error_kind (module WEM : Wrapped_error_monad) ~id ~title
      ~description =
    raw_register_error_kind
      (Wrapped (module WEM))
      ~id
      ~title
      ~description
      ~pp:WEM.pp
      WEM.error_encoding
      WEM.unwrap
      WEM.wrap

  let register_error_kind category ~id ~title ~description ?pp encoding
      from_error to_error =
    if not (Data_encoding.is_obj encoding) then
      invalid_arg
        (Printf.sprintf
           "Specified encoding for \"%s%s\" is not an object, but error \
            encodings must be objects."
           Prefix.id
           id) ;
    raw_register_error_kind
      (Main category)
      ~id
      ~title
      ~description
      ?pp
      encoding
      from_error
      to_error

  let error_encoding () =
    match !error_encoding_cache with
    | None ->
        let cases =
          List.map
            (fun (Error_kind {encoding_case; _}) -> encoding_case)
            !error_kinds
        in
        let json_encoding = Data_encoding.union cases in
        let encoding =
          Data_encoding.dynamic_size
          @@ Data_encoding.splitted
               ~json:json_encoding
               ~binary:
                 (Data_encoding.conv
                    (Data_encoding.Json.construct json_encoding)
                    (Data_encoding.Json.destruct json_encoding)
                    Data_encoding.json)
        in
        error_encoding_cache := Some encoding ;
        encoding
    | Some encoding ->
        encoding

  let error_encoding = Data_encoding.delayed error_encoding

  let json_of_error error = Data_encoding.Json.construct error_encoding error

  let error_of_json json = Data_encoding.Json.destruct error_encoding json

  let classify_error error =
    let rec find e = function
      | [] ->
          `Temporary
      (* assert false (\* See "Generic error" *\) *)
      | Error_kind {from_error; category; _} :: rest -> (
        match from_error e with
        | Some _ -> (
          match category with
          | Main error_category ->
              error_category
          | Wrapped (module WEM) -> (
            match WEM.unwrap e with
            | Some e ->
                WEM.classify_errors [e]
            | None ->
                find e rest ) )
        | None ->
            find e rest )
    in
    find error !error_kinds

  let classify_errors errors =
    List.fold_left
      (fun r e ->
        match (r, classify_error e) with
        | (`Permanent, _) | (_, `Permanent) ->
            `Permanent
        | (`Branch, _) | (_, `Branch) ->
            `Branch
        | (`Temporary, `Temporary) ->
            `Temporary)
      `Temporary
      errors

  let pp ppf error =
    let rec find = function
      | [] ->
          assert false (* See "Generic error" *)
      | Error_kind {from_error; pp; _} :: errors -> (
        match from_error error with None -> find errors | Some x -> pp ppf x )
    in
    find !error_kinds

  (*-- Monad definition --------------------------------------------------------*)

  let ( >>= ) = Lwt.( >>= )

  type 'a tzresult = ('a, error list) result

  let result_encoding t_encoding =
    let open Data_encoding in
    let errors_encoding = obj1 (req "error" (list error_encoding)) in
    let t_encoding = obj1 (req "result" t_encoding) in
    union
      ~tag_size:`Uint8
      [ case
          (Tag 0)
          t_encoding
          ~title:"Ok"
          (function Ok x -> Some x | _ -> None)
          (function res -> Ok res);
        case
          (Tag 1)
          errors_encoding
          ~title:"Error"
          (function Error x -> Some x | _ -> None)
          (fun errs -> Error errs) ]

  let return v = Lwt.return_ok v

  let return_unit = Lwt.return (Ok ())

  let return_none = Lwt.return (Ok None)

  let return_some x = Lwt.return_ok (Some x)

  let return_nil = Lwt.return (Ok [])

  let return_true = Lwt.return (Ok true)

  let return_false = Lwt.return (Ok false)

  let error s = Error [s]

  let ok v = Ok v

  let fail s = Lwt.return_error [s]
<<<<<<< HEAD

  let ( >>? ) v f = match v with Error _ as err -> err | Ok v -> f v

  let ( >>=? ) v f =
    v >>= function Error _ as err -> Lwt.return err | Ok v -> f v

  let ( >>|? ) v f = v >>=? fun v -> Lwt.return_ok (f v)

  let ( >|= ) = Lwt.( >|= )

=======

  let ( >>? ) v f = match v with Error _ as err -> err | Ok v -> f v

  let ( >>=? ) v f =
    v >>= function Error _ as err -> Lwt.return err | Ok v -> f v

  let ( >>|? ) v f = v >>=? fun v -> Lwt.return_ok (f v)

  let ( >|= ) = Lwt.( >|= )

>>>>>>> fc8990b1
  let ( >|? ) v f = v >>? fun v -> Ok (f v)

  let rec map_s f l =
    match l with
    | [] ->
        return_nil
    | h :: t ->
        f h >>=? fun rh -> map_s f t >>=? fun rt -> return (rh :: rt)

  let mapi_s f l =
    let rec mapi_s f i l =
      match l with
      | [] ->
          return_nil
      | h :: t ->
          f i h
          >>=? fun rh -> mapi_s f (i + 1) t >>=? fun rt -> return (rh :: rt)
    in
    mapi_s f 0 l

  let rec rev_map_append_s acc f = function
    | [] ->
        return acc
    | hd :: tl ->
        f hd >>=? fun v -> rev_map_append_s (v :: acc) f tl

  let rev_map_s f l = rev_map_append_s [] f l

  let rec map_p f l =
    match l with
    | [] ->
        return_nil
    | x :: l -> (
        let tx = f x and tl = map_p f l in
        tx
        >>= fun x ->
        tl
        >>= fun l ->
        match (x, l) with
        | (Ok x, Ok l) ->
            Lwt.return_ok (x :: l)
        | (Error exn1, Error exn2) ->
            Lwt.return_error (exn1 @ exn2)
        | (Ok _, Error exn) | (Error exn, Ok _) ->
            Lwt.return_error exn )

  let mapi_p f l =
    let rec mapi_p f i l =
      match l with
      | [] ->
          return_nil
      | x :: l -> (
          let tx = f i x and tl = mapi_p f (i + 1) l in
          tx
          >>= fun x ->
          tl
          >>= fun l ->
          match (x, l) with
          | (Ok x, Ok l) ->
              Lwt.return_ok (x :: l)
          | (Error exn1, Error exn2) ->
              Lwt.return_error (exn1 @ exn2)
          | (Ok _, Error exn) | (Error exn, Ok _) ->
              Lwt.return_error exn )
    in
    mapi_p f 0 l

  let rec map2_s f l1 l2 =
    match (l1, l2) with
    | ([], []) ->
        return_nil
    | (_ :: _, []) | ([], _ :: _) ->
        invalid_arg "Error_monad.map2_s"
    | (h1 :: t1, h2 :: t2) ->
        f h1 h2 >>=? fun rh -> map2_s f t1 t2 >>=? fun rt -> return (rh :: rt)

  let mapi2_s f l1 l2 =
    let rec mapi2_s i f l1 l2 =
      match (l1, l2) with
      | ([], []) ->
          return_nil
      | (_ :: _, []) | ([], _ :: _) ->
          invalid_arg "Error_monad.mapi2_s"
      | (h1 :: t1, h2 :: t2) ->
          f i h1 h2
          >>=? fun rh ->
          mapi2_s (i + 1) f t1 t2 >>=? fun rt -> return (rh :: rt)
    in
    mapi2_s 0 f l1 l2

  let rec map2 f l1 l2 =
    match (l1, l2) with
    | ([], []) ->
        Ok []
    | (_ :: _, []) | ([], _ :: _) ->
        invalid_arg "Error_monad.map2"
    | (h1 :: t1, h2 :: t2) ->
        f h1 h2 >>? fun rh -> map2 f t1 t2 >>? fun rt -> Ok (rh :: rt)

  let rec filter_map_s f l =
    match l with
    | [] ->
        return_nil
    | h :: t -> (
        f h
        >>=? function
        | None ->
            filter_map_s f t
        | Some rh ->
            filter_map_s f t >>=? fun rt -> return (rh :: rt) )

  let rec filter_map_p f l =
    match l with
    | [] ->
        return_nil
    | h :: t -> (
        let th = f h and tt = filter_map_p f t in
        th
        >>=? function
        | None -> tt | Some rh -> tt >>=? fun rt -> return (rh :: rt) )

  let rec filter_s f l =
    match l with
    | [] ->
        return_nil
    | h :: t -> (
        f h
        >>=? function
        | false ->
            filter_s f t
        | true ->
            filter_s f t >>=? fun t -> return (h :: t) )

  let rec filter_p f l =
    match l with
    | [] ->
        return_nil
    | h :: t -> (
        let jh = f h and t = filter_p f t in
        jh >>=? function false -> t | true -> t >>=? fun t -> return (h :: t) )

  let rec iter_s f l =
    match l with [] -> return_unit | h :: t -> f h >>=? fun () -> iter_s f t

  let rec iter_p f l =
    match l with
    | [] ->
        return_unit
    | x :: l -> (
        let tx = f x and tl = iter_p f l in
        tx
        >>= fun tx_res ->
        tl
        >>= fun tl_res ->
        match (tx_res, tl_res) with
        | (Ok (), Ok ()) ->
            Lwt.return_ok ()
        | (Error exn1, Error exn2) ->
            Lwt.return_error (exn1 @ exn2)
        | (Ok (), Error exn) | (Error exn, Ok ()) ->
            Lwt.return_error exn )

  let iteri_p f l =
    let rec iteri_p i f l =
      match l with
      | [] ->
          return_unit
      | x :: l -> (
          let tx = f i x and tl = iteri_p (i + 1) f l in
          tx
          >>= fun tx_res ->
          tl
          >>= fun tl_res ->
          match (tx_res, tl_res) with
          | (Ok (), Ok ()) ->
              Lwt.return (Ok ())
          | (Error exn1, Error exn2) ->
              Lwt.return (Error (exn1 @ exn2))
          | (Ok (), Error exn) | (Error exn, Ok ()) ->
              Lwt.return (Error exn) )
    in
    iteri_p 0 f l

  let rec iter2_p f l1 l2 =
    match (l1, l2) with
    | ([], []) ->
        return_unit
    | ([], _) | (_, []) ->
        invalid_arg "Error_monad.iter2_p"
    | (x1 :: l1, x2 :: l2) -> (
        let tx = f x1 x2 and tl = iter2_p f l1 l2 in
        tx
        >>= fun tx_res ->
        tl
        >>= fun tl_res ->
        match (tx_res, tl_res) with
        | (Ok (), Ok ()) ->
            Lwt.return_ok ()
        | (Error exn1, Error exn2) ->
            Lwt.return_error (exn1 @ exn2)
        | (Ok (), Error exn) | (Error exn, Ok ()) ->
            Lwt.return_error exn )

  let iteri2_p f l1 l2 =
    let rec iteri2_p i f l1 l2 =
      match (l1, l2) with
      | ([], []) ->
          return_unit
      | ([], _) | (_, []) ->
          invalid_arg "Error_monad.iteri2_p"
      | (x1 :: l1, x2 :: l2) -> (
          let tx = f i x1 x2 and tl = iteri2_p (i + 1) f l1 l2 in
          tx
          >>= fun tx_res ->
          tl
          >>= fun tl_res ->
          match (tx_res, tl_res) with
          | (Ok (), Ok ()) ->
              Lwt.return_ok ()
          | (Error exn1, Error exn2) ->
              Lwt.return_error (exn1 @ exn2)
          | (Ok (), Error exn) | (Error exn, Ok ()) ->
              Lwt.return_error exn )
    in
    iteri2_p 0 f l1 l2

  let rec fold_left_s f init l =
    match l with
    | [] ->
        return init
    | h :: t ->
        f init h >>=? fun acc -> fold_left_s f acc t

  let rec fold_right_s f l init =
    match l with
    | [] ->
        return init
    | h :: t ->
        fold_right_s f t init >>=? fun acc -> f h acc

  let rec join = function
    | [] ->
        return_unit
    | t :: ts -> (
        t
        >>= function
        | Error _ as err ->
            join ts >>=? fun () -> Lwt.return err
        | Ok () ->
            join ts )

  let record_trace err result =
    match result with Ok _ as res -> res | Error errs -> Error (err :: errs)

  let trace err f =
    f
    >>= function
    | Error errs -> Lwt.return_error (err :: errs) | ok -> Lwt.return ok

  let record_trace_eval mk_err result =
    match result with
    | Ok _ as res ->
        res
    | Error errs ->
        mk_err () >>? fun err -> Error (err :: errs)

  let trace_eval mk_err f =
    f
    >>= function
    | Error errs ->
        mk_err () >>=? fun err -> Lwt.return_error (err :: errs)
    | ok ->
        Lwt.return ok

  let fail_unless cond exn = if cond then return_unit else fail exn

  let fail_when cond exn = if cond then fail exn else return_unit

  let unless cond f = if cond then return_unit else f ()

  let _when cond f = if cond then f () else return_unit

  let pp_print_error ppf errors =
    match errors with
    | [] ->
        Format.fprintf ppf "Unknown error@."
    | [error] ->
        Format.fprintf ppf "@[<v 2>Error:@ %a@]@." pp error
    | errors ->
        Format.fprintf
          ppf
          "@[<v 2>Error, dumping error stack:@,%a@]@."
          (Format.pp_print_list pp)
          (List.rev errors)

  type error += Assert_error of string * string

  let () =
    let id = "" in
    let category = Main `Permanent in
    let to_error (loc, msg) = Assert_error (loc, msg) in
    let from_error = function
      | Assert_error (loc, msg) ->
          Some (loc, msg)
      | _ ->
          None
    in
    let title = "Assertion error" in
    let description = "An fatal assertion" in
    let encoding_case =
      let open Data_encoding in
      case
        Json_only
        ~title
        ~description
        (conv
           (fun (x, y) -> ((), x, y))
           (fun ((), x, y) -> (x, y))
           (obj3
              (req "kind" (constant "assertion"))
              (req "location" string)
              (req "error" string)))
        from_error
        to_error
    in
    let pp ppf (loc, msg) =
      Format.fprintf
        ppf
        "Assert failure (%s)%s"
        loc
        (if msg = "" then "." else ": " ^ msg)
    in
    error_kinds :=
      Error_kind
        {id; title; description; from_error; category; encoding_case; pp}
      :: !error_kinds

  let _assert b loc fmt =
    if b then Format.ikfprintf (fun _ -> return_unit) Format.str_formatter fmt
    else Format.kasprintf (fun msg -> fail (Assert_error (loc, msg))) fmt

  type 'a tzlazy_state =
    | Remembered of 'a
    | Not_yet_known of (unit -> 'a tzresult Lwt.t)

  type 'a tzlazy = {mutable tzcontents : 'a tzlazy_state}

  let tzlazy c = {tzcontents = Not_yet_known c}

  let tzforce v =
    match v.tzcontents with
    | Remembered v ->
        return v
    | Not_yet_known c ->
        c ()
        >>=? fun w ->
        v.tzcontents <- Remembered w ;
        return w
end

include Make (struct
  let id = ""
end)

type error += Exn of exn

let generic_error fmt = Format.kasprintf (fun s -> error (Exn (Failure s))) fmt

let failwith fmt = Format.kasprintf (fun s -> fail (Exn (Failure s))) fmt

let error s = Error [s]

let error_exn s = Error [Exn s]

let trace_exn exn f = trace (Exn exn) f

let generic_trace fmt =
  Format.kasprintf (fun str -> trace_exn (Failure str)) fmt

let record_trace_exn exn f = record_trace (Exn exn) f

let failure fmt = Format.kasprintf (fun str -> Exn (Failure str)) fmt

let pp_exn ppf exn = pp ppf (Exn exn)

let () =
  register_error_kind
    `Temporary
    ~id:"failure"
    ~title:"Generic error"
    ~description:"Unclassified error"
    ~pp:(fun ppf s -> Format.fprintf ppf "@[<h 0>%a@]" Format.pp_print_text s)
    Data_encoding.(obj1 (req "msg" string))
    (function
      | Exn (Failure msg) ->
          Some msg
      | Exn exn ->
          Some (Printexc.to_string exn)
      | _ ->
          None)
    (fun msg -> Exn (Failure msg))

type error += Canceled

let () =
  register_error_kind
    `Temporary
    ~id:"canceled"
    ~title:"Canceled"
    ~description:"A promise was unexpectedly canceled"
    ~pp:(fun f () ->
      Format.pp_print_string f "The promise was unexpectedly canceled")
    Data_encoding.unit
    (function Canceled -> Some () | _ -> None)
    (fun () -> Canceled)

let protect ?on_error ?canceler t =
  let cancelation =
    match canceler with
    | None ->
        Lwt_utils.never_ending ()
    | Some canceler ->
        Lwt_canceler.cancelation canceler >>= fun () -> fail Canceled
  in
  let res = Lwt.pick [cancelation; Lwt.catch t (fun exn -> fail (Exn exn))] in
  res
  >>= function
  | Ok _ ->
      res
  | Error err -> (
      let canceled =
        Option.unopt_map canceler ~default:false ~f:Lwt_canceler.canceled
      in
      let err = if canceled then [Canceled] else err in
      match on_error with
      | None ->
          Lwt.return_error err
      | Some on_error ->
          Lwt.catch (fun () -> on_error err) (fun exn -> fail (Exn exn)) )

type error += Timeout

let () =
  register_error_kind
    `Temporary
    ~id:"utils.Timeout"
    ~title:"Timeout"
    ~description:"Timeout"
    ~pp:(fun f () -> Format.pp_print_string f "The request has timed out")
    Data_encoding.unit
    (function Timeout -> Some () | _ -> None)
    (fun () -> Timeout)

let with_timeout ?(canceler = Lwt_canceler.create ()) timeout f =
  let target = f canceler in
  Lwt.choose [timeout; (target >|= fun _ -> ())]
  >>= fun () ->
  if Lwt.state target <> Lwt.Sleep then (Lwt.cancel timeout ; target)
  else Lwt_canceler.cancel canceler >>= fun () -> fail Timeout

let errs_tag = Tag.def ~doc:"Errors" "errs" pp_print_error<|MERGE_RESOLUTION|>--- conflicted
+++ resolved
@@ -429,7 +429,6 @@
   let ok v = Ok v
 
   let fail s = Lwt.return_error [s]
-<<<<<<< HEAD
 
   let ( >>? ) v f = match v with Error _ as err -> err | Ok v -> f v
 
@@ -440,18 +439,6 @@
 
   let ( >|= ) = Lwt.( >|= )
 
-=======
-
-  let ( >>? ) v f = match v with Error _ as err -> err | Ok v -> f v
-
-  let ( >>=? ) v f =
-    v >>= function Error _ as err -> Lwt.return err | Ok v -> f v
-
-  let ( >>|? ) v f = v >>=? fun v -> Lwt.return_ok (f v)
-
-  let ( >|= ) = Lwt.( >|= )
-
->>>>>>> fc8990b1
   let ( >|? ) v f = v >>? fun v -> Ok (f v)
 
   let rec map_s f l =
