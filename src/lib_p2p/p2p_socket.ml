--- conflicted
+++ resolved
@@ -374,21 +374,10 @@
     end >>= function
     | Ok (Some stream) ->
         worker_loop st (Some stream)
-<<<<<<< HEAD
-    | Ok None ->
-        Lwt_canceler.cancel st.canceler >>= fun () ->
-        Lwt.return_unit
-    | Error (Canceled :: _)
-    | Error (Exn Lwt_pipe.Closed :: _) ->
-        lwt_debug "connection closed to %a"
-          P2p_peer.Id.pp st.conn.info.peer_id >>= fun () ->
-        Lwt.return_unit
-=======
     | Ok None -> Lwt_canceler.cancel st.canceler
     | Error (Canceled :: _)
     | Error (Exn Lwt_pipe.Closed :: _) ->
         lwt_debug "connection closed to %a" P2p_peer.Id.pp st.conn.info.peer_id
->>>>>>> 02d34a2e
     | Error _ as err ->
         Lwt_pipe.safe_push_now st.messages err ;
         Lwt_canceler.cancel st.canceler
@@ -457,13 +446,7 @@
     end >>= function
     | Error (Canceled :: _)
     | Error (Exn Lwt_pipe.Closed :: _) ->
-<<<<<<< HEAD
-        lwt_debug "connection closed to %a"
-          P2p_peer.Id.pp st.conn.info.peer_id >>= fun () ->
-        Lwt.return_unit
-=======
         lwt_debug "connection closed to %a" P2p_peer.Id.pp st.conn.info.peer_id
->>>>>>> 02d34a2e
     | Error err ->
         lwt_log_error
           "@[<v 2>error writing to %a@ %a@]"
