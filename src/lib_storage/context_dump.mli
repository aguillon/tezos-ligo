--- conflicted
+++ resolved
@@ -26,15 +26,9 @@
 
 type error += System_write_error of string
 
-<<<<<<< HEAD
-type error += Bad_hash of string * MBytes.t * MBytes.t
-
-type error += Context_not_found of MBytes.t
-=======
 type error += Bad_hash of string * Bytes.t * Bytes.t
 
 type error += Context_not_found of Bytes.t
->>>>>>> fc8990b1
 
 type error += System_read_error of string
 
@@ -70,26 +64,13 @@
   val commit_info_encoding : commit_info Data_encoding.t
 
   val hash_encoding : hash Data_encoding.t
-<<<<<<< HEAD
-
-  val blob_encoding : [`Blob of MBytes.t] Data_encoding.t
-
-  val node_encoding : [`Node of MBytes.t] Data_encoding.t
-=======
->>>>>>> fc8990b1
 
   module Block_header : sig
     type t = Block_header.t
 
-<<<<<<< HEAD
-    val to_bytes : t -> MBytes.t
-
-    val of_bytes : MBytes.t -> t option
-=======
-    val to_bytes : t -> Bytes.t
-
-    val of_bytes : Bytes.t -> t option
->>>>>>> fc8990b1
+    val to_bytes : t -> Bytes.t
+
+    val of_bytes : Bytes.t -> t option
 
     val equal : t -> t -> bool
 
@@ -99,15 +80,9 @@
   module Pruned_block : sig
     type t
 
-<<<<<<< HEAD
-    val to_bytes : t -> MBytes.t
-
-    val of_bytes : MBytes.t -> t option
-=======
-    val to_bytes : t -> Bytes.t
-
-    val of_bytes : Bytes.t -> t option
->>>>>>> fc8990b1
+    val to_bytes : t -> Bytes.t
+
+    val of_bytes : Bytes.t -> t option
 
     val header : t -> Block_header.t
 
@@ -117,15 +92,9 @@
   module Block_data : sig
     type t
 
-<<<<<<< HEAD
-    val to_bytes : t -> MBytes.t
-
-    val of_bytes : MBytes.t -> t option
-=======
-    val to_bytes : t -> Bytes.t
-
-    val of_bytes : Bytes.t -> t option
->>>>>>> fc8990b1
+    val to_bytes : t -> Bytes.t
+
+    val of_bytes : Bytes.t -> t option
 
     val header : t -> Block_header.t
 
@@ -135,15 +104,9 @@
   module Protocol_data : sig
     type t
 
-<<<<<<< HEAD
-    val to_bytes : t -> MBytes.t
-
-    val of_bytes : MBytes.t -> t option
-=======
-    val to_bytes : t -> Bytes.t
-
-    val of_bytes : Bytes.t -> t option
->>>>>>> fc8990b1
+    val to_bytes : t -> Bytes.t
+
+    val of_bytes : Bytes.t -> t option
 
     val encoding : t Data_encoding.t
   end
@@ -151,41 +114,18 @@
   module Commit_hash : sig
     type t
 
-<<<<<<< HEAD
-    val to_bytes : t -> MBytes.t
-
-    val of_bytes : MBytes.t -> t tzresult
-=======
     val to_bytes : t -> Bytes.t
 
     val of_bytes : Bytes.t -> t tzresult
->>>>>>> fc8990b1
-
-    val encoding : t Data_encoding.t
-  end
-
-<<<<<<< HEAD
-  (* hash manipulation *)
-  val hash_export : hash -> [`Node | `Blob] * MBytes.t
-
-  val hash_import : [`Node | `Blob] -> MBytes.t -> hash tzresult
-
-  val hash_equal : hash -> hash -> bool
-
-=======
->>>>>>> fc8990b1
+
+    val encoding : t Data_encoding.t
+  end
+
   (* commit manipulation (for parents) *)
   val context_parents : context -> Commit_hash.t list
 
   (* Commit info *)
   val context_info : context -> commit_info
-<<<<<<< HEAD
-
-  val context_info_export : commit_info -> Int64.t * string * string
-
-  val context_info_import : Int64.t * string * string -> commit_info
-=======
->>>>>>> fc8990b1
 
   (* block header manipulation *)
   val get_context : index -> Block_header.t -> context option Lwt.t
@@ -200,39 +140,22 @@
   (* for dumping *)
   val context_tree : context -> tree
 
-<<<<<<< HEAD
-  val tree_hash : context -> tree -> hash Lwt.t
-=======
   val tree_hash : tree -> hash
->>>>>>> fc8990b1
 
   val sub_tree : tree -> key -> tree option Lwt.t
 
   val tree_list : tree -> (step * [`Contents | `Node]) list Lwt.t
 
-<<<<<<< HEAD
-  val tree_content : tree -> MBytes.t option Lwt.t
-=======
   val tree_content : tree -> string option Lwt.t
->>>>>>> fc8990b1
 
   (* for restoring *)
   val make_context : index -> context
 
   val update_context : context -> tree -> context
-<<<<<<< HEAD
-
-  val add_hash : index -> tree -> key -> hash -> tree option Lwt.t
-
-  val add_mbytes : index -> MBytes.t -> tree Lwt.t
-
-  val add_dir : index -> (step * hash) list -> tree option Lwt.t
-=======
 
   val add_string : batch -> string -> tree Lwt.t
 
   val add_dir : batch -> (step * hash) list -> tree option Lwt.t
->>>>>>> fc8990b1
 end
 
 module type S = sig
