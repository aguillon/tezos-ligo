--- conflicted
+++ resolved
@@ -124,8 +124,6 @@
    the intermediate flushed trees to the store might be unused and
    will have to be garbage collected later on to save space. *)
 let auto_flush = ref 10_000
-<<<<<<< HEAD
-=======
 
 module Indexing_strategy : sig
   (* Determines the policy used to determine whether to add new
@@ -165,7 +163,6 @@
 
   let to_irmin = function `Always -> I.always | `Minimal -> I.minimal
 end
->>>>>>> 55b3bab8
 
 let () =
   let verbose_info () =
@@ -179,8 +176,6 @@
   let index_log_size n = index_log_size := int_of_string n in
   let auto_flush n = auto_flush := int_of_string n in
   let lru_size n = lru_size := int_of_string n in
-<<<<<<< HEAD
-=======
   let indexing_strategy x =
     match Indexing_strategy.parse x with
     | Ok x -> Indexing_strategy.set x
@@ -189,7 +184,6 @@
           "Invalid value for TEZOS_CONTEXT environment variable: %s"
           msg
   in
->>>>>>> 55b3bab8
   match Unix.getenv "TEZOS_CONTEXT" with
   | exception Not_found -> ()
   | v ->
@@ -203,10 +197,7 @@
               | ["index-log-size"; n] -> index_log_size n
               | ["auto-flush"; n] -> auto_flush n
               | ["lru-size"; n] -> lru_size n
-<<<<<<< HEAD
-=======
               | ["indexing-strategy"; x] -> indexing_strategy x
->>>>>>> 55b3bab8
               | _ -> ()))
         args
 
@@ -629,91 +620,10 @@
       let data =
         Data_encoding.Binary.to_bytes_exn
           Operation_metadata_list_list_hash.encoding
-<<<<<<< HEAD
-          data
-      with
-      | None ->
-          Lwt.fail
-            (Failure
-               "Unexpected error (Context.get_predecessor_ops_metadata_hash)")
-      | Some r -> Lwt.return_some r)
-
-let add_predecessor_ops_metadata_hash v hash =
-  let data =
-    Data_encoding.Binary.to_bytes_exn
-      Operation_metadata_list_list_hash.encoding
-      hash
-  in
-  raw_add v current_predecessor_ops_metadata_hash_key data
-
-(*-- Initialisation ----------------------------------------------------------*)
-
-let init ?patch_context ?(readonly = false) root =
-  Store.Repo.v
-    (Irmin_pack.config
-       ~readonly
-       ~index_log_size:!index_log_size
-       ~lru_size:!lru_size
-       root)
-  >|= fun repo -> {path = root; repo; patch_context; readonly}
-
-let close index = Store.Repo.close index.repo
-
-let get_branch chain_id = Format.asprintf "%a" Chain_id.pp chain_id
-
-let commit_genesis index ~chain_id ~time ~protocol =
-  let tree = Store.Tree.empty in
-  let ctxt = {index; tree; parents = []; ops = 0} in
-  (match index.patch_context with
-  | None -> return ctxt
-  | Some patch_context -> patch_context ctxt)
-  >>=? fun ctxt ->
-  add_protocol ctxt protocol >>= fun ctxt ->
-  add_test_chain ctxt Not_running >>= fun ctxt ->
-  raw_commit ~time ~message:"Genesis" ctxt >>= fun commit ->
-  Store.Branch.set index.repo (get_branch chain_id) commit >>= fun () ->
-  return (Hash.to_context_hash (Store.Commit.hash commit))
-
-let compute_testchain_chain_id genesis =
-  let genesis_hash = Block_hash.hash_bytes [Block_hash.to_bytes genesis] in
-  Chain_id.of_block_hash genesis_hash
-
-let compute_testchain_genesis forked_block =
-  let genesis = Block_hash.hash_bytes [Block_hash.to_bytes forked_block] in
-  genesis
-
-let commit_test_chain_genesis ctxt (forked_header : Block_header.t) =
-  let message =
-    Format.asprintf "Forking testchain at level %ld." forked_header.shell.level
-  in
-  raw_commit ~time:forked_header.shell.timestamp ~message ctxt >>= fun commit ->
-  let faked_shell_header : Block_header.shell_header =
-    {
-      forked_header.shell with
-      proto_level = succ forked_header.shell.proto_level;
-      predecessor = Block_hash.zero;
-      validation_passes = 0;
-      operations_hash = Operation_list_list_hash.empty;
-      context = Hash.to_context_hash (Store.Commit.hash commit);
-    }
-  in
-  let forked_block = Block_header.hash forked_header in
-  let genesis_hash = compute_testchain_genesis forked_block in
-  let chain_id = compute_testchain_chain_id genesis_hash in
-  let genesis_header : Block_header.t =
-    {
-      shell = {faked_shell_header with predecessor = genesis_hash};
-      protocol_data = Bytes.create 0;
-    }
-  in
-  let branch = get_branch chain_id in
-  Store.Branch.set ctxt.index.repo branch commit >|= fun () -> genesis_header
-=======
           hash
       in
       Tree.add t current_predecessor_ops_metadata_hash_key data
   end
->>>>>>> 55b3bab8
 
   let get_protocol ctxt = Root_tree.get_protocol ctxt.tree
 
