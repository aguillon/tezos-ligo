(*****************************************************************************)
(*                                                                           *)
(* Open Source License                                                       *)
(* Copyright (c) 2018 Dynamic Ledger Solutions, Inc. <contact@tezos.com>     *)
(*                                                                           *)
(* Permission is hereby granted, free of charge, to any person obtaining a   *)
(* copy of this software and associated documentation files (the "Software"),*)
(* to deal in the Software without restriction, including without limitation *)
(* the rights to use, copy, modify, merge, publish, distribute, sublicense,  *)
(* and/or sell copies of the Software, and to permit persons to whom the     *)
(* Software is furnished to do so, subject to the following conditions:      *)
(*                                                                           *)
(* The above copyright notice and this permission notice shall be included   *)
(* in all copies or substantial portions of the Software.                    *)
(*                                                                           *)
(* THE SOFTWARE IS PROVIDED "AS IS", WITHOUT WARRANTY OF ANY KIND, EXPRESS OR*)
(* IMPLIED, INCLUDING BUT NOT LIMITED TO THE WARRANTIES OF MERCHANTABILITY,  *)
(* FITNESS FOR A PARTICULAR PURPOSE AND NONINFRINGEMENT. IN NO EVENT SHALL   *)
(* THE AUTHORS OR COPYRIGHT HOLDERS BE LIABLE FOR ANY CLAIM, DAMAGES OR OTHER*)
(* LIABILITY, WHETHER IN AN ACTION OF CONTRACT, TORT OR OTHERWISE, ARISING   *)
(* FROM, OUT OF OR IN CONNECTION WITH THE SOFTWARE OR THE USE OR OTHER       *)
(* DEALINGS IN THE SOFTWARE.                                                 *)
(*                                                                           *)
(*****************************************************************************)

module Make (P : sig
  val authenticate :
<<<<<<< HEAD
    Signature.Public_key_hash.t list -> MBytes.t -> Signature.t tzresult Lwt.t
=======
    Signature.Public_key_hash.t list -> Bytes.t -> Signature.t tzresult Lwt.t
>>>>>>> fc8990b1
end) : sig
  module Unix : Client_keys.SIGNER

  module Tcp : Client_keys.SIGNER
end

val make_unix_base : string -> Uri.t

val make_tcp_base : string -> int -> Uri.t<|MERGE_RESOLUTION|>--- conflicted
+++ resolved
@@ -25,11 +25,7 @@
 
 module Make (P : sig
   val authenticate :
-<<<<<<< HEAD
-    Signature.Public_key_hash.t list -> MBytes.t -> Signature.t tzresult Lwt.t
-=======
     Signature.Public_key_hash.t list -> Bytes.t -> Signature.t tzresult Lwt.t
->>>>>>> fc8990b1
 end) : sig
   module Unix : Client_keys.SIGNER
 
