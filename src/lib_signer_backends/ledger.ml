--- conflicted
+++ resolved
@@ -109,150 +109,8 @@
     (function Ledger_deterministic_nonce_not_implemented -> Some () | _ -> None)
     (fun () -> Ledger_deterministic_nonce_not_implemented)
 
-<<<<<<< HEAD
-type id =
-  | Animals of Ledger_names.t * Ledgerwallet_tezos.curve option
-  | Pkh of Signature.Public_key_hash.t
-
-let pp_id ppf = function
-  | Pkh pkh -> Signature.Public_key_hash.pp ppf pkh
-  | Animals (cthd, curve) ->
-      Format.fprintf ppf "%a%a" Ledger_names.pp cthd
-        (fun fmt -> function
-           | None -> Format.fprintf fmt ""
-           | Some a -> Format.fprintf fmt "/%a" Ledgerwallet_tezos.pp_curve a)
-        curve
-
-let pp_animals_uri ppf (names, curve, path) =
-  let (root, path_without_root) = List.split_n (List.length tezos_root) path in
-  if root <> tezos_root then
-    Format.kasprintf Pervasives.failwith "BIP32 path is missing Tezos BIP32 prefix of %a: %a" Bip32_path.pp_path tezos_root Bip32_path.pp_path path
-  else
-    Format.fprintf ppf "ledger://%a%a" pp_id (Animals (names, Some curve))
-      (fun fmt -> function
-         | [] -> Format.fprintf fmt ""
-         | xs -> Format.fprintf fmt "/%a" Bip32_path.pp_path xs)
-      path_without_root
-
-let parse_animals animals =
-  match String.split '-' animals with
-  | [c; t; h; d] -> Some { Ledger_names.c ; t ; h ; d }
-  | _ -> None
-
-let id_of_uri uri =
-  let host = Uri.host uri in
-  match Option.apply host
-          ~f:Signature.Public_key_hash.of_b58check_opt with
-  | Some pkh -> return (Pkh pkh)
-  | None ->
-      match Option.apply host ~f:parse_animals,
-            Option.apply (List.hd_opt (String.split '/' (Uri.path uri)))
-              ~f:Ledgerwallet_tezos.curve_of_string with
-      | Some animals, curve ->
-          return (Animals (animals, curve))
-      | (ann, curr) ->
-          failwith "No public key hash or animal names in %a (%a, %a)"
-            Uri.pp_hum uri
-            (fun fmt -> function
-               | None -> Format.fprintf fmt "NONE"
-               | Some a -> Format.fprintf fmt "%a" Ledger_names.pp a)
-            ann
-            (fun fmt -> function
-               | None -> Format.fprintf fmt "NONE"
-               | Some a -> Format.fprintf fmt "%a" Ledgerwallet_tezos.pp_curve a)
-            curr
-
-let id_of_pk_uri (uri : pk_uri) = id_of_uri (uri :> Uri.t)
-let id_of_sk_uri (uri : sk_uri) = id_of_uri (uri :> Uri.t)
-
-let sk_or_alias_param next =
-  let name = "account-alias-or-ledger-uri" in
-  let desc = "An imported ledger alias or a ledger URI (e.g. 'ledger://animal/curve/path')." in
-  let open Clic in
-  (* Order of parsers is important: The secret key parser accepts far more inputs so must come last. *)
-  param ~name ~desc (compose_parameters
-                       (map_parameter ~f:(fun (_, (x, _)) -> `Pk_uri x) (Public_key.alias_parameter ()))
-                       (map_parameter ~f:(fun x -> `Sk_uri x) (Client_keys.sk_uri_parameter ())))
-    next
-
-let id_of_sk_or_pk = function
-  | `Sk_uri sk -> id_of_sk_uri sk
-  | `Pk_uri pk -> id_of_pk_uri pk
-
-let wrap_ledger_cmd f =
-  let buf = Buffer.create 100 in
-  let pp = Format.formatter_of_buffer buf in
-  let res = f pp in
-  debug "%s" (Buffer.contents buf) ;
-  match res with
-  | Error err ->
-      fail (LedgerError err)
-  | Ok v ->
-      return v
-
-let public_key_returning_instruction which
-    ?(prompt=false)
-    ledger curve path =
-  let path = tezos_root @ path in
-  begin match which with
-    | `Get_public_key -> wrap_ledger_cmd begin fun pp ->
-        Ledgerwallet_tezos.get_public_key ~prompt ~pp ledger curve path
-      end
-    | `Authorize_baking ->
-        wrap_ledger_cmd begin fun pp ->
-          Ledgerwallet_tezos.authorize_baking ~pp ledger curve path
-        end
-    | `Setup (main_chain_id, main_hwm, test_hwm) ->
-        wrap_ledger_cmd begin fun pp ->
-          Ledgerwallet_tezos.setup_baking ~pp ledger curve path
-            ~main_chain_id ~main_hwm ~test_hwm
-        end
-  end >>|? fun pk ->
-  let pk = Cstruct.to_bigarray pk in
-  match curve with
-  | Ledgerwallet_tezos.Ed25519 ->
-      MBytes.set_int8 pk 0 0 ; (* hackish, but works. *)
-      Data_encoding.Binary.of_bytes_exn Signature.Public_key.encoding pk
-  | Secp256k1 ->
-      let open Libsecp256k1.External in
-      let buf = MBytes.create (Key.compressed_pk_bytes + 1) in
-      let pk = Key.read_pk_exn secp256k1_ctx pk in
-      MBytes.set_int8 buf 0 1 ;
-      let _nb_written = Key.write secp256k1_ctx ~pos:1 buf pk in
-      Data_encoding.Binary.of_bytes_exn Signature.Public_key.encoding buf
-  | Secp256r1 ->
-      let open Uecc in
-      let pklen = compressed_size secp256r1 in
-      let buf = MBytes.create (pklen + 1) in
-      match pk_of_bytes secp256r1 pk with
-      | None ->
-          Pervasives.failwith "Impossible to read P256 public key from Ledger"
-      | Some pk ->
-          MBytes.set_int8 buf 0 2 ;
-          let _nb_written = write_key ~compress:true (MBytes.sub buf 1 pklen) pk in
-          Data_encoding.Binary.of_bytes_exn Signature.Public_key.encoding buf
-
-let get_public_key = public_key_returning_instruction `Get_public_key
-
-module Ledger = struct
-  type t = {
-    device_info : Hidapi.device_info ;
-    version : Ledgerwallet_tezos.Version.t ;
-    git_commit : string option ;
-    of_curve : (Ledgerwallet_tezos.curve *
-                (Signature.Public_key.t *
-                 Signature.Public_key_hash.t)) list ;
-    of_pkh : (Signature.Public_key_hash.t *
-              (Signature.Public_key.t *
-               Ledgerwallet_tezos.curve)) list ;
-  }
-
-  let create ?git_commit ~device_info ~version ~of_curve ~of_pkh () =
-    { device_info ; version ; git_commit ; of_curve ; of_pkh }
-=======
 (** Wrappers around Ledger APDUs. *)
 module Ledger_commands = struct
->>>>>>> 6ffabdd8
 
   let wrap_ledger_cmd f =
     let buf = Buffer.create 100 in
@@ -753,11 +611,6 @@
         public_key ?interactive pk_uri >>=? fun pk ->
         return (pkh_of_pk pk, Some pk)
 
-<<<<<<< HEAD
-let curve_of_id = function
-  | Pkh pkh -> return (curve_of_pkh pkh)
-  | Animals (a, curve_opt) -> unopt_curve a curve_opt
-=======
   let sign ?watermark (sk_uri : sk_uri) msg =
     Ledger_uri.parse (sk_uri :> Uri.t) >>=? fun ledger_uri ->
     Ledger_uri.full_account ledger_uri >>=? fun { curve ; path ; _ } ->
@@ -771,7 +624,6 @@
   let deterministic_nonce_hash _ _ = fail Ledger_deterministic_nonce_not_implemented
   let supports_deterministic_nonces _ = return_false
 end
->>>>>>> 6ffabdd8
 
 (* The Ledger uses a special value 0x00000000 for the “any” chain-id: *)
 let pp_ledger_chain_id fmt s =
@@ -1206,413 +1058,8 @@
   let group =
     { Clic.name = "ledger" ;
       title = "Commands for managing the connected Ledger Nano S devices" } in
-<<<<<<< HEAD
-  fun () -> [
-      Clic.command ~group
-        ~desc: "List supported Ledger Nano S devices connected."
-        no_options
-        (fixed [ "list" ; "connected" ; "ledgers" ])
-        (fun () (cctxt : Client_context.full) ->
-           find_ledgers () >>=? function
-           | [] ->
-               cctxt#message "No device found." >>= fun () ->
-               cctxt#message "Make sure a Ledger Nano S is connected and in the Tezos Wallet or Tezos Baking app." >>= fun () ->
-               return_unit
-           | ledgers ->
-               iter_s begin fun { Ledger.device_info = { Hidapi.path ;
-                                                         manufacturer_string ;
-                                                         product_string ; _ } ;
-                                  of_curve ; version ; git_commit ; _ } ->
-                 let manufacturer = Option.unopt ~default:"(none)" manufacturer_string in
-                 let product = Option.unopt ~default:"(none)" product_string in
-                 cctxt#message "Found a %a (commit %s) application running on %s %s at [%s]."
-                   Ledgerwallet_tezos.Version.pp version
-                   (match git_commit with None -> "unknown" | Some c -> c)
-                   manufacturer product path >>= fun () ->
-                 let of_curve = List.rev of_curve in
-                 begin match List.hd_opt of_curve with
-                   | None ->
-                       failwith "No curve available, upgrade Ledger software"
-                   | Some (_, (_, pkh)) ->
-                       return (Ledger_names.crouching_tiger
-                                 (Signature.Public_key_hash.to_string pkh))
-                 end >>=? fun animals ->
-                 cctxt#message
-                   "@[<v 0>@,To use keys at BIP32 path \
-                    m/44'/1729'/0'/0' (default Tezos key path), use \
-                    one of@, @[<v 0>%a@]@]"
-                   (Format.pp_print_list
-                      (fun ppf (curve, _) ->
-                         Format.fprintf ppf
-                           "tezos-client import secret key \
-                            ledger_%s \"ledger://%a/0'/0'\""
-                           (Sys.getenv "USER")
-                           pp_id (Animals (animals, Some curve))))
-                   of_curve >>= fun () ->
-                 return_unit
-               end ledgers) ;
-
-      Clic.command ~group
-        ~desc: "Display version/public-key/address information for a Ledger URI"
-        (args1 (switch ~doc:"Test signing operation" ~long:"test-sign" ()))
-        (prefixes [ "show" ; "ledger" ]
-         @@ Client_keys.sk_uri_param
-         @@ stop)
-        (fun test_sign sk_uri (cctxt : Client_context.full) ->
-           neuterize sk_uri >>=? fun pk_uri ->
-           id_of_pk_uri pk_uri >>=? fun id ->
-           find_ledgers ~id () >>=? function
-           | [] ->
-               failwith "No ledger found for %a" pp_id id
-           | { Ledger.device_info ; version ; _ } :: _ ->
-               let manufacturer =
-                 Option.unopt ~default:"(none)" device_info.manufacturer_string in
-               let product =
-                 Option.unopt ~default:"(none)" device_info.product_string in
-               cctxt#message
-                 "Found a %a application running on a \
-                  %s %s at [%s]."
-                 Ledgerwallet_tezos.Version.pp version
-                 manufacturer product device_info.path >>= fun () ->
-               begin match id with
-                 | (Pkh _ | Animals (_, Some _)) -> (* → Can public keys. *)
-                     public_key pk_uri >>=? fun pk ->
-                     public_key_hash pk_uri >>=? fun (pkh, _) ->
-                     cctxt#message
-                       "@[<v 0>Tezos address at this path/curve: %a@,\
-                        Corresponding full public key: %a@]"
-                       Signature.Public_key_hash.pp pkh
-                       Signature.Public_key.pp pk >>= fun () ->
-                     begin match test_sign, version.app_class with
-                       | true, Tezos ->
-                           let pkh_bytes = Signature.Public_key_hash.to_bytes pkh in
-                           (* Signing requires validation on the device.  *)
-                           cctxt#message "Attempting a signature, please \
-                                          validate on the ledger." >>= fun () ->
-                           sign ~watermark:Generic_operation
-                             sk_uri pkh_bytes >>=? fun signature ->
-                           begin match Signature.check ~watermark:Generic_operation
-                                         pk signature pkh_bytes with
-                           | false ->
-                               failwith "Fatal: Ledger cannot sign with %a"
-                                 Signature.Public_key_hash.pp pkh
-                           | true ->
-                               cctxt#message "Tezos Wallet successfully signed."
-                               >>= fun () ->
-                               return_unit
-                           end
-                       | true, TezBake ->
-                           failwith "Option --test-sign only works \
-                                     for the Tezos Wallet app."
-                       | false, _ ->
-                           return_unit
-                     end
-                 | Animals (_, None) when test_sign ->
-                     failwith "Option --test-sign only works \
-                               for the Tezos Wallet app with a \
-                               curve/path specification."
-                 | Animals (_, None) ->
-                     cctxt#message "No curve was provided, \
-                                    there is no Tezos-address/public-key \
-                                    to show/test."
-                     >>= fun () ->
-                     return_unit
-               end
-        ) ;
-
-      Clic.command ~group
-        ~desc: "Query the path of the authorized key"
-        no_options
-        (prefixes [ "get" ; "ledger" ; "authorized" ; "path" ; "for" ]
-         @@ sk_or_alias_param
-         @@ stop)
-        (fun () uri (cctxt : Client_context.full) ->
-           id_of_sk_or_pk uri >>=? fun root_id ->
-           with_ledger root_id begin fun h version _of_curve _to_curve ->
-             (if version.major < 2 then
-                wrap_ledger_cmd (fun pp -> Ledgerwallet_tezos.get_authorized_key ~pp h)
-                >>|? fun path -> (path, None)
-              else
-                wrap_ledger_cmd (fun pp -> Ledgerwallet_tezos.get_authorized_path_and_curve ~pp h)
-                >>= function
-                | Error (LedgerError (AppError {status = Ledgerwallet.Transport.Status.Referenced_data_not_found; _}) :: _) -> return ([], None)
-                | Error _ as e -> Lwt.return e
-                | Ok (path, curve) -> return (path, Some curve))
-             >>=? function
-             | ([], _) ->
-                 cctxt#message
-                   "@[<v 0>No baking key authorized for %a@]" pp_id root_id
-                 >>= fun () ->
-                 return_unit
-             | (path, None) ->
-                 cctxt#message
-                   "@[<v 0>Authorized baking path: %a@]"
-                   Bip32_path.pp_path path >>= fun () ->
-                 return_unit
-             | (path, Some curve) ->
-                 cctxt#message
-                   "@[<v 0>Authorized baking path: %a@]"
-                   Bip32_path.pp_path path >>= fun () ->
-                 cctxt#message
-                   "@[<v 0>Authorized baking curve: %a@]"
-                   Ledgerwallet_tezos.pp_curve curve >>= fun () ->
-                 (match root_id with
-                  | Pkh _ -> cctxt#message "@[<v 0>Authorized baking PKH: %a@]"
-                               pp_id root_id
-                  | Animals (cthd, _) -> cctxt#message "@[<v 0>Authorized baking URI: %a@]"
-                                           pp_animals_uri (cthd, curve, path))
-                 >>= fun () ->
-                 return_unit
-           end) ;
-
-      Clic.command ~group
-        ~desc: "Authorize a Ledger to bake for a key (deprecated, \
-                use `setup ledger ...` with recent versions of the Baking app)"
-        no_options
-        (prefixes [ "authorize" ; "ledger" ; "to" ; "bake" ; "for" ]
-         @@ Public_key.alias_param
-         @@ stop)
-        (fun () (_, (pk_uri, _)) (cctxt : Client_context.full) ->
-           id_of_pk_uri pk_uri >>=? fun root_id ->
-           with_ledger root_id begin fun h version _of_curve _of_pkh ->
-             begin match version with
-               | { Ledgerwallet_tezos.Version.app_class = Tezos ; _ } ->
-                   failwith "This command (`authorize ledger ...`) only \
-                             works with the Tezos Baking app"
-               | { Ledgerwallet_tezos.Version.app_class = TezBake ;
-                   major ; _ } when major >= 2 ->
-                   failwith
-                     "This command (`authorize ledger ...`) is@ \
-                      not compatible with@ this version of the Ledger@ \
-                      Baking app (%a >= 2.0.0),@ please use the command@ \
-                      `setup ledger to bake for ...`@ from now on."
-                     Ledgerwallet_tezos.Version.pp version
-               | _ ->
-                   cctxt#message
-                     "This Ledger Baking app is outdated (%a)@ running@ \
-                      in backwards@ compatibility mode."
-                     Ledgerwallet_tezos.Version.pp version
-                   >>= fun () ->
-                   return_unit
-             end
-             >>=? fun () ->
-             let path = path_of_pk_uri pk_uri in
-             curve_of_id root_id >>=? fun curve ->
-             public_key_returning_instruction `Authorize_baking h curve path
-             >>=? fun pk ->
-             let pkh = Signature.Public_key.hash pk in
-             cctxt#message
-               "@[<v 0>Authorized baking for address: %a@,\
-                Corresponding full public key: %a@]"
-               Signature.Public_key_hash.pp pkh
-               Signature.Public_key.pp pk >>= fun () ->
-             return_unit
-           end) ;
-
-      Clic.command ~group
-        ~desc: "Setup a Ledger to bake for a key"
-        (let hwm_arg kind =
-           let doc =
-             Printf.sprintf
-               "Use <HWM> as %s chain high watermark instead of asking the ledger."
-               kind in
-           let long = kind ^ "-hwm" in
-           default_arg ~doc ~long ~placeholder:"HWM"
-             ~default:"ASK-LEDGER"
-             (parameter
-                (fun _ -> function
-                   | "ASK-LEDGER" -> return None
-                   | s ->
-                       try return (Some (Int32.of_string s)) with _ ->
-                         failwith "Parameter %S should be a 32-bits integer" s))
-         in
-         args3
-           (default_arg
-              ~doc:"Use <ID> as main chain-id instead of asking the node."
-              ~long:"main-chain-id" ~placeholder:"ID"
-              ~default:"ASK-NODE"
-              (parameter
-                 (fun _ -> function
-                    | "ASK-NODE" -> return `Ask_node
-                    | s ->
-                        try return (`Int32 (Int32.of_string s))
-                        with _ ->
-                          (try return (`Chain_id (Chain_id.of_b58check_exn s))
-                           with _ ->
-                             failwith "Parameter %S should be a 32-bits integer \
-                                       or a Base58 chain-id" s))))
-           (hwm_arg "main") (hwm_arg "test"))
-        (prefixes [ "setup" ; "ledger" ; "to" ; "bake" ; "for" ]
-         @@ Public_key.alias_param
-         @@ stop)
-        (fun (chain_id_opt, main_hwm_opt, test_hwm_opt)
-          (_, (pk_uri, _)) (cctxt : Client_context.full) ->
-          id_of_pk_uri pk_uri >>=? fun root_id ->
-          with_ledger root_id begin fun h version _of_curve _of_pkh ->
-            begin
-              let open Ledgerwallet_tezos.Version in
-              match version with
-              | { app_class = Tezos ; _ } ->
-                  failwith "This command (`setup ledger ...`) only \
-                            works with the Tezos Baking app"
-              | { app_class = TezBake ;
-                  major ; _ } when major < 2 ->
-                  failwith
-                    "This command (`setup ledger ...`)@ is not@ compatible@ with \
-                     this version@ of the Ledger Baking app@ (%a < 2.0.0),@ \
-                     please upgrade@ your ledger@ or use the command@ \
-                     `authorize ledger to bake for ...`"
-                    pp version
-              | _ -> return_unit
-            end
-            >>=? fun () ->
-            let chain_id_of_int32 i32 =
-              let open Int32 in
-              let byte n =
-                logand 0xFFl (shift_right i32 (n * 8))
-                |> Int32.to_int |> char_of_int in
-              Chain_id.of_string_exn
-                (Stringext.of_array (Array.init 4 (fun i -> byte (3 - i)))) in
-            begin match chain_id_opt with
-              | `Ask_node ->
-                  Chain_services.chain_id cctxt ()
-              | `Int32 s -> return (chain_id_of_int32 s)
-              | `Chain_id chid -> return chid
-            end
-            >>=? fun main_chain_id ->
-            let path = path_of_pk_uri pk_uri in
-            curve_of_id root_id >>=? fun curve ->
-            wrap_ledger_cmd begin fun pp ->
-              Ledgerwallet_tezos.get_all_high_watermarks ~pp h
-            end
-            >>=? fun (`Main_hwm current_mh, `Test_hwm current_th, `Chain_id current_ci) ->
-            let main_hwm = Option.unopt main_hwm_opt ~default:current_mh in
-            let test_hwm = Option.unopt test_hwm_opt ~default:current_th in
-            cctxt#message "Setting up the ledger:@.\
-                           * Main chain ID: %a -> %a@.\
-                           * Main chain High Watermark: %ld -> %ld@.\
-                           * Test chain High Watermark: %ld -> %ld"
-              pp_ledger_chain_id current_ci
-              Chain_id.pp main_chain_id
-              current_mh main_hwm
-              current_th test_hwm
-            >>= fun () ->
-            public_key_returning_instruction
-              (`Setup (Chain_id.to_string main_chain_id, main_hwm, test_hwm))
-              h curve path
-            >>=? fun pk ->
-            let pkh = Signature.Public_key.hash pk in
-            cctxt#message
-              "@[<v 0>Authorized baking for address: %a@,\
-               Corresponding full public key: %a@]"
-              Signature.Public_key_hash.pp pkh
-              Signature.Public_key.pp pk >>= fun () ->
-            return_unit
-          end) ;
-
-      Clic.command ~group
-        ~desc: "Deauthorize Ledger from baking"
-        no_options
-        (prefixes [ "deauthorize" ; "ledger" ; "baking" ; "for" ]
-         @@ sk_or_alias_param
-         @@ stop)
-        (fun () uri (_ : Client_context.full) ->
-           id_of_sk_or_pk uri >>=? fun id ->
-           with_ledger id begin fun h version _ _ ->
-             match version.app_class with
-             | Tezos ->
-                 failwith "Fatal: this operation is only valid with the \
-                           Tezos Baking application"
-             | TezBake when version.major < 2 ->
-                 failwith "Fatal: this operation is only available with \
-                           Tezos Baking application version 2 or higher"
-             | TezBake ->
-                 wrap_ledger_cmd begin fun pp ->
-                   Ledgerwallet_tezos.deauthorize_baking ~pp h
-                 end
-           end
-        );
-
-      Clic.command ~group
-        ~desc: "Get high water mark of a Ledger"
-        (args1 (switch ~doc:"Prevent the fallback to the (deprecated) Ledger \
-                             instructions (for 1.x.y versions of the Baking app)"
-                  ~long:"no-legacy-instructions" ()))
-        (prefixes [ "get" ; "ledger" ; "high" ; "watermark" ; "for" ]
-         @@ sk_or_alias_param
-         @@ stop)
-        (fun no_legacy_apdu uri (cctxt : Client_context.full) ->
-           id_of_sk_or_pk uri >>=? fun id ->
-           with_ledger id begin fun h version _ _ ->
-             match version.app_class with
-             | Tezos ->
-                 failwith "Fatal: this operation is only valid with the \
-                           Tezos Baking application"
-             | TezBake when not no_legacy_apdu && version.major < 2 ->
-                 wrap_ledger_cmd begin fun pp ->
-                   Ledgerwallet_tezos.get_high_watermark ~pp h
-                 end
-                 >>=? fun hwm ->
-                 cctxt#message "The high water mark for@ %a@ is %ld."
-                   pp_id id hwm >>= fun () ->
-                 return_unit
-             | TezBake when no_legacy_apdu && version.major < 2 ->
-                 failwith
-                   "Cannot get the high water mark with@ \
-                    `--no-legacy-instructions` and version %a"
-                   Ledgerwallet_tezos.Version.pp version
-             | TezBake ->
-                 wrap_ledger_cmd begin fun pp ->
-                   Ledgerwallet_tezos.get_all_high_watermarks ~pp h
-                 end
-                 >>=? fun (`Main_hwm mh, `Test_hwm th, `Chain_id ci) ->
-                 cctxt#message
-                   "The high water mark values for@ %a@ are\
-                    @ %ld for the main-chain@ (%a)@ \
-                    and@ %ld for the test-chain."
-                   pp_id id mh pp_ledger_chain_id ci th
-                 >>= fun () ->
-                 return_unit
-           end
-        ) ;
-
-      Clic.command ~group
-        ~desc: "Set high water mark of a Ledger"
-        no_options
-        (prefixes [ "set" ; "ledger" ; "high" ; "watermark" ; "for" ]
-         @@ sk_or_alias_param
-         @@ (prefix "to")
-         @@ (param
-               ~name: "high watermark"
-               ~desc: "High watermark"
-               (parameter (fun _ctx s ->
-                    try return (Int32.of_string s)
-                    with _ -> failwith "%s is not an int32 value" s)))
-         @@ stop)
-        (fun () uri hwm (cctxt : Client_context.full) ->
-           id_of_sk_or_pk uri >>=? fun id ->
-           with_ledger id begin fun h version _ _ ->
-             match version.app_class with
-             | Tezos ->
-                 failwith "Fatal: this operation is only valid with TezBake"
-             | TezBake ->
-                 wrap_ledger_cmd begin fun pp ->
-                   Ledgerwallet_tezos.set_high_watermark ~pp h hwm
-                 end >>=? fun () ->
-                 wrap_ledger_cmd begin fun pp ->
-                   Ledgerwallet_tezos.get_high_watermark ~pp h
-                 end >>=? fun new_hwm ->
-                 cctxt#message
-                   "@[<v 0>%a has now high water mark: %ld@]"
-                   pp_id id new_hwm >>= fun () ->
-                 return_unit
-           end
-        ) ;
-    ]
-=======
   fun () ->
     generic_commands group @
     baking_commands group @
     high_water_mark_commands group [ "water" ; "mark" ] @
-    high_water_mark_commands group [ "watermark" ]
->>>>>>> 6ffabdd8
+    high_water_mark_commands group [ "watermark" ]