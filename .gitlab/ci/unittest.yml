--- conflicted
+++ resolved
@@ -66,17 +66,6 @@
       src/proto_011_PtHangz2/lib_client.test_proto
       src/proto_011_PtHangz2/lib_protocol.test_proto
 
-<<<<<<< HEAD
-unit:011_PtHangz2:
-  extends: .unit_test_template
-  script:
-     - >
-       make
-       src/proto_011_PtHangz2/lib_benchmark/lib_benchmark_type_inference.test_proto
-       src/proto_011_PtHangz2/lib_benchmark.test_proto
-       src/proto_011_PtHangz2/lib_client.test_proto
-       src/proto_011_PtHangz2/lib_protocol.test_proto
-=======
 unit:012_Psithaca:
   extends:
   - .unit_test_template_x86_64
@@ -89,7 +78,6 @@
       src/proto_012_Psithaca/lib_plugin.test_proto
       src/proto_012_Psithaca/lib_protocol.test_proto
       src/proto_012_Psithaca/lib_delegate.test_proto
->>>>>>> e445371a
 
 unit:alpha:
   extends:
