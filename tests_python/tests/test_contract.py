import os
import subprocess
import pytest
from tools import utils, paths, constants

CONTRACT_PATH = f'{paths.TEZOS_HOME}/src/bin_client/test/contracts'

BAKE_ARGS = ['--minimal-timestamp']


def file_basename(path):
    return os.path.splitext(os.path.basename(path))[0]


def originate(client,
              session,
              contract,
              init_storage,
              amount,
              contract_name=None,
              sender='bootstrap1',
              baker='bootstrap5'):
    if contract_name is None:
        contract_name = file_basename(contract)
    args = ['--init', init_storage, '--burn-cap', '10.0']
    origination = client.originate(contract_name, amount,
                                   sender, contract, args)
    session['contract'] = origination.contract
    print(origination.contract)
    client.bake(baker, BAKE_ARGS)
    assert utils.check_block_contains_operations(client,
                                                 [origination.operation_hash])


def all_contracts():
    directories = ['attic', 'opcodes']
    contracts = []
    for directory in directories:
        for contract in os.listdir(f'{CONTRACT_PATH}/{directory}'):
            contracts.append(f'{directory}/{contract}')
    return contracts


@pytest.mark.slow
@pytest.mark.contract
class TestContracts:
    """Test type checking and execution of a bunch of contracts"""

    def test_gen_keys(self, client):
        client.gen_key('foo')
        client.gen_key('bar')

    @pytest.mark.parametrize("contract", all_contracts())
    def test_typecheck(self, client, contract):
        if contract.endswith('.tz'):
            client.typecheck(f'{CONTRACT_PATH}/{contract}')

    # TODO add more tests here
    @pytest.mark.parametrize("contract,param,storage,expected",
                             [('opcodes/ret_int.tz', 'None', 'Unit',
                               '(Some 300)')])
    def test_run(self, client, contract, param, storage, expected):
        if contract.endswith('.tz'):
            contract = f'{CONTRACT_PATH}/{contract}'
            run_script_res = client.run_script(contract, param, storage)
            assert run_script_res.storage == expected


FIRST_EXPLOSION = '''
{ parameter unit;
  storage unit;
  code{ DROP; PUSH nat 0 ;
        DUP ; PAIR ;
        DUP ; PAIR ;
        DUP ; PAIR ;
        DUP ; PAIR ;
        DUP ; PAIR ;
        DUP ; PAIR ;
        DUP ; PAIR ;
        DUP ; PAIR } }
'''


SECOND_EXPLOSION = '''
{ parameter (list int) ;
  storage (list (list (list int))) ;
  code { CAR ; DIP { NIL (list int) } ;
         DUP ; ITER { DROP ; DUP ; DIP { CONS } } ;
         DROP ; DIP { NIL (list (list int)) } ;
         DUP ; ITER { DROP ; DUP ; DIP { CONS } } ;
         DROP ; NIL operation ; PAIR } }
'''


@pytest.mark.contract
class TestGasBound:

    def test_write_contract(self, tmpdir, session):
        items = {'first_explosion.tz': FIRST_EXPLOSION,
                 'second_explosion.tz': SECOND_EXPLOSION}.items()
        for name, script in items:
            contract = f'{tmpdir}/{name}'
            with open(contract, 'w') as contract_file:
                contract_file.write(script)
                session[name] = contract

    def test_originate_first_explosion(self, client, session):
        name = 'first_explosion.tz'
        contract = session[name]
        # TODO client.typecheck(contract) -> type error not what we expect?
        args = ['-G', '8000', '--burn-cap', '10']
        with pytest.raises(subprocess.CalledProcessError) as _exc:
            client.originate(f'{name}', 0, 'bootstrap1', contract, args)
        # TODO capture output and check error message is correct

    def test_originate_second_explosion(self, client, session):
        name = 'second_explosion.tz'
        contract = session[name]
        storage = '{}'
        inp = '{1;2;3;4;5;6;7;8;1;1;1;1;1;1;1;1;1;1;1;1;1;1;1;1;1;1;1;1;1;1}'
        client.run_script(contract, storage, inp)

    # TODO complete with tests from test_contract.sh


@pytest.mark.contract
class TestChainId:

    def test_chain_id_opcode(self, client, session):
        path = f'{CONTRACT_PATH}/opcodes/chain_id.tz'
        originate(client, session, path, 'Unit', 0)
        client.transfer(0, 'bootstrap2', "chain_id", [])
        client.bake('bootstrap5', BAKE_ARGS)

    def test_chain_id_authentication_origination(self, client, session):
        path = f'{CONTRACT_PATH}/mini_scenarios/authentication.tz'
        pubkey = constants.IDENTITIES['bootstrap1']['public']
        originate(client, session, path, f'Pair 0 "{pubkey}"', 1000)
        client.bake('bootstrap5', BAKE_ARGS)

    def test_chain_id_authentication_first_run(self, client, session):
        destination = constants.IDENTITIES['bootstrap2']['identity']
        operation = '{DROP; NIL operation; ' + \
            f'PUSH address "{destination}"; ' + \
            'CONTRACT unit; ASSERT_SOME; PUSH mutez 1000; UNIT; ' + \
            'TRANSFER_TOKENS; CONS}'
        chain_id = client.rpc('get', 'chains/main/chain_id')
        contract_address = session['contract']
        packed = client.pack(
            f'Pair (Pair "{chain_id}" "{contract_address}") ' +
            f'(Pair {operation} 0)',
            'pair (pair chain_id address)' +
            '(pair (lambda unit (list operation)) nat)')
        signature = client.sign(packed, "bootstrap1")
        client.transfer(0, 'bootstrap2', 'authentication',
                        ['--arg', f'Pair {operation} \"{signature}\"'])
<<<<<<< HEAD
        client.bake('bootstrap5', BAKE_ARGS)
=======
        client.bake('bootstrap5', BAKE_ARGS)


@pytest.mark.contract
class TestBigMapToSelf:

    def test_big_map_to_self_origination(self, client, session):
        path = f'{CONTRACT_PATH}/opcodes/big_map_to_self.tz'
        originate(client, session, path, '{}', 0)
        client.bake('bootstrap5', BAKE_ARGS)

    def test_big_map_to_self_transfer(self, client):
        client.transfer(0, 'bootstrap2', "big_map_to_self", [])
>>>>>>> eafe06c6
<|MERGE_RESOLUTION|>--- conflicted
+++ resolved
@@ -154,9 +154,6 @@
         signature = client.sign(packed, "bootstrap1")
         client.transfer(0, 'bootstrap2', 'authentication',
                         ['--arg', f'Pair {operation} \"{signature}\"'])
-<<<<<<< HEAD
-        client.bake('bootstrap5', BAKE_ARGS)
-=======
         client.bake('bootstrap5', BAKE_ARGS)
 
 
@@ -169,5 +166,4 @@
         client.bake('bootstrap5', BAKE_ARGS)
 
     def test_big_map_to_self_transfer(self, client):
-        client.transfer(0, 'bootstrap2', "big_map_to_self", [])
->>>>>>> eafe06c6
+        client.transfer(0, 'bootstrap2', "big_map_to_self", [])