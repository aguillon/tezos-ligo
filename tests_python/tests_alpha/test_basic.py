from os import path
import pytest
from client.client import Client
from tools import utils
from tools.paths import ACCOUNT_PATH
from tools.utils import assert_run_failure
from .contract_paths import CONTRACT_PATH


TRANSFER_ARGS = ['--burn-cap', '0.257']


@pytest.mark.incremental
class TestRawContext:
    def test_delegates(self, client: Client):
        path = '/chains/main/blocks/head/context/raw/bytes/delegates/?depth=3'
        res = client.rpc('get', path)
        expected = {
            "ed25519": {
                "02": {"29": None},
                "a9": {"ce": None},
                "c5": {"5c": None},
                "da": {"c9": None},
                "e7": {"67": None},
            }
        }
        assert res == expected

    def test_no_service_1(self, client: Client):
        path = '/chains/main/blocks/head/context/raw/bytes/non-existent'
        with assert_run_failure('No service found at this URL'):
            client.rpc('get', path)

    def test_no_service_2(self, client: Client):
        path = (
            '/chains/main/blocks/head/context/raw/bytes/'
            'non-existent?depth=-1'
        )
        expected = 'Command failed: Extraction depth -1 is invalid'
        with assert_run_failure(expected):
            client.rpc('get', path)

    def test_no_service_3(self, client: Client):
        path = '/chains/main/blocks/head/context/raw/bytes/non-existent?depth=0'
        with assert_run_failure('No service found at this URL'):
            client.rpc('get', path)

    def test_bake(self, client: Client):
        utils.bake(client, 'bootstrap4')

    @pytest.mark.parametrize(
        "identity, message, expected_signature",
        [
            (
                'bootstrap1',
                'msg1',
                'edsigtz68o4FdbpvycnAMDLaa7hpmmhjDx'
                'hx4Zu3QWHLYJtcY1mVhW9m6CCvsciFXwf1'
                'zLmah8fJP51cqaeaciBPGy5osH11AnR',
            ),
            (
                'bootstrap2',
                'msg2',
                'edsigtZqhR5SW6vbRSmqwzfS1KiJZLYLe'
                'FhLcCEw7WxjBDxotVx83M2rLe4Baq52SUT'
                'jxfXhQ5J3TabCwqt78kNpoU8j42GDEk4',
            ),
            (
                'bootstrap3',
                'msg3',
                'edsigu2PvAWxVYY3jQFVfBRW2Dg61xZMN'
                'esHiNbwCTmpJSyfcJMW8Ch9WABHqsgHQRB'
                'aSs6zZNHVGXfHSBnGCxT9x2b49L2zpMW',
            ),
            (
                'bootstrap4',
                'msg4',
                'edsigu5jieost8eeD3JwVrpPuSnKzLLvR3'
                'aqezLPDTvxC3p41qwBEpxuViKriipxig5'
                '2NQmJ7AFXTzhM3xgKM2ZaADcSMYWztuJ',
            ),
        ],
    )
    def test_sign_message(self, client, identity, message, expected_signature):
        assert client.sign_message(message, identity) == expected_signature

    @pytest.mark.parametrize(
        "identity, message, signature",
        [
            (
                'bootstrap1',
                'msg1',
                'edsigtz68o4FdbpvycnAMDLaa7hpmmhjDx'
                'hx4Zu3QWHLYJtcY1mVhW9m6CCvsciFXwf1'
                'zLmah8fJP51cqaeaciBPGy5osH11AnR',
            ),
            (
                'bootstrap2',
                'msg2',
                'edsigtZqhR5SW6vbRSmqwzfS1KiJZLYLe'
                'FhLcCEw7WxjBDxotVx83M2rLe4Baq52SUT'
                'jxfXhQ5J3TabCwqt78kNpoU8j42GDEk4',
            ),
            (
                'bootstrap3',
                'msg3',
                'edsigu2PvAWxVYY3jQFVfBRW2Dg61xZMN'
                'esHiNbwCTmpJSyfcJMW8Ch9WABHqsgHQRB'
                'aSs6zZNHVGXfHSBnGCxT9x2b49L2zpMW',
            ),
            (
                'bootstrap4',
                'msg4',
                'edsigu5jieost8eeD3JwVrpPuSnKzLLvR3'
                'aqezLPDTvxC3p41qwBEpxuViKriipxig5'
                '2NQmJ7AFXTzhM3xgKM2ZaADcSMYWztuJ',
            ),
        ],
    )
    def test_check_message(self, client, identity, message, signature):
        assert client.check_message(message, identity, signature)

    @pytest.mark.parametrize(
        "identity, message, head_block",
        [
            ("bootstrap1", "msg1", False),
            ("bootstrap2", "msg2", False),
            ("bootstrap3", "msg3", True),
            ("bootstrap4", "msg4", True),
        ],
    )
    def test_fail_inject_signed_arbitrary_ope(
        self, client, identity, message, head_block
    ):
        if head_block:
            signature = client.sign_message(message, identity, block="head")
        else:
            signature = client.sign_message(message, identity)
        chain_id = client.rpc('get', '/chains/main/chain_id')
        head_hash = client.rpc('get', '/chains/main/blocks/head/hash')
        run_json = {
            'operation': {
                "branch": head_hash,
                "contents": [{"kind": "failing_noop", "arbitrary": message}],
                'signature': signature,
            },
            'chain_id': chain_id,
        }
        run_operation_path = (
            '/chains/main/blocks/head/helpers/scripts/run_operation'
        )
        with assert_run_failure(
            'The failing_noop operation cannot be executed by the protocol'
        ):
            client.rpc('post', run_operation_path, data=run_json)

    def test_gen_keys(self, client: Client, session):
        session['keys'] = ['foo', 'bar', 'boo']
        sigs = [None, 'secp256k1', 'ed25519']
        for key, sig in zip(session['keys'], sigs):
            args = [] if sig is None else ['--sig', sig]
            client.gen_key(key, args)

    def test_transfers(self, client: Client, session):
        client.transfer(1000, 'bootstrap1', session['keys'][0], TRANSFER_ARGS)
        utils.bake(client)
        client.transfer(2000, 'bootstrap1', session['keys'][1], TRANSFER_ARGS)
        utils.bake(client)
        client.transfer(3000, 'bootstrap1', session['keys'][2], TRANSFER_ARGS)
        utils.bake(client)

    def test_balances(self, client: Client, session):
        assert client.get_balance(session['keys'][0]) == 1000
        assert client.get_balance(session['keys'][1]) == 2000
        assert client.get_balance(session['keys'][2]) == 3000

    def test_transfer_bar_foo(self, client: Client, session):
        client.reveal(session['keys'][1], ['--fee', '0', '--force-low-fee'])
<<<<<<< HEAD
        client.bake(
            'bootstrap1',
            BAKE_ARGS
            + [
                '--minimal-fees',
                '0',
                '--minimal-nanotez-per-byte',
                '0',
                '--minimal-nanotez-per-gas-unit',
                '0',
            ],
        )
=======
        utils.bake(client)
>>>>>>> 3df16311
        client.transfer(
            1000,
            session['keys'][1],
            session['keys'][0],
            ['--fee', '0', '--force-low-fee'],
        )
        utils.bake(client)

    def test_balances_bar_foo(self, client: Client, session):
        assert client.get_balance(session['keys'][0]) == 2000
        assert client.get_balance(session['keys'][1]) == 1000

    def test_transfer_foo_bar(self, client: Client, session):
        client.reveal(session['keys'][0], ['--fee', '0', '--force-low-fee'])
<<<<<<< HEAD
        client.bake(
            'bootstrap1',
            BAKE_ARGS
            + [
                '--minimal-fees',
                '0',
                '--minimal-nanotez-per-byte',
                '0',
                '--minimal-nanotez-per-gas-unit',
                '0',
            ],
        )
=======
        utils.bake(client)
>>>>>>> 3df16311
        client.transfer(
            1000, session['keys'][0], session['keys'][1], ['--fee', '0.05']
        )
        utils.bake(client)

    def test_balances_foo_bar(self, client: Client, session):
        # 999.95 = 1000 - transfer fees
        assert client.get_balance(session['keys'][0]) == 999.95
        assert client.get_balance(session['keys'][1]) == 2000

    def test_transfer_failure(self, client: Client, session):
        with pytest.raises(Exception):
            client.transfer(999.95, session['keys'][0], session['keys'][1])

    def test_originate_contract_noop(self, client: Client):
        contract = path.join(CONTRACT_PATH, 'opcodes', 'noop.tz')
        client.remember('noop', contract)
        client.typecheck(contract)
        client.originate(
            'noop', 1000, 'bootstrap1', contract, ['--burn-cap', '0.295']
        )
        utils.bake(client)

    def test_transfer_to_noop(self, client: Client):
        client.transfer(10, 'bootstrap1', 'noop', ['--arg', 'Unit'])
        utils.bake(client)

    def test_contract_hardlimit(self, client: Client):
        contract = path.join(CONTRACT_PATH, 'mini_scenarios', 'hardlimit.tz')
        client.originate(
            'hardlimit',
            1000,
            'bootstrap1',
            contract,
            ['--init', '3', '--burn-cap', '0.341'],
        )
        utils.bake(client)
        client.transfer(10, 'bootstrap1', 'hardlimit', ['--arg', 'Unit'])
        utils.bake(client)
        client.transfer(10, 'bootstrap1', 'hardlimit', ['--arg', 'Unit'])
        utils.bake(client)

    def test_transfers_bootstraps5_bootstrap1(self, client: Client):
        assert client.get_balance('bootstrap5') == 4000000
        client.transfer(
            400000,
            'bootstrap5',
            'bootstrap1',
            ['--fee', '0', '--force-low-fee'],
        )
        utils.bake(client)
        client.transfer(
            400000,
            'bootstrap1',
            'bootstrap5',
            ['--fee', '0', '--force-low-fee'],
        )
        utils.bake(client)
        assert client.get_balance('bootstrap5') == 4000000

    def test_activate_accounts(self, client: Client, session):
        account = f"{ACCOUNT_PATH}/king_commitment.json"
        session['keys'] += ['king', 'queen']
        client.activate_account(session['keys'][3], account)
        utils.bake(client)
        account = f"{ACCOUNT_PATH}/queen_commitment.json"
        client.activate_account(session['keys'][4], account)
        utils.bake(client)
        assert client.get_balance(session['keys'][3]) == 23932454.669343
        assert client.get_balance(session['keys'][4]) == 72954577.464032

    def test_transfer_king_queen(self, client: Client, session):
        keys = session['keys']
        client.transfer(10, keys[3], keys[4], TRANSFER_ARGS)
        utils.bake(client)

    def test_duplicate_alias(self, client: Client):
        client.add_address("baz", "foo", force=True)
        show_foo = client.show_address("foo", show_secret=True)
        assert show_foo.secret_key is not None


class TestRememberContract:
    @pytest.mark.parametrize(
        "contract_name,non_originated_contract_address",
        [
            ("test", "KT1BuEZtb68c1Q4yjtckcNjGELqWt56Xyesc"),
            ("test-2", "KT1TZCh8fmUbuDqFxetPWC2fsQanAHzLx4W9"),
        ],
    )
    def test_non_originated_contract_no_forcing_not_saved_before(
        self,
        client,
        contract_name,
        non_originated_contract_address,
    ):
        client.remember_contract(contract_name, non_originated_contract_address)

    # As it is always the same client, the contracts have been saved
    # before
    @pytest.mark.parametrize(
        "contract_name,non_originated_contract_address",
        [
            ("test", "KT1BuEZtb68c1Q4yjtckcNjGELqWt56Xyesc"),
            ("test-2", "KT1TZCh8fmUbuDqFxetPWC2fsQanAHzLx4W9"),
        ],
    )
    def test_non_originated_contract_with_forcing_and_saved_before(
        self,
        client,
        contract_name,
        non_originated_contract_address,
    ):
        client.remember_contract(
            contract_name, non_originated_contract_address, force=True
        )

    # As it is always the same client, the contracts have been saved
    # before
    @pytest.mark.parametrize(
        "contract_name,non_originated_contract_address",
        [
            ("test", "KT1BuEZtb68c1Q4yjtckcNjGELqWt56Xyesc"),
            ("test-2", "KT1TZCh8fmUbuDqFxetPWC2fsQanAHzLx4W9"),
        ],
    )
    def test_non_originated_contract_no_forcing_and_saved_before(
        self,
        client,
        contract_name,
        non_originated_contract_address,
    ):
        expected_error = f"The contract alias {contract_name} already exists"

        with assert_run_failure(expected_error):
            client.remember_contract(
                contract_name, non_originated_contract_address, force=False
            )

    # Test operation size.
    def test_operation_size_originate_byte_contract(self, client: Client):
        contract = path.join(CONTRACT_PATH, 'opcodes', 'bytes.tz')
        client.remember('bytes', contract)
        client.typecheck(contract)
        client.originate(
            'bytes', 1000, 'bootstrap1', contract, ['--burn-cap', '0.295']
        )
        utils.bake(client)

    # Test that operations under 16KB can be injected in the node.
    def test_operation_size_small(self, client: Client):
        bytes_arg = "0x" + ("00" * 6 * 1024)  # 6 KB of data.

        client.transfer(10, 'bootstrap1', 'bytes', ['--arg', bytes_arg])
        utils.bake(client)

    # Test that operations between 16KB and 32KB can be injected in the node.
    def test_operation_size_medium(self, client: Client):
        bytes_arg = "0x" + ("00" * 24 * 1024)  # 24 KB of data.

        client.transfer(10, 'bootstrap1', 'bytes', ['--arg', bytes_arg])
        utils.bake(client)

    # Test that operations above 32KB fail to be injected.
    def test_operation_size_oversized(self, client: Client):
        bytes_arg = "0x" + ("00" * 36 * 1024)  # 36 KB of data.

        expected_error = "Oversized operation"
        with assert_run_failure(expected_error):
            client.transfer(10, 'bootstrap1', 'bytes', ['--arg', bytes_arg])

    # Test operation size with various data types.
    def test_operation_size_originate_munch_contract(self, client: Client):
        contract = path.join(CONTRACT_PATH, 'opcodes', 'munch.tz')
        client.remember('munch', contract)
        client.typecheck(contract)
        client.originate(
            'munch', 1000, 'bootstrap1', contract, ['--burn-cap', '0.295']
        )
        utils.bake(client)

    # Test that a large operation under 32KB can be injected in the node
    # (variant using a lambda with deep nesting).
    def test_operation_size_with_lambda_ok(self, client: Client):
        # Each pair of braces is encoded on 5 bytes so this takes
        # 5 * 6 * 1024 = 30 KB < 32KB
        big_arg = ("{" * 6 * 1024) + ("}" * 6 * 1024)

        client.transfer(
            10,
            'bootstrap1',
            'munch',
            ['--arg', big_arg, "--entrypoint", "lambda"],
        )
        utils.bake(client)

    # Test that a large operation over 32KB cannot be injected in the node,
    # and the error is not a stack overflow
    # (variant using a lambda with deep nesting).
    def test_operation_size_with_lambda_fail(self, client: Client):
        # Each pair of braces is encoded on 5 bytes so this takes
        # 5 * 7 * 1024 = 35 KB > 32KB
        big_arg = ("{" * 7 * 1024) + ("}" * 7 * 1024)

        expected_error = "Oversized operation"
        with assert_run_failure(expected_error):
            client.transfer(
                10,
                'bootstrap1',
                'munch',
                ['--arg', big_arg, "--entrypoint", "lambda"],
            )

    # Test that a large operation under 32KB can be injected in the node
    # (variant using a long list).
    def test_operation_size_with_list_ok(self, client: Client):
        # Each element in the list takes 2 bytes so about 30KB in total
        big_arg = "{" + ("0; " * 15 * 1024) + "}"

        client.transfer(
            10,
            'bootstrap1',
            'munch',
            ['--arg', big_arg, "--entrypoint", "list_nat"],
        )
        utils.bake(client)

    def test_operation_size_with_list_syntax_error(self, client: Client):
        # Each element in the list takes 2 bytes so about 30KB in total
        big_arg = "{" + ("0; " * 15 * 1024) + "'foo;'" + "}"

        expected_error = "transfer simulation failed"
        with assert_run_failure(expected_error):
            client.transfer(
                10,
                'bootstrap1',
                'munch',
                ['--arg', big_arg, "--entrypoint", "list_nat"],
            )

    def test_operation_size_with_list_ill_typed(self, client: Client):
        # Each element in the list takes 2 bytes so about 30KB in total
        big_arg = "{" + ("0; " * 15 * 1024) + "Unit;" + "}"

        expected_error = "transfer simulation failed"
        with assert_run_failure(expected_error):
            client.transfer(
                10,
                'bootstrap1',
                'munch',
                ['--arg', big_arg, "--entrypoint", "list_nat"],
            )

    # Test that a large operation over 32KB cannot be injected in the node,
    # and the error is not a stack overflow
    # (variant using a long list).
    def test_operation_size_with_list_fail(self, client: Client):
        # Each element in the list takes 2 bytes so about 34KB in total
        big_arg = "{" + ("0; " * 17 * 1024) + "}"

        expected_error = "Oversized operation"
        with assert_run_failure(expected_error):
            client.transfer(
                10,
                'bootstrap1',
                'munch',
                ['--arg', big_arg, "--entrypoint", "list_nat"],
            )

    # Test that a large operation under 32KB can be injected in the node
    # (variant using a big nat).
    def test_operation_size_with_nat_ok(self, client: Client):
        # The encoding for nat uses a byte to encode 7 bits of the number
        # so the size of 2 ** (7 * n) is about n bytes
        big_arg = 2 ** (7 * 30 * 1024)

        client.transfer(
            10,
            'bootstrap1',
            'munch',
            ['--arg', f"{big_arg}", "--entrypoint", "nat"],
        )
        utils.bake(client)

    # Test that a large operation over 32KB cannot be injected in the node,
    # and the error is not a stack overflow
    # (variant using a big nat).
    def test_operation_size_with_nat_fail(self, client: Client):
        # The encoding for nat uses a byte to encode 7 bits of the number
        # so the size of 2 ** (7 * n) is about n bytes
        big_arg = 2 ** (7 * 33 * 1024)

        expected_error = "Oversized operation"
        with assert_run_failure(expected_error):
            client.transfer(
                10,
                'bootstrap1',
                'munch',
                ['--arg', f"{big_arg}", "--entrypoint", "nat"],
            )<|MERGE_RESOLUTION|>--- conflicted
+++ resolved
@@ -176,22 +176,7 @@
 
     def test_transfer_bar_foo(self, client: Client, session):
         client.reveal(session['keys'][1], ['--fee', '0', '--force-low-fee'])
-<<<<<<< HEAD
-        client.bake(
-            'bootstrap1',
-            BAKE_ARGS
-            + [
-                '--minimal-fees',
-                '0',
-                '--minimal-nanotez-per-byte',
-                '0',
-                '--minimal-nanotez-per-gas-unit',
-                '0',
-            ],
-        )
-=======
-        utils.bake(client)
->>>>>>> 3df16311
+        utils.bake(client)
         client.transfer(
             1000,
             session['keys'][1],
@@ -206,22 +191,7 @@
 
     def test_transfer_foo_bar(self, client: Client, session):
         client.reveal(session['keys'][0], ['--fee', '0', '--force-low-fee'])
-<<<<<<< HEAD
-        client.bake(
-            'bootstrap1',
-            BAKE_ARGS
-            + [
-                '--minimal-fees',
-                '0',
-                '--minimal-nanotez-per-byte',
-                '0',
-                '--minimal-nanotez-per-gas-unit',
-                '0',
-            ],
-        )
-=======
-        utils.bake(client)
->>>>>>> 3df16311
+        utils.bake(client)
         client.transfer(
             1000, session['keys'][0], session['keys'][1], ['--fee', '0.05']
         )
