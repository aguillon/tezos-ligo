(*****************************************************************************)
(*                                                                           *)
(* Open Source License                                                       *)
(* Copyright (c) 2020-2021 Nomadic Labs <contact@nomadic-labs.com>           *)
(* Copyright (c) 2020 Metastate AG <hello@metastate.dev>                     *)
(*                                                                           *)
(* Permission is hereby granted, free of charge, to any person obtaining a   *)
(* copy of this software and associated documentation files (the "Software"),*)
(* to deal in the Software without restriction, including without limitation *)
(* the rights to use, copy, modify, merge, publish, distribute, sublicense,  *)
(* and/or sell copies of the Software, and to permit persons to whom the     *)
(* Software is furnished to do so, subject to the following conditions:      *)
(*                                                                           *)
(* The above copyright notice and this permission notice shall be included   *)
(* in all copies or substantial portions of the Software.                    *)
(*                                                                           *)
(* THE SOFTWARE IS PROVIDED "AS IS", WITHOUT WARRANTY OF ANY KIND, EXPRESS OR*)
(* IMPLIED, INCLUDING BUT NOT LIMITED TO THE WARRANTIES OF MERCHANTABILITY,  *)
(* FITNESS FOR A PARTICULAR PURPOSE AND NONINFRINGEMENT. IN NO EVENT SHALL   *)
(* THE AUTHORS OR COPYRIGHT HOLDERS BE LIABLE FOR ANY CLAIM, DAMAGES OR OTHER*)
(* LIABILITY, WHETHER IN AN ACTION OF CONTRACT, TORT OR OTHERWISE, ARISING   *)
(* FROM, OUT OF OR IN CONNECTION WITH THE SOFTWARE OR THE USE OR OTHER       *)
(* DEALINGS IN THE SOFTWARE.                                                 *)
(*                                                                           *)
(*****************************************************************************)

(* Declaration order must respect the version order. *)
type t = Ithaca | Jakarta | Alpha

type constants = Constants_sandbox | Constants_mainnet | Constants_test

let name = function
  | Alpha -> "Alpha"
  | Ithaca -> "Ithaca"
  | Jakarta -> "Jakarta"

let number = function Ithaca -> 012 | Jakarta -> 013 | Alpha -> 014

let directory = function
  | Alpha -> "proto_alpha"
  | Ithaca -> "proto_012_Psithaca"
  | Jakarta -> "proto_013_PtJakart"

(* Test tags must be lowercase. *)
let tag protocol = String.lowercase_ascii (name protocol)

let hash = function
  | Alpha -> "ProtoALphaALphaALphaALphaALphaALphaALphaALphaDdp3zK"
<<<<<<< HEAD
  | Hangzhou -> "PtHangz2aRngywmSRGGvrcTyMbbdpWdpFKuS4uMWxg2RaH9i1qx"
  | Ithaca -> "Psithaca2MLRFYargivpo7YvUr7wUDqyxrdhC5CQq78mRvimz6A"
=======
  | Ithaca -> "Psithaca2MLRFYargivpo7YvUr7wUDqyxrdhC5CQq78mRvimz6A"
  | Jakarta -> "PtJakart2xVj7pYXJBXrqHgd82rdkLey5ZeeGwDgPp9rhQUbSqY"

let genesis_hash = "ProtoGenesisGenesisGenesisGenesisGenesisGenesk612im"

let demo_counter_hash = "ProtoDemoCounterDemoCounterDemoCounterDemoCou4LSpdT"
>>>>>>> 55b3bab8

let default_constants = Constants_sandbox

let parameter_file ?(constants = default_constants) protocol =
  let name =
    match constants with
    | Constants_sandbox -> "sandbox"
    | Constants_mainnet -> "mainnet"
    | Constants_test -> "test"
  in
<<<<<<< HEAD
  let directory =
    match protocol with
    | Alpha -> "proto_alpha"
    | Hangzhou -> "proto_011_PtHangz2"
    | Ithaca -> "proto_012_Psithaca"
  in
  sf "src/%s/parameters/%s-parameters.json" directory name

let daemon_name = function
  | Alpha -> "alpha"
  | Hangzhou -> "011-PtHangz2"
  | Ithaca -> "012-Psithaca"
=======
  sf "src/%s/parameters/%s-parameters.json" (directory protocol) name

let daemon_name = function
  | Alpha -> "alpha"
  | Ithaca -> "012-Psithaca"
  | Jakarta -> "013-PtJakart"
>>>>>>> 55b3bab8

let accuser proto = "./tezos-accuser-" ^ daemon_name proto

let baker proto = "./tezos-baker-" ^ daemon_name proto

let encoding_prefix = daemon_name

type parameter_overrides = (string list * string option) list

let write_parameter_file :
    ?additional_bootstrap_accounts:(Account.key * int option) list ->
    base:(string, t * constants option) Either.t ->
    parameter_overrides ->
    string Lwt.t =
 fun ?(additional_bootstrap_accounts = []) ~base parameter_overrides ->
  (* make a copy of the parameters file and update the given constants *)
  let overriden_parameters = Temp.file "parameters.json" in
  let original_parameters =
    let file =
      Either.fold
        ~left:Fun.id
        ~right:(fun (x, constants) -> parameter_file ?constants x)
        base
    in
    JSON.parse_file file |> JSON.unannotate
  in
  let parameters =
    List.fold_left
      (fun acc (path, value) ->
        let parsed_value = Option.map Ezjsonm.value_from_string value in
        Ezjsonm.update acc path parsed_value)
      original_parameters
      parameter_overrides
  in
  let parameters =
    let bootstrap_accounts = ["bootstrap_accounts"] in
    let existing_accounts =
      Ezjsonm.get_list Fun.id (Ezjsonm.find parameters bootstrap_accounts)
    in
    let additional_bootstrap_accounts =
      List.map
        (fun ((account : Account.key), default_balance) ->
          `A
            [
              `String account.public_key_hash;
              `String
                (string_of_int
                   (Option.value ~default:4000000000000 default_balance));
            ])
        additional_bootstrap_accounts
    in
    Ezjsonm.update
      parameters
      bootstrap_accounts
      (Some (`A (existing_accounts @ additional_bootstrap_accounts)))
  in
  JSON.encode_to_file_u overriden_parameters parameters ;
  Lwt.return overriden_parameters

let next_protocol = function
  | Ithaca -> Some Jakarta
  | Jakarta -> None
  | Alpha -> None

let previous_protocol = function
  | Alpha -> Some Jakarta
  | Jakarta -> Some Ithaca
  | Ithaca -> None

let all = [Alpha; Ithaca; Jakarta]

type supported_protocols =
  | Any_protocol
  | From_protocol of int
  | Until_protocol of int
  | Between_protocols of int * int

let is_supported supported_protocols protocol =
  match supported_protocols with
  | Any_protocol -> true
  | From_protocol n -> number protocol >= n
  | Until_protocol n -> number protocol <= n
  | Between_protocols (a, b) ->
      let n = number protocol in
      a <= n && n <= b

let show_supported_protocols = function
  | Any_protocol -> "Any_protocol"
  | From_protocol n -> sf "From_protocol %d" n
  | Until_protocol n -> sf "Until_protocol %d" n
  | Between_protocols (a, b) -> sf "Between_protocol (%d, %d)" a b

let iter_on_supported_protocols ~title ~protocols ?(supports = Any_protocol) f =
  match List.filter (is_supported supports) protocols with
  | [] ->
      failwith
        (sf
           "test %s was registered with ~protocols:[%s] %s, which results in \
            an empty list of protocols"
           title
           (String.concat ", " (List.map name protocols))
           (show_supported_protocols supports))
  | supported_protocols -> List.iter f supported_protocols

(* Used to ensure that [register_test] and [register_regression_test]
   share the same conventions. *)
let add_to_test_parameters protocol title tags =
  (name protocol ^ ": " ^ title, tag protocol :: tags)

let register_test ~__FILE__ ~title ~tags ?supports body protocols =
  iter_on_supported_protocols ~title ~protocols ?supports @@ fun protocol ->
  let (title, tags) = add_to_test_parameters protocol title tags in
  Test.register ~__FILE__ ~title ~tags (fun () -> body protocol)

let register_long_test ~__FILE__ ~title ~tags ?supports ?team ~executors
    ~timeout body protocols =
  iter_on_supported_protocols ~title ~protocols ?supports @@ fun protocol ->
  let (title, tags) = add_to_test_parameters protocol title tags in
  Long_test.register ~__FILE__ ~title ~tags ?team ~executors ~timeout (fun () ->
      body protocol)

let register_regression_test ~__FILE__ ~title ~tags ?supports ~output_file body
    protocols =
  iter_on_supported_protocols ~title ~protocols ?supports @@ fun protocol ->
  let (title, tags) = add_to_test_parameters protocol title tags in
  Regression.register
    ~__FILE__
    ~title
    ~tags
    ~output_file:(output_file protocol)
    (fun () -> body protocol)<|MERGE_RESOLUTION|>--- conflicted
+++ resolved
@@ -46,17 +46,12 @@
 
 let hash = function
   | Alpha -> "ProtoALphaALphaALphaALphaALphaALphaALphaALphaDdp3zK"
-<<<<<<< HEAD
-  | Hangzhou -> "PtHangz2aRngywmSRGGvrcTyMbbdpWdpFKuS4uMWxg2RaH9i1qx"
-  | Ithaca -> "Psithaca2MLRFYargivpo7YvUr7wUDqyxrdhC5CQq78mRvimz6A"
-=======
   | Ithaca -> "Psithaca2MLRFYargivpo7YvUr7wUDqyxrdhC5CQq78mRvimz6A"
   | Jakarta -> "PtJakart2xVj7pYXJBXrqHgd82rdkLey5ZeeGwDgPp9rhQUbSqY"
 
 let genesis_hash = "ProtoGenesisGenesisGenesisGenesisGenesisGenesk612im"
 
 let demo_counter_hash = "ProtoDemoCounterDemoCounterDemoCounterDemoCou4LSpdT"
->>>>>>> 55b3bab8
 
 let default_constants = Constants_sandbox
 
@@ -67,27 +62,12 @@
     | Constants_mainnet -> "mainnet"
     | Constants_test -> "test"
   in
-<<<<<<< HEAD
-  let directory =
-    match protocol with
-    | Alpha -> "proto_alpha"
-    | Hangzhou -> "proto_011_PtHangz2"
-    | Ithaca -> "proto_012_Psithaca"
-  in
-  sf "src/%s/parameters/%s-parameters.json" directory name
-
-let daemon_name = function
-  | Alpha -> "alpha"
-  | Hangzhou -> "011-PtHangz2"
-  | Ithaca -> "012-Psithaca"
-=======
   sf "src/%s/parameters/%s-parameters.json" (directory protocol) name
 
 let daemon_name = function
   | Alpha -> "alpha"
   | Ithaca -> "012-Psithaca"
   | Jakarta -> "013-PtJakart"
->>>>>>> 55b3bab8
 
 let accuser proto = "./tezos-accuser-" ^ daemon_name proto
 
