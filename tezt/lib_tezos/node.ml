--- conflicted
+++ resolved
@@ -44,13 +44,9 @@
   | Peer of string
   | No_bootstrap_peers
   | Disable_operations_precheck
-<<<<<<< HEAD
-  | Metadata_size_limit of int option
-=======
   | Media_type of media_type
   | Metadata_size_limit of int option
   | Metrics_addr of string
->>>>>>> 55b3bab8
 
 let make_argument = function
   | Network x -> ["--network"; x]
@@ -71,15 +67,10 @@
   | Peer x -> ["--peer"; x]
   | No_bootstrap_peers -> ["--no-bootstrap-peers"]
   | Disable_operations_precheck -> ["--disable-mempool-precheck"]
-<<<<<<< HEAD
-  | Metadata_size_limit None -> ["--metadata-size-limit"; "unlimited"]
-  | Metadata_size_limit (Some i) -> ["--metadata-size-limit"; string_of_int i]
-=======
   | Media_type media_type -> ["--media-type"; string_of_media_type media_type]
   | Metadata_size_limit None -> ["--metadata-size-limit"; "unlimited"]
   | Metadata_size_limit (Some i) -> ["--metadata-size-limit"; string_of_int i]
   | Metrics_addr metrics_addr -> ["--metrics-addr"; metrics_addr]
->>>>>>> 55b3bab8
 
 let make_arguments arguments = List.flatten (List.map make_argument arguments)
 
