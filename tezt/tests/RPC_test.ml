--- conflicted
+++ resolved
@@ -666,11 +666,7 @@
     ]
 
 let bake_empty_block ?endpoint client =
-<<<<<<< HEAD
-  let* mempool = Client.empty_mempool_file () in
-=======
   let mempool = Client.empty_mempool_file () in
->>>>>>> 55b3bab8
   (* We defer to using a low-level command here since we enforce using protocol
      in order to distinguish which form of the option we actually need, since
      the name has changed. *)
@@ -799,11 +795,7 @@
   let* () = Client.Admin.connect_address ?endpoint ~peer:node client in
   let flush_waiter = Node_event_level.wait_for_flush node in
   let* _ =
-<<<<<<< HEAD
-    Mempool.bake_empty_block ~protocol ~endpoint:(Client.Node node) client
-=======
     Prevalidator.bake_empty_block ~protocol ~endpoint:(Client.Node node) client
->>>>>>> 55b3bab8
   in
   let* _ = flush_waiter in
   let* _output_monitor = Process.check_and_read_stdout proc_monitor in
@@ -851,11 +843,7 @@
     Process.spawn ~hooks:mempool_hooks "curl" ["-s"; monitor_path]
   in
   let* _ =
-<<<<<<< HEAD
-    Mempool.bake_empty_block ~protocol ~endpoint:(Client.Node node) client
-=======
     Prevalidator.bake_empty_block ~protocol ~endpoint:(Client.Node node) client
->>>>>>> 55b3bab8
   in
   let* _output_monitor = Process.check_and_read_stdout proc_monitor in
   (* Test RPCs [GET|POST /chains/main/mempool/filter] *)
