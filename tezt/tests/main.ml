(*****************************************************************************)
(*                                                                           *)
(* Open Source License                                                       *)
(* Copyright (c) 2021 Nomadic Labs <contact@nomadic-labs.com>                *)
(* Copyright (c) 2020 Metastate AG <hello@metastate.dev>                     *)
(*                                                                           *)
(* Permission is hereby granted, free of charge, to any person obtaining a   *)
(* copy of this software and associated documentation files (the "Software"),*)
(* to deal in the Software without restriction, including without limitation *)
(* the rights to use, copy, modify, merge, publish, distribute, sublicense,  *)
(* and/or sell copies of the Software, and to permit persons to whom the     *)
(* Software is furnished to do so, subject to the following conditions:      *)
(*                                                                           *)
(* The above copyright notice and this permission notice shall be included   *)
(* in all copies or substantial portions of the Software.                    *)
(*                                                                           *)
(* THE SOFTWARE IS PROVIDED "AS IS", WITHOUT WARRANTY OF ANY KIND, EXPRESS OR*)
(* IMPLIED, INCLUDING BUT NOT LIMITED TO THE WARRANTIES OF MERCHANTABILITY,  *)
(* FITNESS FOR A PARTICULAR PURPOSE AND NONINFRINGEMENT. IN NO EVENT SHALL   *)
(* THE AUTHORS OR COPYRIGHT HOLDERS BE LIABLE FOR ANY CLAIM, DAMAGES OR OTHER*)
(* LIABILITY, WHETHER IN AN ACTION OF CONTRACT, TORT OR OTHERWISE, ARISING   *)
(* FROM, OUT OF OR IN CONNECTION WITH THE SOFTWARE OR THE USE OR OTHER       *)
(* DEALINGS IN THE SOFTWARE.                                                 *)
(*                                                                           *)
(*****************************************************************************)

(* Testing
   -------
   Component: All
   Invocation: make test-tezt
   Subject: This file is the entrypoint of all Tezt tests. It dispatches to
            other files.
*)

let protocols = Protocol.[Kathmandu; Lima; Alpha]

let migrate_to = Protocol.Alpha

let alpha_can_stitch_from_its_predecessor = false

(* This module runs the tests implemented in all other modules of this directory.
   Each module defines tests which are thematically related,
   as functions to be called here. *)

let register_protocol_independent_tests () =
  (* Tests that are protocol-independent.
     They do not take a protocol as a parameter and thus need to be registered only once. *)
  Bootstrap.register_protocol_independent () ;
  Cli_tezos.register_protocol_independent () ;
  Client_keys.register_protocol_independent () ;
  Injection.register_protocol_independent () ;
  Light.register_protocol_independent () ;
  Mockup.register_protocol_independent () ;
  P2p.register_protocol_independent () ;
  Proxy.register_protocol_independent () ;
  Config.register () ;
  Demo_counter.register ()

let register_protocol_migration_tests () =
  (* Tests related to protocol migration. *)
  let migrate_from = Option.get @@ Protocol.previous_protocol migrate_to in
  Mockup.register_constant_migration ~migrate_from ~migrate_to ;
  Protocol_migration.register ~migrate_from ~migrate_to ;
  Protocol_table_update.register ~migrate_from ~migrate_to ;
  User_activated_upgrade.register ~migrate_from ~migrate_to ;
  (if alpha_can_stitch_from_its_predecessor then
   Protocol.previous_protocol Alpha
   |> Option.iter @@ fun from_protocol ->
      Voting.register
        ~from_protocol
        ~to_protocol:(Known Alpha)
        ~loser_protocols:[]) ;
  Voting.register
    ~from_protocol:migrate_to
    ~to_protocol:Injected_test
    ~loser_protocols:[migrate_from] ;
  Voting.register
    ~from_protocol:migrate_to
    ~to_protocol:Demo
    ~loser_protocols:[migrate_from] ;
  Iticket_migration.register ~migrate_from ~migrate_to

let register_protocol_agnostic_tests () =
  (* Tests that are relatively protocol-agnostic.
     We can run them on all protocols, or only one if the CI would be too slow. *)
  Bad_indentation.register ~protocols ;
  Baker_test.register ~protocols:[Alpha] ;
  Baking.register ~protocols ;
  Baking.register_operations_pool ~protocols:[Kathmandu; Lima; Alpha] ;
  Basic.register ~protocols:[Alpha] ;
  Big_map_all.register ~protocols:[Alpha] ;
  Bootstrap.register ~protocols:[Alpha] ;
  Cache_cache.register protocols ;
  Client_config.register ~protocols:[Alpha] ;
  Client_commands.register ~protocols ;
  Client_run_view.register ~protocols ;
  Contract_hash_fun.register ~protocols ;
  Create_contract.register ~protocols ;
  Dal.register ~protocols:[Alpha] ;
  Deposits_limit.register ~protocols ;
  Double_bake.register ~protocols:[Alpha] ;
  Encoding.register ~protocols ;
  Forge.register ~protocols:[Alpha] ;
  Global_constants.register ~protocols:[Alpha] ;
  Hash_data.register ~protocols:[Alpha] ;
  Large_metadata.register ~protocols:[Alpha] ;
  Light.register ~protocols:[Alpha] ;
  Liquidity_baking_per_block_votes.register ~protocols ;
  Manager_operations.register ~protocols ;
  Mockup.register ~protocols ;
  Mockup.register_global_constants ~protocols:[Alpha] ;
  Monitor_operations.register ~protocols:[Alpha] ;
  Multinode_snapshot.register ~protocols:[Alpha] ;
  Consensus_key.register ~protocols:[Alpha] ;
  Node_event_level.register ~protocols:[Alpha] ;
  Normalize.register ~protocols:[Alpha] ;
  Precheck.register ~protocols ;
  Prevalidator.register ~protocols ;
  Protocol_limits.register ~protocols:[Alpha] ;
  Proxy.register ~protocols ;
  Proxy_server_test.register ~protocols:[Alpha] ;
  P2p.register ~protocols:[Alpha] ;
  Reject_malformed_micheline.register ~protocols:[Alpha] ;
  Replace_by_fees.register ~protocols ;
  Rpc_config_logging.register ~protocols:[Alpha] ;
  RPC_test.register protocols ;
  Run_operation_RPC.register ~protocols ;
  Run_script.register ~protocols:[Alpha] ;
  Runtime_script_failure.register ~protocols ;
  Sapling.register ~protocols:[Alpha] ;
  Self_address_transfer.register ~protocols ;
  Signer_test.register ~protocols:[Alpha] ;
  Stresstest_command.register ~protocols:[Alpha] ;
  Synchronisation_heuristic.register ~protocols:[Alpha] ;
<<<<<<< HEAD
  Tenderbake.register ~protocols:[Alpha]

let register_J_plus_tests () =
  (* Relies on a feature only available since J.
     Move these to [register_protocol_agnostic_tests] once J is the smallest
     protocol. *)
  let protocols = Protocol.[Jakarta; Kathmandu; Alpha] in
  Client_run_view.register ~protocols ;
  Large_metadata.register ~protocols:[Alpha] ;
  Multinode_snapshot.register ~protocols:[Alpha] ;
  Run_script.register ~protocols:[Alpha] ;
  Sapling.register ~protocols:[Alpha] ;
  Timelock.register ~protocols ;
=======
  Tenderbake.register ~protocols:[Alpha] ;
  Test_contract_bls12_381.register ~protocols:[Alpha] ;
  Ticket_updates_in_receipt.register ~protocols:[Alpha] ;
  Timelock.register ~protocols ;
  Tickets.register ~protocols ;
>>>>>>> bc3bdb5d
  Tx_rollup.register ~protocols ;
  Tx_rollup_l2_node.register ~protocols ;
  Tzip4_view.register ~protocols ;
  Views.register [Alpha] ;
  Retro.register ~protocols

let register_K_plus_tests () =
  (* Relies on a feature only available since K.
     Move these to [register_protocol_agnostic_tests] once K is the smallest
     protocol. *)
  let protocols = Protocol.[Kathmandu; Alpha] in
  Events.register ~protocols:[Alpha] ;
  Ghostnet_dictator_migration.register ~protocols ;
  Increase_paid_storage.register ~protocols ;
  Operation_validation.register ~protocols ;
  Sc_rollup.register ~protocols:[Alpha] ;
  Testnet_dictator.register ~protocols ;
  Vdf_test.register ~protocols

let register_L_plus_tests () =
  (* Relies on a feature only available since L.
     Move these to [register_protocol_agnostic_tests] once L is the smallest
     protocol. *)
  let protocols = Protocol.[Lima; Alpha] in
  Used_paid_storage_spaces.register ~protocols

let () =
  register_protocol_independent_tests () ;
  register_protocol_migration_tests () ;
  register_protocol_agnostic_tests () ;
  register_K_plus_tests () ;
  register_L_plus_tests () ;
  (* Test.run () should be the last statement, don't register afterwards! *)
  Test.run ()<|MERGE_RESOLUTION|>--- conflicted
+++ resolved
@@ -132,27 +132,11 @@
   Signer_test.register ~protocols:[Alpha] ;
   Stresstest_command.register ~protocols:[Alpha] ;
   Synchronisation_heuristic.register ~protocols:[Alpha] ;
-<<<<<<< HEAD
-  Tenderbake.register ~protocols:[Alpha]
-
-let register_J_plus_tests () =
-  (* Relies on a feature only available since J.
-     Move these to [register_protocol_agnostic_tests] once J is the smallest
-     protocol. *)
-  let protocols = Protocol.[Jakarta; Kathmandu; Alpha] in
-  Client_run_view.register ~protocols ;
-  Large_metadata.register ~protocols:[Alpha] ;
-  Multinode_snapshot.register ~protocols:[Alpha] ;
-  Run_script.register ~protocols:[Alpha] ;
-  Sapling.register ~protocols:[Alpha] ;
-  Timelock.register ~protocols ;
-=======
   Tenderbake.register ~protocols:[Alpha] ;
   Test_contract_bls12_381.register ~protocols:[Alpha] ;
   Ticket_updates_in_receipt.register ~protocols:[Alpha] ;
   Timelock.register ~protocols ;
   Tickets.register ~protocols ;
->>>>>>> bc3bdb5d
   Tx_rollup.register ~protocols ;
   Tx_rollup_l2_node.register ~protocols ;
   Tzip4_view.register ~protocols ;
