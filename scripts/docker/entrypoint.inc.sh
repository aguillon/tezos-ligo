#!/bin/sh

configure_client() {

    local client_config="$HOME/.tezos-client/config"
    mkdir -p "$client_dir" "$HOME/.tezos-client"

    if [ ! -f "$client_config" ]; then
        "$client" --base-dir "$client_dir" \
                  --addr "$NODE_HOST" --port "$NODE_RPC_PORT" \
                  config init --output "$client_config" >/dev/null 2>&1
    else
        "$client" --base-dir "$client_dir" \
                  --addr "$NODE_HOST" --port "$NODE_RPC_PORT" \
                  config update >/dev/null 2>&1
    fi

}

wait_for_the_node_to_be_ready() {
    local count=0
    if "$client" rpc get /chains/main/blocks/head/hash >/dev/null 2>&1; then return; fi
    printf "Waiting for the node to initialize..."
    sleep 1
    while ! "$client" rpc get /chains/main/blocks/head/hash >/dev/null 2>&1
    do
        count=$((count+1))
        if [ "$count" -ge 30 ]; then
            echo " timeout."
            exit 2
        fi
        printf "."
        sleep 1
    done
    echo " done."
}

wait_for_the_node_to_be_bootstraped() {
    wait_for_the_node_to_be_ready
    echo "Waiting for the node to synchronize with the network..."
    "$client" bootstrapped
}

check_image_version() {

    mkdir -p "$node_dir"

    # Check if we have to reset the chain because the image we want to
    # run has a incompatible version with the blockchain we have stored
    # locally on disk

    local image_version="$(cat "/usr/local/share/tezos/alphanet_version")"
    echo "Current public chain: $image_version."
    local local_data_version=""
    if [ -f "$node_dir/alphanet_version" ]; then
        local_data_version="$(cat "$node_dir/alphanet_version")"
        echo "Local chain data: $local_data_version."
    fi
    if [ "$local_data_version" != "$image_version" ]; then
        echo "Removing outdated chain data..."
        if [ -f "$node_data_dir/identity.json" ]; then \
            mv "$node_data_dir/identity.json" /tmp
        fi
        rm -rf "$node_data_dir"
        rm -rf "$client_dir/"*nonces
        rm -rf "$client_dir/"*endorsements
        rm -rf "$client_dir/"*blocks
        if [ -f "/tmp/identity.json" ]; then \
            mkdir -p "$node_data_dir"
            mv /tmp/identity.json "$node_data_dir/"
        fi
        cp "/usr/local/share/tezos/alphanet_version" \
           "$node_dir/alphanet_version"
    fi

    mkdir -p "$node_data_dir"

}

launch_node() {

    check_image_version

    if [ ! -f "$node_data_dir/config.json" ]; then
        echo "Configuring the node..."
        "$node" config init \
                --data-dir "$node_data_dir" \
                --rpc-addr ":$NODE_RPC_PORT" \
                "$@"
    else
        echo "Updating the node configuration..."
        "$node" config update \
                --data-dir "$node_data_dir" \
                --rpc-addr ":$NODE_RPC_PORT" \
                "$@"
    fi

    for i in "$@"; do
        if [ "$i" = "--help" ] ; then exit 0; fi
    done

    # Generate a new identity if not present

    if [ ! -f "$node_data_dir/identity.json" ]; then
        echo "Generating a new node identity..."
        "$node" identity generate "${IDENTITY_POW:-26}". \
                --data-dir "$node_data_dir"
    fi

    configure_client

    # Launching the node

    exec "$node" run --data-dir "$node_data_dir"

}

upgrade_node_storage() {

    check_image_version

    exec "$node" upgrade storage --data-dir "$node_data_dir"

}

snapshot_import() {

    check_image_version

<<<<<<< HEAD
    exec "$node" snapshot import "${1:-/snapshot}" --data-dir "$node_data_dir"
=======
    exec "$node" snapshot import /snapshot --data-dir "$node_data_dir"
>>>>>>> ee133775

}

launch_baker() {
    configure_client
    exec "$baker" --chain main \
	 --base-dir "$client_dir" \
         --addr "$NODE_HOST" --port "$NODE_RPC_PORT" \
	 run with local node "$node_data_dir" "$@"
}

launch_baker_test() {
    configure_client
    exec "$baker" --chain test \
	 --base-dir "$client_dir" \
         --addr "$NODE_HOST" --port "$NODE_RPC_PORT" \
	 run with local node "$node_data_dir" "$@"
}

launch_endorser() {
    configure_client
    wait_for_the_node_to_be_bootstraped
    exec "$endorser" --chain main \
	 --base-dir "$client_dir" \
         --addr "$NODE_HOST" --port "$NODE_RPC_PORT" \
	 run "$@"
}

launch_endorser_test() {
    configure_client
    wait_for_the_node_to_be_bootstraped
    exec "$endorser" --chain test \
	 --base-dir "$client_dir" \
         --addr "$NODE_HOST" --port "$NODE_RPC_PORT" \
	 run "$@"
}

launch_accuser() {
    configure_client
    wait_for_the_node_to_be_bootstraped
    exec "$accuser" --base-dir "$client_dir" \
         --addr "$NODE_HOST" --port "$NODE_RPC_PORT" \
	 run "$@"
}

launch_accuser_test() {
    configure_client
    wait_for_the_node_to_be_bootstraped
    exec "$accuser" --chain test \
	 --base-dir "$client_dir" \
         --addr "$NODE_HOST" --port "$NODE_RPC_PORT" \
	 run "$@"
}<|MERGE_RESOLUTION|>--- conflicted
+++ resolved
@@ -127,11 +127,7 @@
 
     check_image_version
 
-<<<<<<< HEAD
-    exec "$node" snapshot import "${1:-/snapshot}" --data-dir "$node_data_dir"
-=======
     exec "$node" snapshot import /snapshot --data-dir "$node_data_dir"
->>>>>>> ee133775
 
 }
 
